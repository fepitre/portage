--- conflicted
+++ resolved
@@ -82,11 +82,8 @@
                            "IUSE_IMPLICIT",
                            "PRELINK_PATH", "PRELINK_PATH_MASK",
                            "PROFILE_ONLY_VARIABLES",
-<<<<<<< HEAD
+                           "USE_EXPAND_IMPLICIT", "USE_EXPAND_UNPREFIXED",
                            "NO_AUTO_FLAG", "RESTRICT_MULTILIB_BINARIES")
-=======
-                           "USE_EXPAND_IMPLICIT", "USE_EXPAND_UNPREFIXED")
->>>>>>> 03236ec6
 EBUILD_PHASES            = ("pretend", "setup", "unpack", "prepare", "configure",
                            "compile", "test", "install",
                            "package", "preinst", "postinst","prerm", "postrm",
