# portage.py -- core Portage functionality
# Copyright 1998-2011 Gentoo Foundation
# Distributed under the terms of the GNU General Public License v2

VERSION="HEAD"

# ===========================================================================
# START OF IMPORTS -- START OF IMPORTS -- START OF IMPORTS -- START OF IMPORT
# ===========================================================================

try:
	import sys
	import errno
	if not hasattr(errno, 'ESTALE'):
		# ESTALE may not be defined on some systems, such as interix.
		errno.ESTALE = -1
	import re
	import types

	# Try the commands module first, since this allows us to eliminate
	# the subprocess module from the baseline imports under python2.
	try:
		from commands import getstatusoutput as subprocess_getstatusoutput
	except ImportError:
		from subprocess import getstatusoutput as subprocess_getstatusoutput

	import platform

	# Temporarily delete these imports, to ensure that only the
	# wrapped versions are imported by portage internals.
	import os
	del os
	import shutil
	del shutil

except ImportError as e:
	sys.stderr.write("\n\n")
	sys.stderr.write("!!! Failed to complete python imports. These are internal modules for\n")
	sys.stderr.write("!!! python and failure here indicates that you have a problem with python\n")
	sys.stderr.write("!!! itself and thus portage is not able to continue processing.\n\n")

	sys.stderr.write("!!! You might consider starting python with verbose flags to see what has\n")
	sys.stderr.write("!!! gone wrong. Here is the information we got for this exception:\n")
	sys.stderr.write("    "+str(e)+"\n\n");
	raise

try:

	import portage.proxy.lazyimport
	import portage.proxy as proxy
	proxy.lazyimport.lazyimport(globals(),
		'portage.cache.cache_errors:CacheError',
		'portage.checksum',
		'portage.checksum:perform_checksum,perform_md5,prelink_capable',
		'portage.cvstree',
		'portage.data',
		'portage.data:lchown,ostype,portage_gid,portage_uid,secpass,' + \
			'uid,userland,userpriv_groups,wheelgid',
		'portage.dbapi',
		'portage.dbapi.bintree:bindbapi,binarytree',
		'portage.dbapi.cpv_expand:cpv_expand',
		'portage.dbapi.dep_expand:dep_expand',
		'portage.dbapi.porttree:close_portdbapi_caches,FetchlistDict,' + \
			'portagetree,portdbapi',
		'portage.dbapi.vartree:dblink,merge,unmerge,vardbapi,vartree',
		'portage.dbapi.virtual:fakedbapi',
		'portage.dep',
		'portage.dep:best_match_to_list,dep_getcpv,dep_getkey,' + \
			'flatten,get_operator,isjustname,isspecific,isvalidatom,' + \
			'match_from_list,match_to_list',
		'portage.dep.dep_check:dep_check,dep_eval,dep_wordreduce,dep_zapdeps',
		'portage.eclass_cache',
		'portage.exception',
		'portage.getbinpkg',
		'portage.locks',
		'portage.locks:lockdir,lockfile,unlockdir,unlockfile',
		'portage.mail',
		'portage.manifest:Manifest',
		'portage.output',
		'portage.output:bold,colorize',
		'portage.package.ebuild.doebuild:doebuild,' + \
			'doebuild_environment,spawn,spawnebuild',
		'portage.package.ebuild.config:autouse,best_from_dict,' + \
			'check_config_instance,config',
		'portage.package.ebuild.deprecated_profile_check:' + \
			'deprecated_profile_check',
		'portage.package.ebuild.digestcheck:digestcheck',
		'portage.package.ebuild.digestgen:digestgen',
		'portage.package.ebuild.fetch:fetch',
		'portage.package.ebuild.getmaskingreason:getmaskingreason',
		'portage.package.ebuild.getmaskingstatus:getmaskingstatus',
		'portage.package.ebuild.prepare_build_dirs:prepare_build_dirs',
		'portage.process',
		'portage.process:atexit_register,run_exitfuncs',
		'portage.update:dep_transform,fixdbentries,grab_updates,' + \
			'parse_updates,update_config_files,update_dbentries,' + \
			'update_dbentry',
		'portage.util',
		'portage.util:atomic_ofstream,apply_secpass_permissions,' + \
			'apply_recursive_permissions,dump_traceback,getconfig,' + \
			'grabdict,grabdict_package,grabfile,grabfile_package,' + \
			'map_dictlist_vals,new_protect_filename,normalize_path,' + \
			'pickle_read,pickle_write,stack_dictlist,stack_dicts,' + \
			'stack_lists,unique_array,varexpand,writedict,writemsg,' + \
			'writemsg_stdout,write_atomic',
		'portage.util.digraph:digraph',
		'portage.util.env_update:env_update',
		'portage.util.ExtractKernelVersion:ExtractKernelVersion',
		'portage.util.listdir:cacheddir,listdir',
		'portage.util.movefile:movefile',
		'portage.util.mtimedb:MtimeDB',
		'portage.versions',
		'portage.versions:best,catpkgsplit,catsplit,cpv_getkey,' + \
			'cpv_getkey@getCPFromCPV,endversion_keys,' + \
			'suffix_value@endversion,pkgcmp,pkgsplit,vercmp,ververify',
		'portage.xpak',
		'time',
	)

	try:
		from collections import OrderedDict
	except ImportError:
		proxy.lazyimport.lazyimport(globals(),
			'portage.cache.mappings:OrderedDict')

	import portage.const
	from portage.const import VDB_PATH, PRIVATE_PATH, CACHE_PATH, DEPCACHE_PATH, \
		USER_CONFIG_PATH, MODULES_FILE_PATH, CUSTOM_PROFILE_PATH, PORTAGE_BASE_PATH, \
		PORTAGE_BIN_PATH, PORTAGE_PYM_PATH, PROFILE_PATH, LOCALE_DATA_PATH, \
		EBUILD_SH_BINARY, SANDBOX_BINARY, BASH_BINARY, \
		MOVE_BINARY, PRELINK_BINARY, WORLD_FILE, MAKE_CONF_FILE, MAKE_DEFAULTS_FILE, \
		DEPRECATED_PROFILE_FILE, USER_VIRTUALS_FILE, EBUILD_SH_ENV_FILE, \
		INVALID_ENV_FILE, CUSTOM_MIRRORS_FILE, CONFIG_MEMORY_FILE,\
		INCREMENTALS, EAPI, MISC_SH_BINARY, REPO_NAME_LOC, REPO_NAME_FILE, \
		EPREFIX, EPREFIX_LSTRIP, BPREFIX, rootuid

except ImportError as e:
	sys.stderr.write("\n\n")
	sys.stderr.write("!!! Failed to complete portage imports. There are internal modules for\n")
	sys.stderr.write("!!! portage and failure here indicates that you have a problem with your\n")
	sys.stderr.write("!!! installation of portage. Please try a rescue portage located in the\n")
	sys.stderr.write("!!! portage tree under '/usr/portage/sys-apps/portage/files/' (default).\n")
	sys.stderr.write("!!! There is a README.RESCUE file that details the steps required to perform\n")
	sys.stderr.write("!!! a recovery of portage.\n")
	sys.stderr.write("    "+str(e)+"\n\n")
	raise

if sys.hexversion >= 0x3000000:
	basestring = str
	long = int

# We use utf_8 encoding everywhere. Previously, we used
# sys.getfilesystemencoding() for the 'merge' encoding, but that had
# various problems:
#
#   1) If the locale is ever changed then it can cause orphan files due
#      to changed character set translation.
#
#   2) Ebuilds typically install files with utf_8 encoded file names,
#      and then portage would be forced to rename those files to match
#      sys.getfilesystemencoding(), possibly breaking things.
#
#   3) Automatic translation between encodings can lead to nonsensical
#      file names when the source encoding is unknown by portage.
#
#   4) It's inconvenient for ebuilds to convert the encodings of file
#      names to match the current locale, and upstreams typically encode
#      file names with utf_8 encoding.
#
# So, instead of relying on sys.getfilesystemencoding(), we avoid the above
# problems by using a constant utf_8 'merge' encoding for all locales, as
# discussed in bug #382199 and bug #381509.
_encodings = {
	'content'                : 'utf_8',
	'fs'                     : 'utf_8',
	'merge'                  : 'utf_8',
	'repo.content'           : 'utf_8',
	'stdio'                  : 'utf_8',
}

if sys.hexversion >= 0x3000000:
	def _unicode_encode(s, encoding=_encodings['content'], errors='backslashreplace'):
		if isinstance(s, str):
			s = s.encode(encoding, errors)
		return s

	def _unicode_decode(s, encoding=_encodings['content'], errors='replace'):
		if isinstance(s, bytes):
			s = str(s, encoding=encoding, errors=errors)
		return s
else:
	def _unicode_encode(s, encoding=_encodings['content'], errors='backslashreplace'):
		if isinstance(s, unicode):
			s = s.encode(encoding, errors)
		return s

	def _unicode_decode(s, encoding=_encodings['content'], errors='replace'):
		if isinstance(s, bytes):
			s = unicode(s, encoding=encoding, errors=errors)
		return s

class _unicode_func_wrapper(object):
	"""
	Wraps a function, converts arguments from unicode to bytes,
	and return values to unicode from bytes. Function calls
	will raise UnicodeEncodeError if an argument fails to be
	encoded with the required encoding. Return values that
	are single strings are decoded with errors='replace'. Return 
	values that are lists of strings are decoded with errors='strict'
	and elements that fail to be decoded are omitted from the returned
	list.
	"""
	__slots__ = ('_func', '_encoding')

	def __init__(self, func, encoding=_encodings['fs']):
		self._func = func
		self._encoding = encoding

	def __call__(self, *args, **kwargs):

		encoding = self._encoding
		wrapped_args = [_unicode_encode(x, encoding=encoding, errors='strict')
			for x in args]
		if kwargs:
			wrapped_kwargs = dict(
				(k, _unicode_encode(v, encoding=encoding, errors='strict'))
				for k, v in kwargs.items())
		else:
			wrapped_kwargs = {}

		rval = self._func(*wrapped_args, **wrapped_kwargs)

		# Don't use isinstance() since we don't want to convert subclasses
		# of tuple such as posix.stat_result in Python >=3.2.
		if rval.__class__ in (list, tuple):
			decoded_rval = []
			for x in rval:
				try:
					x = _unicode_decode(x, encoding=encoding, errors='strict')
				except UnicodeDecodeError:
					pass
				else:
					decoded_rval.append(x)

			if isinstance(rval, tuple):
				rval = tuple(decoded_rval)
			else:
				rval = decoded_rval
		else:
			rval = _unicode_decode(rval, encoding=encoding, errors='replace')

		return rval

class _unicode_module_wrapper(object):
	"""
	Wraps a module and wraps all functions with _unicode_func_wrapper.
	"""
	__slots__ = ('_mod', '_encoding', '_overrides', '_cache')

	def __init__(self, mod, encoding=_encodings['fs'], overrides=None, cache=True):
		object.__setattr__(self, '_mod', mod)
		object.__setattr__(self, '_encoding', encoding)
		object.__setattr__(self, '_overrides', overrides)
		if cache:
			cache = {}
		else:
			cache = None
		object.__setattr__(self, '_cache', cache)

	def __getattribute__(self, attr):
		cache = object.__getattribute__(self, '_cache')
		if cache is not None:
			result = cache.get(attr)
			if result is not None:
				return result
		result = getattr(object.__getattribute__(self, '_mod'), attr)
		encoding = object.__getattribute__(self, '_encoding')
		overrides = object.__getattribute__(self, '_overrides')
		override = None
		if overrides is not None:
			override = overrides.get(id(result))
		if override is not None:
			result = override
		elif isinstance(result, type):
			pass
		elif type(result) is types.ModuleType:
			result = _unicode_module_wrapper(result,
				encoding=encoding, overrides=overrides)
		elif hasattr(result, '__call__'):
			result = _unicode_func_wrapper(result, encoding=encoding)
		if cache is not None:
			cache[attr] = result
		return result

import os as _os
_os_overrides = {
	id(_os.fdopen)        : _os.fdopen,
	id(_os.mkfifo)        : _os.mkfifo,
	id(_os.popen)         : _os.popen,
	id(_os.read)          : _os.read,
	id(_os.system)        : _os.system,
}

if hasattr(_os, 'statvfs'):
	_os_overrides[id(_os.statvfs)] = _os.statvfs

os = _unicode_module_wrapper(_os, overrides=_os_overrides,
	encoding=_encodings['fs'])
_os_merge = _unicode_module_wrapper(_os,
	encoding=_encodings['merge'], overrides=_os_overrides)

import shutil as _shutil
shutil = _unicode_module_wrapper(_shutil, encoding=_encodings['fs'])

# Imports below this point rely on the above unicode wrapper definitions.
try:
	__import__('selinux')
	import portage._selinux
	selinux = _unicode_module_wrapper(_selinux,
		encoding=_encodings['fs'])
	_selinux_merge = _unicode_module_wrapper(_selinux,
		encoding=_encodings['merge'])
except (ImportError, OSError) as e:
	if isinstance(e, OSError):
		sys.stderr.write("!!! SELinux not loaded: %s\n" % str(e))
	del e
	_selinux = None
	selinux = None
	_selinux_merge = None

# ===========================================================================
# END OF IMPORTS -- END OF IMPORTS -- END OF IMPORTS -- END OF IMPORTS -- END
# ===========================================================================

_python_interpreter = os.path.realpath(sys.executable)
_bin_path = PORTAGE_BIN_PATH
_pym_path = PORTAGE_PYM_PATH

def _shell_quote(s):
	"""
	Quote a string in double-quotes and use backslashes to
	escape any backslashes, double-quotes, dollar signs, or
	backquotes in the string.
	"""
	for letter in "\\\"$`":
		if letter in s:
			s = s.replace(letter, "\\" + letter)
	return "\"%s\"" % s

bsd_chflags = None

if platform.system() in ('FreeBSD',) and rootuid == 0:

	class bsd_chflags(object):

		@classmethod
		def chflags(cls, path, flags, opts=""):
			cmd = 'chflags %s %o %s' % (opts, flags, _shell_quote(path))
			status, output = subprocess_getstatusoutput(cmd)
			if os.WIFEXITED(status) and os.WEXITSTATUS(status) == os.EX_OK:
				return
			# Try to generate an ENOENT error if appropriate.
			if 'h' in opts:
				_os_merge.lstat(path)
			else:
				_os_merge.stat(path)
			# Make sure the binary exists.
			if not portage.process.find_binary('chflags'):
				raise portage.exception.CommandNotFound('chflags')
			# Now we're not sure exactly why it failed or what
			# the real errno was, so just report EPERM.
			e = OSError(errno.EPERM, output)
			e.errno = errno.EPERM
			e.filename = path
			e.message = output
			raise e

		@classmethod
		def lchflags(cls, path, flags):
			return cls.chflags(path, flags, opts='-h')

def load_mod(name):
	modname = ".".join(name.split(".")[:-1])
	mod = __import__(modname)
	components = name.split('.')
	for comp in components[1:]:
		mod = getattr(mod, comp)
	return mod

def getcwd():
	"this fixes situations where the current directory doesn't exist"
	try:
		return os.getcwd()
	except OSError: #dir doesn't exist
		os.chdir("/")
		return "/"
getcwd()

def abssymlink(symlink, target=None):
	"This reads symlinks, resolving the relative symlinks, and returning the absolute."
	if target is not None:
		mylink = target
	else:
		mylink = os.readlink(symlink)
	if mylink[0] != '/':
		mydir=os.path.dirname(symlink)
		mylink=mydir+"/"+mylink
	return os.path.normpath(mylink)

_doebuild_manifest_exempt_depend = 0

_testing_eapis = frozenset(["4-python"])
_deprecated_eapis = frozenset(["4_pre1", "3_pre2", "3_pre1"])

def _eapi_is_deprecated(eapi):
	return eapi in _deprecated_eapis

def eapi_is_supported(eapi):
	if not isinstance(eapi, basestring):
		# Only call str() when necessary since with python2 it
		# can trigger UnicodeEncodeError if EAPI is corrupt.
		eapi = str(eapi)
	eapi = eapi.strip()

	if _eapi_is_deprecated(eapi):
		return True

	if eapi in _testing_eapis:
		return True

	try:
		eapi = int(eapi)
	except ValueError:
		eapi = -1
	if eapi < 0:
		return False
	return eapi <= portage.const.EAPI

# Generally, it's best not to assume that cache entries for unsupported EAPIs
# can be validated. However, the current package manager specification does not
# guarantee that the EAPI can be parsed without sourcing the ebuild, so
# it's too costly to discard existing cache entries for unsupported EAPIs.
# Therefore, by default, assume that cache entries for unsupported EAPIs can be
# validated. If FEATURES=parse-eapi-* is enabled, this assumption is discarded
# since the EAPI can be determined without the incurring the cost of sourcing
# the ebuild.
_validate_cache_for_unsupported_eapis = True

_parse_eapi_ebuild_head_re = re.compile(r'^EAPI=[\'"]?([^\'"#]*)')
_parse_eapi_ebuild_head_max_lines = 30

def _parse_eapi_ebuild_head(f):
	count = 0
	for line in f:
		m = _parse_eapi_ebuild_head_re.match(line)
		if m is not None:
			return m.group(1).strip()
		count += 1
		if count >= _parse_eapi_ebuild_head_max_lines:
			break
	return '0'

def _movefile(src, dest, **kwargs):
	"""Calls movefile and raises a PortageException if an error occurs."""
	if movefile(src, dest, **kwargs) is None:
		raise portage.exception.PortageException(
			"mv '%s' '%s'" % (src, dest))

auxdbkeys = (
  'DEPEND',    'RDEPEND',   'SLOT',      'SRC_URI',
	'RESTRICT',  'HOMEPAGE',  'LICENSE',   'DESCRIPTION',
	'KEYWORDS',  'INHERITED', 'IUSE', 'REQUIRED_USE',
	'PDEPEND',   'PROVIDE', 'EAPI',
	'PROPERTIES', 'DEFINED_PHASES', 'UNUSED_05', 'UNUSED_04',
	'UNUSED_03', 'UNUSED_02', 'UNUSED_01',
)
auxdbkeylen=len(auxdbkeys)

def portageexit():
	if data.secpass > 1 and os.environ.get("SANDBOX_ON") != "1":
		close_portdbapi_caches()

class _trees_dict(dict):
	__slots__ = ('_running_eroot', '_target_eroot',)
	def __init__(self, *pargs, **kargs):
		dict.__init__(self, *pargs, **kargs)
		self._running_eroot = None
		self._target_eroot = None

def create_trees(config_root=None, target_root=None, trees=None, env=None):
	if trees is not None:
		# clean up any existing portdbapi instances
		for myroot in trees:
			portdb = trees[myroot]["porttree"].dbapi
			portdb.close_caches()
			portdbapi.portdbapi_instances.remove(portdb)
			del trees[myroot]["porttree"], myroot, portdb

<<<<<<< HEAD
	eprefix = os.environ.get("__PORTAGE_TEST_EPREFIX")
	if not eprefix:
		eprefix = EPREFIX
=======
	if trees is None:
		trees = _trees_dict()
	elif not isinstance(trees, _trees_dict):
		# caller passed a normal dict or something,
		# but we need a _trees_dict instance
		trees = _trees_dict(trees)

	if env is None:
		env = os.environ
	eprefix = env.get("__PORTAGE_TEST_EPREFIX")
>>>>>>> 4cf9c9eb
	settings = config(config_root=config_root, target_root=target_root,
		env=env, _eprefix=eprefix)
	settings.lock()

	trees._target_eroot = settings['EROOT']
	myroots = [(settings['EROOT'], settings)]
	if settings["ROOT"] == "/":
		trees._running_eroot = trees._target_eroot
	else:

		# When ROOT != "/" we only want overrides from the calling
		# environment to apply to the config that's associated
		# with ROOT != "/", so pass a nearly empty dict for the env parameter.
		clean_env = {}
		for k in ('PATH', 'PORTAGE_GRPNAME', 'PORTAGE_USERNAME',
			'SSH_AGENT_PID', 'SSH_AUTH_SOCK', 'TERM',
			'ftp_proxy', 'http_proxy', 'no_proxy'):
			v = settings.get(k)
			if v is not None:
				clean_env[k] = v
		settings = config(config_root=None, target_root="/",
			env=clean_env, _eprefix=eprefix)
		settings.lock()
		trees._running_eroot = settings['EROOT']
		myroots.append((settings['EROOT'], settings))

	for myroot, mysettings in myroots:
		trees[myroot] = portage.util.LazyItemsDict(trees.get(myroot, {}))
		trees[myroot].addLazySingleton("virtuals", mysettings.getvirtuals)
		trees[myroot].addLazySingleton(
			"vartree", vartree, categories=mysettings.categories,
				settings=mysettings)
		trees[myroot].addLazySingleton("porttree",
			portagetree, settings=mysettings)
		trees[myroot].addLazySingleton("bintree",
			binarytree, pkgdir=mysettings["PKGDIR"], settings=mysettings)
	return trees

if VERSION == 'HEAD':
	class _LazyVersion(proxy.objectproxy.ObjectProxy):
		def _get_target(self):
			global VERSION
			if VERSION is not self:
				return VERSION
			if os.path.isdir(os.path.join(PORTAGE_BASE_PATH, '.git')):
				status, output = subprocess_getstatusoutput((
					"cd %s ; git describe --tags || exit $? ; " + \
					"if [ -n \"`git diff-index --name-only --diff-filter=M HEAD`\" ] ; " + \
					"then echo modified ; git rev-list --format=%%ct -n 1 HEAD ; fi ; " + \
					"exit 0") % _shell_quote(PORTAGE_BASE_PATH))
				if os.WIFEXITED(status) and os.WEXITSTATUS(status) == os.EX_OK:
					output_lines = output.splitlines()
					if output_lines:
						version_split = output_lines[0].split('-')
						if version_split:
							VERSION = version_split[0].lstrip('v')
							patchlevel = False
							if len(version_split) > 1:
								patchlevel = True
								VERSION = "%s_p%s" %(VERSION, version_split[1])
							if len(output_lines) > 1 and output_lines[1] == 'modified':
								head_timestamp = None
								if len(output_lines) > 3:
									try:
										head_timestamp = long(output_lines[3])
									except ValueError:
										pass
								timestamp = long(time.time())
								if head_timestamp is not None and timestamp > head_timestamp:
									timestamp = timestamp - head_timestamp
								if not patchlevel:
									VERSION = "%s_p0" % (VERSION,)
								VERSION = "%s_p%d" % (VERSION, timestamp)
							return VERSION
			VERSION = 'HEAD'
			return VERSION
	VERSION = _LazyVersion()

if "_legacy_globals_constructed" in globals():
	# The module has been reloaded, so perform any relevant cleanup
	# and prevent memory leaks.
	if "db" in _legacy_globals_constructed:
		try:
			db
		except NameError:
			pass
		else:
			if isinstance(db, dict) and db:
				for _x in db.values():
					try:
						if "porttree" in _x.lazy_items:
							continue
					except (AttributeError, TypeError):
						continue
					try:
						_x = _x["porttree"].dbapi
					except (AttributeError, KeyError):
						continue
					if not isinstance(_x, portdbapi):
						continue
					_x.close_caches()
					try:
						portdbapi.portdbapi_instances.remove(_x)
					except ValueError:
						pass
				del _x

class _LegacyGlobalProxy(proxy.objectproxy.ObjectProxy):

	__slots__ = ('_name',)

	def __init__(self, name):
		proxy.objectproxy.ObjectProxy.__init__(self)
		object.__setattr__(self, '_name', name)

	def _get_target(self):
		name = object.__getattribute__(self, '_name')
		from portage._legacy_globals import _get_legacy_global
		return _get_legacy_global(name)

_legacy_global_var_names = ("archlist", "db", "features",
	"groups", "mtimedb", "mtimedbfile", "pkglines",
	"portdb", "profiledir", "root", "selinux_enabled",
	"settings", "thirdpartymirrors")

for k in _legacy_global_var_names:
	globals()[k] = _LegacyGlobalProxy(k)
del k

_legacy_globals_constructed = set()

def _disable_legacy_globals():
	"""
	This deletes the ObjectProxy instances that are used
	for lazy initialization of legacy global variables.
	The purpose of deleting them is to prevent new code
	from referencing these deprecated variables.
	"""
	global _legacy_global_var_names
	for k in _legacy_global_var_names:
		globals().pop(k, None)<|MERGE_RESOLUTION|>--- conflicted
+++ resolved
@@ -496,11 +496,6 @@
 			portdbapi.portdbapi_instances.remove(portdb)
 			del trees[myroot]["porttree"], myroot, portdb
 
-<<<<<<< HEAD
-	eprefix = os.environ.get("__PORTAGE_TEST_EPREFIX")
-	if not eprefix:
-		eprefix = EPREFIX
-=======
 	if trees is None:
 		trees = _trees_dict()
 	elif not isinstance(trees, _trees_dict):
@@ -511,7 +506,8 @@
 	if env is None:
 		env = os.environ
 	eprefix = env.get("__PORTAGE_TEST_EPREFIX")
->>>>>>> 4cf9c9eb
+	if not eprefix:
+		eprefix = EPREFIX
 	settings = config(config_root=config_root, target_root=target_root,
 		env=env, _eprefix=eprefix)
 	settings.lock()
