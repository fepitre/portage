# data.py -- Calculated/Discovered Data Values
# Copyright 1998-2009 Gentoo Foundation
# Distributed under the terms of the GNU General Public License v2

import os, sys, pwd, grp, platform
from portage.const import PORTAGE_GROUPNAME, PORTAGE_USERNAME, rootuid, EPREFIX

import portage
portage.proxy.lazyimport.lazyimport(globals(),
	'portage.output:colorize',
	'portage.util:writemsg',
)
from portage.localization import _

ostype=platform.system()
userland = None
# Prefix always has USERLAND=GNU, even on
# FreeBSD, OpenBSD and Darwin (thank the lord!).
# Hopefully this entire USERLAND hack can go once
if EPREFIX == "" and (ostype == "DragonFly" or ostype.endswith("BSD")):
	userland = "BSD"
else:
	userland = "GNU"

lchown = getattr(os, "lchown", None)

if not lchown:
	if ostype == "Darwin":
		def lchown(*pos_args, **key_args):
			pass
	else:
		try:
			import missingos
			lchown = missingos.lchown
		except ImportError:
			def lchown(*pos_args, **key_args):
				writemsg(colorize("BAD", "!!!") + _(
					" It seems that os.lchown does not"
					" exist.  Please rebuild python.\n"), noiselevel=-1)
			lchown()

lchown = portage._unicode_func_wrapper(lchown)

def portage_group_warning():
	warn_prefix = colorize("BAD", "*** WARNING ***  ")
	mylines = [
		"For security reasons, only system administrators should be",
		"allowed in the portage group.  Untrusted users or processes",
		"can potentially exploit the portage group for attacks such as",
		"local privilege escalation."
	]
	for x in mylines:
		writemsg(warn_prefix, noiselevel=-1)
		writemsg(x, noiselevel=-1)
		writemsg("\n", noiselevel=-1)
	writemsg("\n", noiselevel=-1)

# Portage has 3 security levels that depend on the uid and gid of the main
# process and are assigned according to the following table:
#
# Privileges  secpass  uid    gid
# normal      0        any    any
# group       1        any    portage_gid
# super       2        0      any
#
# If the "wheel" group does not exist then wheelgid falls back to 0.
# If the "portage" group does not exist then portage_uid falls back to wheelgid.

secpass=0

uid=os.getuid()
wheelgid=0

if uid==rootuid:
	secpass=2
try:
	wheelgid=grp.getgrnam("wheel")[2]
except KeyError:
	pass

# Allow the overriding of the user used for 'userpriv' and 'userfetch'
_portage_uname = os.environ.get('PORTAGE_USERNAME', 'portage')
_portage_grpname = os.environ.get('PORTAGE_GRPNAME', 'portage')

#Discover the uid and gid of the portage user/group
try:
<<<<<<< HEAD
	portage_uid=pwd.getpwnam(PORTAGE_USERNAME)[2]
	portage_gid=grp.getgrnam(PORTAGE_GROUPNAME)[2]
=======
	portage_uid = pwd.getpwnam(_portage_uname)[2]
	portage_gid = grp.getgrnam(_portage_grpname)[2]
>>>>>>> 3f14f584
	if secpass < 1 and portage_gid in os.getgroups():
		secpass=1
except KeyError:
	portage_uid=0
	portage_gid=0
	userpriv_groups = [portage_gid]
	writemsg(colorize("BAD",
		"portage: "+portageuser+" user or "+portagegroup+" group missing.") + "\n", noiselevel=-1)
	writemsg(colorize("BAD",
		"         In Prefix Portage this is quite dramatic") + "\n", noiselevel=-1)
	writemsg(colorize("BAD",
		"         since it means you have thrown away yourself.") + "\n", noiselevel=-1)
	writemsg(colorize("BAD",
		"         Re-add yourself or re-bootstrap Gentoo Prefix.") + "\n", noiselevel=-1)
# we need to fix this one day to distinguish prefix vs non-prefix
#		_("portage: 'portage' user or group missing.")) + "\n", noiselevel=-1)
#	writemsg(_(
#		"         For the defaults, line 1 goes into passwd, "
#		"and 2 into group.\n"), noiselevel=-1)
#	writemsg(colorize("GOOD",
#		"         portage:x:250:250:portage:/var/tmp/portage:/bin/false") \
#		+ "\n", noiselevel=-1)
#	writemsg(colorize("GOOD", "         portage::250:portage") + "\n",
#		noiselevel=-1)
	portage_group_warning()
else:
	userpriv_groups = [portage_gid]
	if secpass >= 2:
		class _LazyUserprivGroups(portage.proxy.objectproxy.ObjectProxy):
			def _get_target(self):
				global userpriv_groups
				if userpriv_groups is not self:
					return userpriv_groups
				userpriv_groups = _userpriv_groups
				# Get a list of group IDs for the portage user. Do not use
				# grp.getgrall() since it is known to trigger spurious
				# SIGPIPE problems with nss_ldap.
				mystatus, myoutput = \
<<<<<<< HEAD
					portage.subprocess_getstatusoutput("id -G %s" % PORTAGE_USERNAME)
=======
					portage.subprocess_getstatusoutput("id -G %s" % _portage_uname)
>>>>>>> 3f14f584
				if mystatus == os.EX_OK:
					for x in myoutput.split():
						try:
							userpriv_groups.append(int(x))
						except ValueError:
							pass
					userpriv_groups[:] = sorted(set(userpriv_groups))
				return userpriv_groups

		_userpriv_groups = userpriv_groups
		userpriv_groups = _LazyUserprivGroups()<|MERGE_RESOLUTION|>--- conflicted
+++ resolved
@@ -79,18 +79,13 @@
 	pass
 
 # Allow the overriding of the user used for 'userpriv' and 'userfetch'
-_portage_uname = os.environ.get('PORTAGE_USERNAME', 'portage')
-_portage_grpname = os.environ.get('PORTAGE_GRPNAME', 'portage')
+_portage_uname = os.environ.get('PORTAGE_USERNAME', PORTAGE_USERNAME)
+_portage_grpname = os.environ.get('PORTAGE_GRPNAME', PORTAGE_GROUPNAME)
 
 #Discover the uid and gid of the portage user/group
 try:
-<<<<<<< HEAD
-	portage_uid=pwd.getpwnam(PORTAGE_USERNAME)[2]
-	portage_gid=grp.getgrnam(PORTAGE_GROUPNAME)[2]
-=======
 	portage_uid = pwd.getpwnam(_portage_uname)[2]
 	portage_gid = grp.getgrnam(_portage_grpname)[2]
->>>>>>> 3f14f584
 	if secpass < 1 and portage_gid in os.getgroups():
 		secpass=1
 except KeyError:
@@ -129,11 +124,7 @@
 				# grp.getgrall() since it is known to trigger spurious
 				# SIGPIPE problems with nss_ldap.
 				mystatus, myoutput = \
-<<<<<<< HEAD
-					portage.subprocess_getstatusoutput("id -G %s" % PORTAGE_USERNAME)
-=======
 					portage.subprocess_getstatusoutput("id -G %s" % _portage_uname)
->>>>>>> 3f14f584
 				if mystatus == os.EX_OK:
 					for x in myoutput.split():
 						try:
