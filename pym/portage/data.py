# data.py -- Calculated/Discovered Data Values
# Copyright 1998-2012 Gentoo Foundation
# Distributed under the terms of the GNU General Public License v2

import os, pwd, grp, platform, sys
from portage.const import PORTAGE_GROUPNAME, PORTAGE_USERNAME, EPREFIX

import portage
portage.proxy.lazyimport.lazyimport(globals(),
	'portage.output:colorize',
	'portage.util:writemsg',
	'subprocess'
)
from portage.localization import _

ostype=platform.system()
userland = None
# Prefix always has USERLAND=GNU, even on
# FreeBSD, OpenBSD and Darwin (thank the lord!).
# Hopefully this entire USERLAND hack can go once
if EPREFIX == "" and (ostype == "DragonFly" or ostype.endswith("BSD")):
	userland = "BSD"
else:
	userland = "GNU"

lchown = getattr(os, "lchown", None)

if not lchown:
	if ostype == "Darwin":
		def lchown(*pos_args, **key_args):
			pass
	else:
		def lchown(*pargs, **kwargs):
			writemsg(colorize("BAD", "!!!") + _(
				" It seems that os.lchown does not"
				" exist.  Please rebuild python.\n"), noiselevel=-1)
		lchown()

lchown = portage._unicode_func_wrapper(lchown)

def portage_group_warning():
	warn_prefix = colorize("BAD", "*** WARNING ***  ")
	mylines = [
		"For security reasons, only system administrators should be",
		"allowed in the portage group.  Untrusted users or processes",
		"can potentially exploit the portage group for attacks such as",
		"local privilege escalation."
	]
	for x in mylines:
		writemsg(warn_prefix, noiselevel=-1)
		writemsg(x, noiselevel=-1)
		writemsg("\n", noiselevel=-1)
	writemsg("\n", noiselevel=-1)

# Portage has 3 security levels that depend on the uid and gid of the main
# process and are assigned according to the following table:
#
# Privileges  secpass  uid    gid
# normal      0        any    any
# group       1        any    portage_gid
# super       2        0      any
#
# If the "wheel" group does not exist then wheelgid falls back to 0.
# If the "portage" group does not exist then portage_uid falls back to wheelgid.

uid=os.getuid()
wheelgid=0

try:
	wheelgid=grp.getgrnam("wheel")[2]
except KeyError:
	pass

# The portage_uid and portage_gid global constants, and others that
# depend on them are initialized lazily, in order to allow configuration
# via make.conf. Eventually, these constants may be deprecated in favor
# of config attributes, since it's conceivable that multiple
# configurations with different constants could be used simultaneously.
_initialized_globals = set()

def _get_global(k):
	if k in _initialized_globals:
		return globals()[k]

	if k in ('portage_gid', 'portage_uid', 'secpass'):
		global portage_gid, portage_uid, secpass
		secpass = 0
		if uid == 0:
			secpass = 2
		elif portage.const.EPREFIX:
			secpass = 2
		#Discover the uid and gid of the portage user/group
		keyerror = False
		try:
<<<<<<< HEAD
			_portage_grpname = _get_global('_portage_grpname')
			if platform.python_implementation() == 'PyPy':
				# Somehow this prevents "TypeError: expected string" errors
				# from grp.getgrnam() with PyPy 1.7
				_portage_grpname = str(_portage_grpname)
			portage_gid = grp.getgrnam(_portage_grpname).gr_gid
		except KeyError:
			# PREFIX LOCAL: some sysadmins are insane, bug #344307
			if _portage_grpname.isdigit():
				portage_gid = int(_portage_grpname)
			else:
				portage_gid = None
			# END PREFIX LOCAL
		try:
			portage_uid = pwd.getpwnam(_get_global('_portage_username')).pw_uid
			if secpass < 1 and portage_gid in os.getgroups():
				secpass = 1
		except KeyError:
			portage_uid = None

		if portage_uid is None or portage_gid is None:
=======
			portage_uid = pwd.getpwnam(_get_global('_portage_username')).pw_uid
		except KeyError:
			keyerror = True
>>>>>>> 512452ad
			portage_uid = 0

		try:
			portage_gid = grp.getgrnam(_get_global('_portage_grpname')).gr_gid
		except KeyError:
			keyerror = True
			portage_gid = 0
<<<<<<< HEAD
			# PREFIX LOCAL: we need to fix this one day to distinguish prefix vs non-prefix
			writemsg(colorize("BAD",
				_("portage: '%s' user or '%s' group missing." % (_get_global('_portage_username'), _get_global('_portage_grpname')))) + "\n", noiselevel=-1)
			writemsg(colorize("BAD",
				_("         In Prefix Portage this is quite dramatic")) + "\n", noiselevel=-1)
=======

		if secpass < 1 and portage_gid in os.getgroups():
			secpass = 1

		# Suppress this error message if both PORTAGE_GRPNAME and
		# PORTAGE_USERNAME are set to "root", for things like
		# Android (see bug #454060).
		if keyerror and not (_get_global('_portage_username') == "root" and
			_get_global('_portage_grpname') == "root"):
>>>>>>> 512452ad
			writemsg(colorize("BAD",
				_("         since it means you have thrown away yourself.")) + "\n", noiselevel=-1)
			writemsg(colorize("BAD",
				_("         Re-add yourself or re-bootstrap Gentoo Prefix.")) + "\n", noiselevel=-1)
			# END PREFIX LOCAL
			portage_group_warning()

		_initialized_globals.add('portage_gid')
		_initialized_globals.add('portage_uid')
		_initialized_globals.add('secpass')

		if k == 'portage_gid':
			return portage_gid
		elif k == 'portage_uid':
			return portage_uid
		elif k == 'secpass':
			return secpass
		else:
			raise AssertionError('unknown name: %s' % k)

	elif k == 'userpriv_groups':
		v = [portage_gid]
		if secpass >= 2:
			# Get a list of group IDs for the portage user. Do not use
			# grp.getgrall() since it is known to trigger spurious
			# SIGPIPE problems with nss_ldap.
			cmd = ["id", "-G", _portage_username]
			encoding = portage._encodings['content']
			if sys.hexversion < 0x3000000 or sys.hexversion >= 0x3020000:
				# Python 3.1 does not support bytes in Popen args.
				cmd = [portage._unicode_encode(x,
					encoding=encoding, errors='strict')
					for x in cmd]
			proc = subprocess.Popen(cmd, stdout=subprocess.PIPE,
				stderr=subprocess.STDOUT)
			myoutput = proc.communicate()[0]
			status = proc.wait()
			if os.WIFEXITED(status) and os.WEXITSTATUS(status) == os.EX_OK:
				for x in portage._unicode_decode(myoutput,
					encoding=encoding, errors='strict').split():
					try:
						v.append(int(x))
					except ValueError:
						pass
				v = sorted(set(v))

	# Avoid instantiating portage.settings when the desired
	# variable is set in os.environ.
	elif k in ('_portage_grpname', '_portage_username'):
		v = None
		if k == '_portage_grpname':
			env_key = 'PORTAGE_GRPNAME'
		else:
			env_key = 'PORTAGE_USERNAME'

		if env_key in os.environ:
			v = os.environ[env_key]
		elif hasattr(portage, 'settings'):
			v = portage.settings.get(env_key)
		elif portage.const.EPREFIX:
			# For prefix environments, default to the UID and GID of
			# the top-level EROOT directory. The config class has
			# equivalent code, but we also need to do it here if
			# _disable_legacy_globals() has been called.
			eroot = os.path.join(os.environ.get('ROOT', os.sep),
				portage.const.EPREFIX.lstrip(os.sep))
			try:
				eroot_st = os.stat(eroot)
			except OSError:
				pass
			else:
				if k == '_portage_grpname':
					try:
						grp_struct = grp.getgrgid(eroot_st.st_gid)
					except KeyError:
						pass
					else:
						v = grp_struct.gr_name
				else:
					try:
						pwd_struct = pwd.getpwuid(eroot_st.st_uid)
					except KeyError:
						pass
					else:
						v = pwd_struct.pw_name

		if v is None:
			# PREFIX LOCAL: use var iso hardwired 'portage'
			if k == '_portage_grpname':
				v = PORTAGE_GROUPNAME
			else:
				v = PORTAGE_USERNAME
			# END PREFIX LOCAL
	else:
		raise AssertionError('unknown name: %s' % k)

	globals()[k] = v
	_initialized_globals.add(k)
	return v

class _GlobalProxy(portage.proxy.objectproxy.ObjectProxy):

	__slots__ = ('_name',)

	def __init__(self, name):
		portage.proxy.objectproxy.ObjectProxy.__init__(self)
		object.__setattr__(self, '_name', name)

	def _get_target(self):
		return _get_global(object.__getattribute__(self, '_name'))

for k in ('portage_gid', 'portage_uid', 'secpass', 'userpriv_groups',
	'_portage_grpname', '_portage_username'):
	globals()[k] = _GlobalProxy(k)
del k

def _init(settings):
	"""
	Use config variables like PORTAGE_GRPNAME and PORTAGE_USERNAME to
	initialize global variables. This allows settings to come from make.conf
	instead of requiring them to be set in the calling environment.
	"""
	if '_portage_grpname' not in _initialized_globals and \
		'_portage_username' not in _initialized_globals:

<<<<<<< HEAD
		# PREFIX LOCAL: use var iso hardwired 'portage'
		v = settings.get('PORTAGE_GRPNAME', PORTAGE_GROUPNAME)
		# END PREFIX LOCAL
		globals()['_portage_grpname'] = v
		_initialized_globals.add('_portage_grpname')

		# PREFIX LOCAL: use var iso hardwired 'portage'
		v = settings.get('PORTAGE_USERNAME', PORTAGE_USERNAME)
		# END PREFIX LOCAL
=======
		# Prevents "TypeError: expected string" errors
		# from grp.getgrnam() with PyPy
		native_string = platform.python_implementation() == 'PyPy'

		v = settings.get('PORTAGE_GRPNAME', 'portage')
		if native_string:
			v = portage._native_string(v)
		globals()['_portage_grpname'] = v
		_initialized_globals.add('_portage_grpname')

		v = settings.get('PORTAGE_USERNAME', 'portage')
		if native_string:
			v = portage._native_string(v)
>>>>>>> 512452ad
		globals()['_portage_username'] = v
		_initialized_globals.add('_portage_username')<|MERGE_RESOLUTION|>--- conflicted
+++ resolved
@@ -92,33 +92,14 @@
 		#Discover the uid and gid of the portage user/group
 		keyerror = False
 		try:
-<<<<<<< HEAD
-			_portage_grpname = _get_global('_portage_grpname')
-			if platform.python_implementation() == 'PyPy':
-				# Somehow this prevents "TypeError: expected string" errors
-				# from grp.getgrnam() with PyPy 1.7
-				_portage_grpname = str(_portage_grpname)
-			portage_gid = grp.getgrnam(_portage_grpname).gr_gid
+			portage_uid = pwd.getpwnam(_get_global('_portage_username')).pw_uid
 		except KeyError:
 			# PREFIX LOCAL: some sysadmins are insane, bug #344307
 			if _portage_grpname.isdigit():
 				portage_gid = int(_portage_grpname)
 			else:
-				portage_gid = None
+				keyerror = True
 			# END PREFIX LOCAL
-		try:
-			portage_uid = pwd.getpwnam(_get_global('_portage_username')).pw_uid
-			if secpass < 1 and portage_gid in os.getgroups():
-				secpass = 1
-		except KeyError:
-			portage_uid = None
-
-		if portage_uid is None or portage_gid is None:
-=======
-			portage_uid = pwd.getpwnam(_get_global('_portage_username')).pw_uid
-		except KeyError:
-			keyerror = True
->>>>>>> 512452ad
 			portage_uid = 0
 
 		try:
@@ -126,13 +107,6 @@
 		except KeyError:
 			keyerror = True
 			portage_gid = 0
-<<<<<<< HEAD
-			# PREFIX LOCAL: we need to fix this one day to distinguish prefix vs non-prefix
-			writemsg(colorize("BAD",
-				_("portage: '%s' user or '%s' group missing." % (_get_global('_portage_username'), _get_global('_portage_grpname')))) + "\n", noiselevel=-1)
-			writemsg(colorize("BAD",
-				_("         In Prefix Portage this is quite dramatic")) + "\n", noiselevel=-1)
-=======
 
 		if secpass < 1 and portage_gid in os.getgroups():
 			secpass = 1
@@ -142,7 +116,11 @@
 		# Android (see bug #454060).
 		if keyerror and not (_get_global('_portage_username') == "root" and
 			_get_global('_portage_grpname') == "root"):
->>>>>>> 512452ad
+			# PREFIX LOCAL: we need to fix this one day to distinguish prefix vs non-prefix
+			writemsg(colorize("BAD",
+				_("portage: '%s' user or '%s' group missing." % (_get_global('_portage_username'), _get_global('_portage_grpname')))) + "\n", noiselevel=-1)
+			writemsg(colorize("BAD",
+				_("         In Prefix Portage this is quite dramatic")) + "\n", noiselevel=-1)
 			writemsg(colorize("BAD",
 				_("         since it means you have thrown away yourself.")) + "\n", noiselevel=-1)
 			writemsg(colorize("BAD",
@@ -268,30 +246,22 @@
 	if '_portage_grpname' not in _initialized_globals and \
 		'_portage_username' not in _initialized_globals:
 
-<<<<<<< HEAD
+		# Prevents "TypeError: expected string" errors
+		# from grp.getgrnam() with PyPy
+		native_string = platform.python_implementation() == 'PyPy'
+
 		# PREFIX LOCAL: use var iso hardwired 'portage'
 		v = settings.get('PORTAGE_GRPNAME', PORTAGE_GROUPNAME)
 		# END PREFIX LOCAL
-		globals()['_portage_grpname'] = v
-		_initialized_globals.add('_portage_grpname')
-
-		# PREFIX LOCAL: use var iso hardwired 'portage'
-		v = settings.get('PORTAGE_USERNAME', PORTAGE_USERNAME)
-		# END PREFIX LOCAL
-=======
-		# Prevents "TypeError: expected string" errors
-		# from grp.getgrnam() with PyPy
-		native_string = platform.python_implementation() == 'PyPy'
-
-		v = settings.get('PORTAGE_GRPNAME', 'portage')
 		if native_string:
 			v = portage._native_string(v)
 		globals()['_portage_grpname'] = v
 		_initialized_globals.add('_portage_grpname')
 
-		v = settings.get('PORTAGE_USERNAME', 'portage')
+		# PREFIX LOCAL: use var iso hardwired 'portage'
+		v = settings.get('PORTAGE_USERNAME', PORTAGE_USERNAME)
+		# END PREFIX LOCAL
 		if native_string:
 			v = portage._native_string(v)
->>>>>>> 512452ad
 		globals()['_portage_username'] = v
 		_initialized_globals.add('_portage_username')