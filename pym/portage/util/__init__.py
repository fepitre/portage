--- conflicted
+++ resolved
@@ -1565,11 +1565,7 @@
 
 class ConfigProtect(object):
 	def __init__(self, myroot, protect_list, mask_list,
-<<<<<<< HEAD
-		case_insensitive = False):
-=======
 		case_insensitive=False):
->>>>>>> f9a2d702
 		self.myroot = myroot
 		self.protect_list = protect_list
 		self.mask_list = mask_list
@@ -1587,15 +1583,10 @@
 		for x in self.protect_list:
 			ppath = normalize_path(
 				os.path.join(self.myroot, x.lstrip(os.path.sep)))
-<<<<<<< HEAD
-			if self.case_insensitive:
-				ppath = ppath.lower()
-=======
 			# Protect files that don't exist (bug #523684). If the
 			# parent directory doesn't exist, we can safely skip it.
 			if os.path.isdir(os.path.dirname(ppath)):
 				self.protect.append(ppath)
->>>>>>> f9a2d702
 			try:
 				if stat.S_ISDIR(os.stat(ppath).st_mode):
 					self._dirs.add(ppath)
