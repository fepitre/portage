--- conflicted
+++ resolved
@@ -145,167 +145,12 @@
 		'PROPERTIES', 'PROVIDE', 'RDEPEND', 'SLOT',
 		'repository', 'RESTRICT', 'LICENSE',)
 
-<<<<<<< HEAD
-	_env_blacklist = [
-		"A", "AA", "CATEGORY", "DEPEND", "DESCRIPTION", "EAPI",
-		"EBUILD_PHASE", "ED", "EMERGE_FROM", "EPREFIX", "EROOT",
-		"HOMEPAGE", "INHERITED", "IUSE",
-		"KEYWORDS", "LICENSE", "PDEPEND", "PF", "PKGUSE",
-		"PORTAGE_CONFIGROOT", "PORTAGE_IUSE",
-		"PORTAGE_NONFATAL", "PORTAGE_REPO_NAME",
-		"PORTAGE_USE", "PROPERTIES", "PROVIDE", "RDEPEND", "RESTRICT",
-		"ROOT", "SLOT", "SRC_URI"
-	]
-
-	_environ_whitelist = []
-
-	# Whitelisted variables are always allowed to enter the ebuild
-	# environment. Generally, this only includes special portage
-	# variables. Ebuilds can unset variables that are not whitelisted
-	# and rely on them remaining unset for future phases, without them
-	# leaking back in from various locations (bug #189417). It's very
-	# important to set our special BASH_ENV variable in the ebuild
-	# environment in order to prevent sandbox from sourcing /etc/profile
-	# in it's bashrc (causing major leakage).
-	_environ_whitelist += [
-		"ACCEPT_LICENSE", "BASH_ENV", "BUILD_PREFIX", "D",
-		"DISTDIR", "DOC_SYMLINKS_DIR", "EAPI", "EBUILD",
-		"EBUILD_FORCE_TEST",
-		"EBUILD_PHASE", "ECLASSDIR", "ECLASS_DEPTH", "ED",
-		"EMERGE_FROM", "EPREFIX", "EROOT",
-		"FEATURES", "FILESDIR", "HOME", "NOCOLOR", "PATH",
-		"PKGDIR",
-		"PKGUSE", "PKG_LOGDIR", "PKG_TMPDIR",
-		"PORTAGE_ACTUAL_DISTDIR", "PORTAGE_ARCHLIST",
-		"PORTAGE_BASHRC", "PM_EBUILD_HOOK_DIR",
-		"PORTAGE_BINPKG_FILE", "PORTAGE_BINPKG_TAR_OPTS",
-		"PORTAGE_BINPKG_TMPFILE",
-		"PORTAGE_BIN_PATH",
-		"PORTAGE_BUILDDIR", "PORTAGE_COLORMAP",
-		"PORTAGE_CONFIGROOT", "PORTAGE_DEBUG", "PORTAGE_DEPCACHEDIR",
-		"PORTAGE_EBUILD_EXIT_FILE", "PORTAGE_FEATURES",
-		"PORTAGE_GID", "PORTAGE_GRPNAME",
-		"PORTAGE_INST_GID", "PORTAGE_INST_UID",
-		"PORTAGE_IPC_DAEMON", "PORTAGE_IUSE",
-		"PORTAGE_LOG_FILE", "PORTAGE_MASTER_PID",
-		"PORTAGE_PYM_PATH", "PORTAGE_PYTHON", "PORTAGE_QUIET",
-		"PORTAGE_REPO_NAME", "PORTAGE_RESTRICT",
-		"PORTAGE_TMPDIR", "PORTAGE_UPDATE_ENV", "PORTAGE_USERNAME",
-		"PORTAGE_VERBOSE", "PORTAGE_WORKDIR_MODE",
-		"PORTDIR", "PORTDIR_OVERLAY", "PREROOTPATH", "PROFILE_PATHS",
-		"REPLACING_VERSIONS", "REPLACED_BY_VERSION",
-		"ROOT", "ROOTPATH", "T", "TMP", "TMPDIR",
-		"USE_EXPAND", "USE_ORDER", "WORKDIR",
-		"XARGS",
-	]
-
-	# user config variables
-	_environ_whitelist += [
-		"DOC_SYMLINKS_DIR", "INSTALL_MASK", "PKG_INSTALL_MASK"
-	]
-
-	_environ_whitelist += [
-		"A", "AA", "CATEGORY", "P", "PF", "PN", "PR", "PV", "PVR"
-	]
-
-	# misc variables inherited from the calling environment
-	_environ_whitelist += [
-		"COLORTERM", "DISPLAY", "EDITOR", "LESS",
-		"LESSOPEN", "LOGNAME", "LS_COLORS", "PAGER",
-		"TERM", "TERMCAP", "USER",
-	]
-
-	# tempdir settings
-	_environ_whitelist += [
-		"TMPDIR", "TEMP", "TMP",
-	]
-
-	# localization settings
-	_environ_whitelist += [
-		"LANG", "LC_COLLATE", "LC_CTYPE", "LC_MESSAGES",
-		"LC_MONETARY", "LC_NUMERIC", "LC_TIME", "LC_PAPER",
-		"LC_ALL",
-	]
-
-	# other variables inherited from the calling environment
-	_environ_whitelist += [
-		"CVS_RSH", "ECHANGELOG_USER",
-		"GPG_AGENT_INFO",
-		"SSH_AGENT_PID", "SSH_AUTH_SOCK",
-		"STY", "WINDOW", "XAUTHORITY",
-	]
-
-	_environ_whitelist = frozenset(_environ_whitelist)
-
-	_environ_whitelist_re = re.compile(r'^(CCACHE_|DISTCC_).*')
-
-	# Filter selected variables in the config.environ() method so that
-	# they don't needlessly propagate down into the ebuild environment.
-	_environ_filter = []
-
-	# Exclude anything that could be extremely long here (like SRC_URI)
-	# since that could cause execve() calls to fail with E2BIG errors. For
-	# example, see bug #262647.
-	_environ_filter += [
-		'DEPEND', 'RDEPEND', 'PDEPEND', 'SRC_URI',
-	]
-
-	# misc variables inherited from the calling environment
-	_environ_filter += [
-		"INFOPATH", "MANPATH", "USER",
-	]
-
-	# variables that break bash
-	_environ_filter += [
-		"HISTFILE", "POSIXLY_CORRECT",
-	]
-
-	# portage config variables and variables set directly by portage
-	_environ_filter += [
-		"ACCEPT_KEYWORDS", "ACCEPT_PROPERTIES", "AUTOCLEAN",
-		"CLEAN_DELAY", "COLLISION_IGNORE", "CONFIG_PROTECT",
-		"CONFIG_PROTECT_MASK", "EGENCACHE_DEFAULT_OPTS", "EMERGE_DEFAULT_OPTS",
-		"EMERGE_LOG_DIR",
-		"EMERGE_WARNING_DELAY", "FETCHCOMMAND", "FETCHCOMMAND_FTP",
-		"FETCHCOMMAND_HTTP", "FETCHCOMMAND_SFTP",
-		"GENTOO_MIRRORS", "NOCONFMEM", "O",
-		"PORTAGE_BACKGROUND",
-		"PORTAGE_BINHOST_CHUNKSIZE",
-		"PORTAGE_ELOG_CLASSES",
-		"PORTAGE_ELOG_MAILFROM", "PORTAGE_ELOG_MAILSUBJECT",
-		"PORTAGE_ELOG_MAILURI", "PORTAGE_ELOG_SYSTEM",
-		"PORTAGE_FETCH_CHECKSUM_TRY_MIRRORS", "PORTAGE_FETCH_RESUME_MIN_SIZE",
-		"PORTAGE_GPG_DIR",
-		"PORTAGE_GPG_KEY", "PORTAGE_IONICE_COMMAND",
-		"PORTAGE_PACKAGE_EMPTY_ABORT",
-		"PORTAGE_REPO_DUPLICATE_WARN",
-		"PORTAGE_RO_DISTDIRS",
-		"PORTAGE_RSYNC_EXTRA_OPTS", "PORTAGE_RSYNC_OPTS",
-		"PORTAGE_RSYNC_RETRIES", "PORTAGE_SYNC_STALE",
-		"PORTAGE_USE", "PORT_LOGDIR",
-		"QUICKPKG_DEFAULT_OPTS",
-		"RESUMECOMMAND", "RESUMECOMMAND_HTTP", "RESUMECOMMAND_HTTP",
-		"RESUMECOMMAND_SFTP", "SYNC", "USE_EXPAND_HIDDEN", "USE_ORDER",
-	]
-
-	_environ_filter = frozenset(_environ_filter)
-
-	_default_globals = (
-		('ACCEPT_LICENSE',           '* -@EULA'),
-		('ACCEPT_PROPERTIES',        '*'),
-	)
-
-	# To enhance usability, make some vars case insensitive
-	# by forcing them to lower case.
-	_case_insensitive_vars = ('AUTOCLEAN', 'NOCOLOR',)
-=======
 	_case_insensitive_vars = special_env_vars.case_insensitive_vars
 	_default_globals = special_env_vars.default_globals
 	_env_blacklist = special_env_vars.env_blacklist
 	_environ_filter = special_env_vars.environ_filter
 	_environ_whitelist = special_env_vars.environ_whitelist
 	_environ_whitelist_re = special_env_vars.environ_whitelist_re
->>>>>>> 29722548
 
 	def __init__(self, clone=None, mycpv=None, config_profile_path=None,
 		config_incrementals=None, config_root=None, target_root=None,
