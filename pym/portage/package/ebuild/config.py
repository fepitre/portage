# Copyright 2010-2014 Gentoo Foundation
# Distributed under the terms of the GNU General Public License v2

from __future__ import unicode_literals

__all__ = [
	'autouse', 'best_from_dict', 'check_config_instance', 'config',
]

import copy
import errno
from itertools import chain
import grp
import logging
import platform
import pwd
import re
import sys
import warnings

from _emerge.Package import Package
import portage
portage.proxy.lazyimport.lazyimport(globals(),
	'portage.data:portage_gid',
	'portage.dbapi.vartree:vartree',
	'portage.package.ebuild.doebuild:_phase_func_map',
)
from portage import bsd_chflags, \
	load_mod, os, selinux, _unicode_decode
from portage.const import CACHE_PATH, \
	DEPCACHE_PATH, INCREMENTALS, MAKE_CONF_FILE, \
	MODULES_FILE_PATH, PORTAGE_BASE_PATH, \
	PRIVATE_PATH, PROFILE_PATH, USER_CONFIG_PATH, \
	USER_VIRTUALS_FILE
from portage.dbapi import dbapi
from portage.dbapi.porttree import portdbapi
from portage.dep import Atom, isvalidatom, match_from_list, use_reduce, _repo_separator, _slot_separator
from portage.eapi import eapi_exports_AA, eapi_exports_merge_type, \
	eapi_supports_prefix, eapi_exports_replace_vars, _get_eapi_attrs
from portage.env.loaders import KeyValuePairFileLoader
from portage.exception import InvalidDependString, IsADirectory, \
		PortageException
from portage.localization import _
from portage.output import colorize
from portage.process import fakeroot_capable, sandbox_capable
from portage.repository.config import load_repository_config
from portage.util import ensure_dirs, getconfig, grabdict, \
	grabdict_package, grabfile, grabfile_package, LazyItemsDict, \
	normalize_path, shlex_split, stack_dictlist, stack_dicts, stack_lists, \
	writemsg, writemsg_level, _eapi_cache
from portage.util.path import first_existing
from portage.util._path import exists_raise_eaccess, isdir_raise_eaccess
from portage.versions import catpkgsplit, catsplit, cpv_getkey, _pkg_str

from portage.package.ebuild._config import special_env_vars
from portage.package.ebuild._config.env_var_validation import validate_cmd_var
from portage.package.ebuild._config.features_set import features_set
from portage.package.ebuild._config.KeywordsManager import KeywordsManager
from portage.package.ebuild._config.LicenseManager import LicenseManager
from portage.package.ebuild._config.UseManager import UseManager
from portage.package.ebuild._config.LocationsManager import LocationsManager
from portage.package.ebuild._config.MaskManager import MaskManager
from portage.package.ebuild._config.VirtualsManager import VirtualsManager
from portage.package.ebuild._config.helper import ordered_by_atom_specificity, prune_incremental
from portage.package.ebuild._config.unpack_dependencies import load_unpack_dependencies_configuration

if sys.hexversion >= 0x3000000:
	# pylint: disable=W0622
	basestring = str

_feature_flags_cache = {}

def _get_feature_flags(eapi_attrs):
	cache_key = (eapi_attrs.feature_flag_test, eapi_attrs.feature_flag_targetroot)
	flags = _feature_flags_cache.get(cache_key)
	if flags is not None:
		return flags

	flags = []
	if eapi_attrs.feature_flag_test:
		flags.append("test")
	if eapi_attrs.feature_flag_targetroot:
		flags.append("targetroot")

	flags = frozenset(flags)
	_feature_flags_cache[cache_key] = flags
	return flags

def autouse(myvartree, use_cache=1, mysettings=None):
	warnings.warn("portage.autouse() is deprecated",
		DeprecationWarning, stacklevel=2)
	return ""

def check_config_instance(test):
	if not isinstance(test, config):
		raise TypeError("Invalid type for config object: %s (should be %s)" % (test.__class__, config))

def best_from_dict(key, top_dict, key_order, EmptyOnError=1, FullCopy=1, AllowEmpty=1):
	for x in key_order:
		if x in top_dict and key in top_dict[x]:
			if FullCopy:
				return copy.deepcopy(top_dict[x][key])
			else:
				return top_dict[x][key]
	if EmptyOnError:
		return ""
	else:
		raise KeyError("Key not found in list; '%s'" % key)

def _lazy_iuse_regex(iuse_implicit):
	"""
	The PORTAGE_IUSE value is lazily evaluated since re.escape() is slow
	and the value is only used when an ebuild phase needs to be executed
	(it's used only to generate QA notices).
	"""
	# Escape anything except ".*" which is supposed to pass through from
	# _get_implicit_iuse().
	regex = sorted(re.escape(x) for x in iuse_implicit)
	regex = "^(%s)$" % "|".join(regex)
	regex = regex.replace("\\.\\*", ".*")
	return regex

class _iuse_implicit_match_cache(object):

	def __init__(self, settings):
		self._iuse_implicit_re = re.compile("^(%s)$" % \
			"|".join(settings._get_implicit_iuse()))
		self._cache = {}

	def __call__(self, flag):
		"""
		Returns True if the flag is matched, False otherwise.
		"""
		try:
			return self._cache[flag]
		except KeyError:
			m = self._iuse_implicit_re.match(flag) is not None
			self._cache[flag] = m
			return m

class config(object):
	"""
	This class encompasses the main portage configuration.  Data is pulled from
	ROOT/PORTDIR/profiles/, from ROOT/etc/make.profile incrementally through all
	parent profiles as well as from ROOT/PORTAGE_CONFIGROOT/* for user specified
	overrides.

	Generally if you need data like USE flags, FEATURES, environment variables,
	virtuals ...etc you look in here.
	"""

	_constant_keys = frozenset(['PORTAGE_BIN_PATH', 'PORTAGE_GID',
		'PORTAGE_PYM_PATH', 'PORTAGE_PYTHONPATH'])

	_setcpv_aux_keys = ('DEFINED_PHASES', 'DEPEND', 'EAPI', 'HDEPEND',
		'INHERITED', 'IUSE', 'REQUIRED_USE', 'KEYWORDS', 'LICENSE', 'PDEPEND',
		'PROPERTIES', 'PROVIDE', 'RDEPEND', 'SLOT',
		'repository', 'RESTRICT', 'LICENSE',)

	_module_aliases = {
		"cache.metadata_overlay.database" : "portage.cache.flat_hash.database",
		"portage.cache.metadata_overlay.database" : "portage.cache.flat_hash.database",
	}

	_case_insensitive_vars = special_env_vars.case_insensitive_vars
	_default_globals = special_env_vars.default_globals
	_env_blacklist = special_env_vars.env_blacklist
	_environ_filter = special_env_vars.environ_filter
	_environ_whitelist = special_env_vars.environ_whitelist
	_environ_whitelist_re = special_env_vars.environ_whitelist_re
	_global_only_vars = special_env_vars.global_only_vars

	def __init__(self, clone=None, mycpv=None, config_profile_path=None,
		config_incrementals=None, config_root=None, target_root=None,
		eprefix=None, local_config=True, env=None,
		_unmatched_removal=False, repositories=None):
		"""
		@param clone: If provided, init will use deepcopy to copy by value the instance.
		@type clone: Instance of config class.
		@param mycpv: CPV to load up (see setcpv), this is the same as calling init with mycpv=None
		and then calling instance.setcpv(mycpv).
		@type mycpv: String
		@param config_profile_path: Configurable path to the profile (usually PROFILE_PATH from portage.const)
		@type config_profile_path: String
		@param config_incrementals: List of incremental variables
			(defaults to portage.const.INCREMENTALS)
		@type config_incrementals: List
		@param config_root: path to read local config from (defaults to "/", see PORTAGE_CONFIGROOT)
		@type config_root: String
		@param target_root: the target root, which typically corresponds to the
			value of the $ROOT env variable (default is /)
		@type target_root: String
		@param eprefix: set the EPREFIX variable (default is portage.const.EPREFIX)
		@type eprefix: String
		@param local_config: Enables loading of local config (/etc/portage); used most by repoman to
		ignore local config (keywording and unmasking)
		@type local_config: Boolean
		@param env: The calling environment which is used to override settings.
			Defaults to os.environ if unspecified.
		@type env: dict
		@param _unmatched_removal: Enabled by repoman when the
			--unmatched-removal option is given.
		@type _unmatched_removal: Boolean
		@param repositories: Configuration of repositories.
			Defaults to portage.repository.config.load_repository_config().
		@type repositories: Instance of portage.repository.config.RepoConfigLoader class.
		"""

		# This is important when config is reloaded after emerge --sync.
		_eapi_cache.clear()

		# When initializing the global portage.settings instance, avoid
		# raising exceptions whenever possible since exceptions thrown
		# from 'import portage' or 'import portage.exceptions' statements
		# can practically render the api unusable for api consumers.
		tolerant = hasattr(portage, '_initializing_globals')
		self._tolerant = tolerant
		self._unmatched_removal = _unmatched_removal

		self.locked   = 0
		self.mycpv    = None
		self._setcpv_args_hash = None
		self.puse     = ""
		self._penv    = []
		self.modifiedkeys = []
		self.uvlist = []
		self._accept_chost_re = None
		self._accept_properties = None
		self._accept_restrict = None
		self._features_overrides = []
		self._make_defaults = None
		self._parent_stable = None

		# _unknown_features records unknown features that
		# have triggered warning messages, and ensures that
		# the same warning isn't shown twice.
		self._unknown_features = set()

		self.local_config = local_config

		if clone:
			# For immutable attributes, use shallow copy for
			# speed and memory conservation.
			self._tolerant = clone._tolerant
			self._unmatched_removal = clone._unmatched_removal
			self.categories = clone.categories
			self.depcachedir = clone.depcachedir
			self.incrementals = clone.incrementals
			self.module_priority = clone.module_priority
			self.profile_path = clone.profile_path
			self.profiles = clone.profiles
			self.packages = clone.packages
			self.repositories = clone.repositories
			self.unpack_dependencies = clone.unpack_dependencies
			self._iuse_effective = clone._iuse_effective
			self._iuse_implicit_match = clone._iuse_implicit_match
			self._non_user_variables = clone._non_user_variables
			self._env_d_blacklist = clone._env_d_blacklist
			self._pbashrc = clone._pbashrc
			self._repo_make_defaults = clone._repo_make_defaults
			self.usemask = clone.usemask
			self.useforce = clone.useforce
			self.puse = clone.puse
			self.user_profile_dir = clone.user_profile_dir
			self.local_config = clone.local_config
			self.make_defaults_use = clone.make_defaults_use
			self.mycpv = clone.mycpv
			self._setcpv_args_hash = clone._setcpv_args_hash

			# immutable attributes (internal policy ensures lack of mutation)
			self._locations_manager = clone._locations_manager
			self._use_manager = clone._use_manager
			# force instantiation of lazy immutable objects when cloning, so
			# that they're not instantiated more than once
			self._keywords_manager_obj = clone._keywords_manager
			self._mask_manager_obj = clone._mask_manager

			# shared mutable attributes
			self._unknown_features = clone._unknown_features

			self.modules         = copy.deepcopy(clone.modules)
			self._penv = copy.deepcopy(clone._penv)

			self.configdict = copy.deepcopy(clone.configdict)
			self.configlist = [
				self.configdict['env.d'],
				self.configdict['repo'],
				self.configdict['pkginternal'],
				self.configdict['globals'],
				self.configdict['defaults'],
				self.configdict['conf'],
				self.configdict['pkg'],
				self.configdict['env'],
			]
			self.lookuplist = self.configlist[:]
			self.lookuplist.reverse()
			self._use_expand_dict = copy.deepcopy(clone._use_expand_dict)
			self.backupenv  = self.configdict["backupenv"]
			self.prevmaskdict = copy.deepcopy(clone.prevmaskdict)
			self.pprovideddict = copy.deepcopy(clone.pprovideddict)
			self.features = features_set(self)
			self.features._features = copy.deepcopy(clone.features._features)
			self._features_overrides = copy.deepcopy(clone._features_overrides)

			#Strictly speaking _license_manager is not immutable. Users need to ensure that
			#extract_global_changes() is called right after __init__ (if at all).
			#It also has the mutable member _undef_lic_groups. It is used to track
			#undefined license groups, to not display an error message for the same
			#group again and again. Because of this, it's useful to share it between
			#all LicenseManager instances.
			self._license_manager = clone._license_manager

			# force instantiation of lazy objects when cloning, so
			# that they're not instantiated more than once
			self._virtuals_manager_obj = copy.deepcopy(clone._virtuals_manager)

			self._accept_properties = copy.deepcopy(clone._accept_properties)
			self._ppropertiesdict = copy.deepcopy(clone._ppropertiesdict)
			self._accept_restrict = copy.deepcopy(clone._accept_restrict)
			self._paccept_restrict = copy.deepcopy(clone._paccept_restrict)
			self._penvdict = copy.deepcopy(clone._penvdict)
			self._pbashrcdict = copy.deepcopy(clone._pbashrcdict)
			self._expand_map = copy.deepcopy(clone._expand_map)

		else:
			# lazily instantiated objects
			self._keywords_manager_obj = None
			self._mask_manager_obj = None
			self._virtuals_manager_obj = None

			locations_manager = LocationsManager(config_root=config_root,
				config_profile_path=config_profile_path, eprefix=eprefix,
				local_config=local_config, target_root=target_root)
			self._locations_manager = locations_manager

			eprefix = locations_manager.eprefix
			config_root = locations_manager.config_root
			abs_user_config = locations_manager.abs_user_config
			make_conf_paths = [
				os.path.join(config_root, 'etc', 'make.conf'),
				os.path.join(config_root, MAKE_CONF_FILE)
			]
			try:
				if os.path.samefile(*make_conf_paths):
					make_conf_paths.pop()
			except OSError:
				pass

			make_conf_count = 0
			make_conf = {}
			for x in make_conf_paths:
				mygcfg = getconfig(x,
					tolerant=tolerant, allow_sourcing=True,
					expand=make_conf, recursive=True)
				if mygcfg is not None:
					make_conf.update(mygcfg)
					make_conf_count += 1

			if make_conf_count == 2:
				writemsg("!!! %s\n" %
					_("Found 2 make.conf files, using both '%s' and '%s'") %
					tuple(make_conf_paths), noiselevel=-1)

			# Allow ROOT setting to come from make.conf if it's not overridden
			# by the constructor argument (from the calling environment).
			locations_manager.set_root_override(make_conf.get("ROOT"))
			target_root = locations_manager.target_root
			eroot = locations_manager.eroot
			self.global_config_path = locations_manager.global_config_path

			# The expand_map is used for variable substitution
			# in getconfig() calls, and the getconfig() calls
			# update expand_map with the value of each variable
			# assignment that occurs. Variable substitution occurs
			# in the following order, which corresponds to the
			# order of appearance in self.lookuplist:
			#
			#   * env.d
			#   * make.globals
			#   * make.defaults
			#   * make.conf
			#
			# Notably absent is "env", since we want to avoid any
			# interaction with the calling environment that might
			# lead to unexpected results.

			env_d = getconfig(os.path.join(eroot, "etc", "profile.env"),
				tolerant=tolerant, expand=False) or {}
			expand_map = env_d.copy()
			self._expand_map = expand_map

			# Allow make.globals to set default paths relative to ${EPREFIX}.
			expand_map["EPREFIX"] = eprefix

			if portage._not_installed:
				make_globals_path = os.path.join(PORTAGE_BASE_PATH, "cnf", "make.globals")
			else:
				make_globals_path = os.path.join(self.global_config_path, "make.globals")
			old_make_globals = os.path.join(config_root, "etc", "make.globals")
			if os.path.isfile(old_make_globals) and \
				not os.path.samefile(make_globals_path, old_make_globals):
				# Don't warn if they refer to the same path, since
				# that can be used for backward compatibility with
				# old software.
				writemsg("!!! %s\n" %
					_("Found obsolete make.globals file: "
					"'%s', (using '%s' instead)") %
					(old_make_globals, make_globals_path),
					noiselevel=-1)

			make_globals = getconfig(make_globals_path,
				tolerant=tolerant, expand=expand_map)
			if make_globals is None:
				make_globals = {}

			for k, v in self._default_globals.items():
				make_globals.setdefault(k, v)

			if config_incrementals is None:
				self.incrementals = INCREMENTALS
			else:
				self.incrementals = config_incrementals
			if not isinstance(self.incrementals, frozenset):
				self.incrementals = frozenset(self.incrementals)

			self.module_priority    = ("user", "default")
			self.modules            = {}
			modules_file = os.path.join(config_root, MODULES_FILE_PATH)
			modules_loader = KeyValuePairFileLoader(modules_file, None, None)
			modules_dict, modules_errors = modules_loader.load()
			self.modules["user"] = modules_dict
			if self.modules["user"] is None:
				self.modules["user"] = {}
			user_auxdbmodule = \
				self.modules["user"].get("portdbapi.auxdbmodule")
			if user_auxdbmodule is not None and \
				user_auxdbmodule in self._module_aliases:
				warnings.warn("'%s' is deprecated: %s" %
				(user_auxdbmodule, modules_file))

			self.modules["default"] = {
				"portdbapi.auxdbmodule":  "portage.cache.flat_hash.database",
			}

			self.configlist=[]

			# back up our incremental variables:
			self.configdict={}
			self._use_expand_dict = {}
			# configlist will contain: [ env.d, globals, defaults, conf, pkg, backupenv, env ]
			self.configlist.append({})
			self.configdict["env.d"] = self.configlist[-1]

			self.configlist.append({})
			self.configdict["repo"] = self.configlist[-1]

			self.configlist.append({})
			self.configdict["pkginternal"] = self.configlist[-1]

			# env_d will be None if profile.env doesn't exist.
			if env_d:
				self.configdict["env.d"].update(env_d)

			# backupenv is used for calculating incremental variables.
			if env is None:
				env = os.environ

			# Avoid potential UnicodeDecodeError exceptions later.
			env_unicode = dict((_unicode_decode(k), _unicode_decode(v))
				for k, v in env.items())

			self.backupenv = env_unicode

			if env_d:
				# Remove duplicate values so they don't override updated
				# profile.env values later (profile.env is reloaded in each
				# call to self.regenerate).
				for k, v in env_d.items():
					try:
						if self.backupenv[k] == v:
							del self.backupenv[k]
					except KeyError:
						pass
				del k, v

			self.configdict["env"] = LazyItemsDict(self.backupenv)

			self.configlist.append(make_globals)
			self.configdict["globals"]=self.configlist[-1]

			self.make_defaults_use = []

			#Loading Repositories
			self["PORTAGE_CONFIGROOT"] = config_root
			self["ROOT"] = target_root
			self["EPREFIX"] = eprefix
			self["EROOT"] = eroot
			known_repos = []
			portdir = ""
			portdir_overlay = ""
			portdir_sync = None
			for confs in [make_globals, make_conf, self.configdict["env"]]:
				v = confs.get("PORTDIR")
				if v is not None:
					portdir = v
					known_repos.append(v)
				v = confs.get("PORTDIR_OVERLAY")
				if v is not None:
					portdir_overlay = v
					known_repos.extend(shlex_split(v))
				v = confs.get("SYNC")
				if v is not None:
					portdir_sync = v

			known_repos = frozenset(known_repos)
			self["PORTDIR"] = portdir
			self["PORTDIR_OVERLAY"] = portdir_overlay
			if portdir_sync:
				self["SYNC"] = portdir_sync
			self.lookuplist = [self.configdict["env"]]
			if repositories is None:
				self.repositories = load_repository_config(self)
			else:
				self.repositories = repositories

			self['PORTAGE_REPOSITORIES'] = self.repositories.config_string()
			self.backup_changes('PORTAGE_REPOSITORIES')

			#filling PORTDIR and PORTDIR_OVERLAY variable for compatibility
			main_repo = self.repositories.mainRepo()
			if main_repo is not None:
				self["PORTDIR"] = main_repo.user_location
				self.backup_changes("PORTDIR")
				expand_map["PORTDIR"] = self["PORTDIR"]

			# repoman controls PORTDIR_OVERLAY via the environment, so no
			# special cases are needed here.
			portdir_overlay = list(self.repositories.repoUserLocationList())
			if portdir_overlay and portdir_overlay[0] == self["PORTDIR"]:
				portdir_overlay = portdir_overlay[1:]

			new_ov = []
			if portdir_overlay:
				for ov in portdir_overlay:
					ov = normalize_path(ov)
					if isdir_raise_eaccess(ov) or portage._sync_mode:
						new_ov.append(portage._shell_quote(ov))
					else:
						writemsg(_("!!! Invalid PORTDIR_OVERLAY"
							" (not a dir): '%s'\n") % ov, noiselevel=-1)

			self["PORTDIR_OVERLAY"] = " ".join(new_ov)
			self.backup_changes("PORTDIR_OVERLAY")
			expand_map["PORTDIR_OVERLAY"] = self["PORTDIR_OVERLAY"]

			locations_manager.set_port_dirs(self["PORTDIR"], self["PORTDIR_OVERLAY"])
			locations_manager.load_profiles(self.repositories, known_repos)

			profiles_complex = locations_manager.profiles_complex
			self.profiles = locations_manager.profiles
			self.profile_path = locations_manager.profile_path
			self.user_profile_dir = locations_manager.user_profile_dir

			try:
				packages_list = [grabfile_package(os.path.join(x, "packages"),
					verify_eapi=True) for x in self.profiles]
			except IOError as e:
				if e.errno == IsADirectory.errno:
					raise IsADirectory(os.path.join(self.profile_path,
									 "packages"))

			self.packages = tuple(stack_lists(packages_list, incremental=1))

			# revmaskdict
			self.prevmaskdict={}
			for x in self.packages:
				# Negative atoms are filtered by the above stack_lists() call.
				if not isinstance(x, Atom):
					x = Atom(x.lstrip('*'))
				self.prevmaskdict.setdefault(x.cp, []).append(x)

			self.unpack_dependencies = load_unpack_dependencies_configuration(self.repositories)

			mygcfg = {}
			if profiles_complex:
				mygcfg_dlists = [getconfig(os.path.join(x.location, "make.defaults"),
					tolerant=tolerant, expand=expand_map, recursive=x.portage1_directories)
					for x in profiles_complex]
				self._make_defaults = mygcfg_dlists
				mygcfg = stack_dicts(mygcfg_dlists,
					incrementals=self.incrementals)
				if mygcfg is None:
					mygcfg = {}
			self.configlist.append(mygcfg)
			self.configdict["defaults"]=self.configlist[-1]

			mygcfg = {}
			for x in make_conf_paths:
				mygcfg.update(getconfig(x,
					tolerant=tolerant, allow_sourcing=True,
					expand=expand_map, recursive=True) or {})

			# Don't allow the user to override certain variables in make.conf
			profile_only_variables = self.configdict["defaults"].get(
				"PROFILE_ONLY_VARIABLES", "").split()
			profile_only_variables = stack_lists([profile_only_variables])
			non_user_variables = set()
			non_user_variables.update(profile_only_variables)
			non_user_variables.update(self._env_blacklist)
			non_user_variables.update(self._global_only_vars)
			non_user_variables = frozenset(non_user_variables)
			self._non_user_variables = non_user_variables

			self._env_d_blacklist = frozenset(chain(
				profile_only_variables,
				self._env_blacklist,
			))
			env_d = self.configdict["env.d"]
			for k in self._env_d_blacklist:
				env_d.pop(k, None)

			for k in profile_only_variables:
				mygcfg.pop(k, None)

			self.configlist.append(mygcfg)
			self.configdict["conf"]=self.configlist[-1]

			self.configlist.append(LazyItemsDict())
			self.configdict["pkg"]=self.configlist[-1]

			self.configdict["backupenv"] = self.backupenv

			# Don't allow the user to override certain variables in the env
			for k in profile_only_variables:
				self.backupenv.pop(k, None)

			self.configlist.append(self.configdict["env"])

			# make lookuplist for loading package.*
			self.lookuplist=self.configlist[:]
			self.lookuplist.reverse()

			# Blacklist vars that could interfere with portage internals.
			for blacklisted in self._env_blacklist:
				for cfg in self.lookuplist:
					cfg.pop(blacklisted, None)
				self.backupenv.pop(blacklisted, None)
			del blacklisted, cfg

			self["PORTAGE_CONFIGROOT"] = config_root
			self.backup_changes("PORTAGE_CONFIGROOT")
			self["ROOT"] = target_root
			self.backup_changes("ROOT")
			self["EPREFIX"] = eprefix
			self.backup_changes("EPREFIX")
			self["EROOT"] = eroot
			self.backup_changes("EROOT")

			# The prefix of the running portage instance is used in the
			# ebuild environment to implement the --host-root option for
			# best_version and has_version.
			self["PORTAGE_OVERRIDE_EPREFIX"] = portage.const.EPREFIX
			self.backup_changes("PORTAGE_OVERRIDE_EPREFIX")

			self._ppropertiesdict = portage.dep.ExtendedAtomDict(dict)
			self._paccept_restrict = portage.dep.ExtendedAtomDict(dict)
			self._penvdict = portage.dep.ExtendedAtomDict(dict)
			self._pbashrcdict = {}
			self._pbashrc = ()

			self._repo_make_defaults = {}
			for repo in self.repositories.repos_with_profiles():
				d = getconfig(os.path.join(repo.location, "profiles", "make.defaults"),
					tolerant=tolerant, expand=self.configdict["globals"].copy(), recursive=repo.portage1_profiles) or {}
				if d:
					for k in chain(self._env_blacklist,
						profile_only_variables, self._global_only_vars):
						d.pop(k, None)
				self._repo_make_defaults[repo.name] = d

			#Read all USE related files from profiles and optionally from user config.
			self._use_manager = UseManager(self.repositories, profiles_complex,
				abs_user_config, self._isStable, user_config=local_config)
			#Initialize all USE related variables we track ourselves.
			self.usemask = self._use_manager.getUseMask()
			self.useforce = self._use_manager.getUseForce()
			self.configdict["conf"]["USE"] = \
				self._use_manager.extract_global_USE_changes( \
					self.configdict["conf"].get("USE", ""))

			#Read license_groups and optionally license_groups and package.license from user config
			self._license_manager = LicenseManager(locations_manager.profile_locations, \
				abs_user_config, user_config=local_config)
			#Extract '*/*' entries from package.license
			self.configdict["conf"]["ACCEPT_LICENSE"] = \
				self._license_manager.extract_global_changes( \
					self.configdict["conf"].get("ACCEPT_LICENSE", ""))

			if local_config:
				#package.properties
				propdict = grabdict_package(os.path.join(
					abs_user_config, "package.properties"), recursive=1, allow_wildcard=True, \
					allow_repo=True, verify_eapi=False)
				v = propdict.pop("*/*", None)
				if v is not None:
					if "ACCEPT_PROPERTIES" in self.configdict["conf"]:
						self.configdict["conf"]["ACCEPT_PROPERTIES"] += " " + " ".join(v)
					else:
						self.configdict["conf"]["ACCEPT_PROPERTIES"] = " ".join(v)
				for k, v in propdict.items():
					self._ppropertiesdict.setdefault(k.cp, {})[k] = v

				# package.accept_restrict
				d = grabdict_package(os.path.join(
					abs_user_config, "package.accept_restrict"),
					recursive=True, allow_wildcard=True,
					allow_repo=True, verify_eapi=False)
				v = d.pop("*/*", None)
				if v is not None:
					if "ACCEPT_RESTRICT" in self.configdict["conf"]:
						self.configdict["conf"]["ACCEPT_RESTRICT"] += " " + " ".join(v)
					else:
						self.configdict["conf"]["ACCEPT_RESTRICT"] = " ".join(v)
				for k, v in d.items():
					self._paccept_restrict.setdefault(k.cp, {})[k] = v

				#package.env
				penvdict = grabdict_package(os.path.join(
					abs_user_config, "package.env"), recursive=1, allow_wildcard=True, \
					allow_repo=True, verify_eapi=False)
				v = penvdict.pop("*/*", None)
				if v is not None:
					global_wildcard_conf = {}
					self._grab_pkg_env(v, global_wildcard_conf)
					incrementals = self.incrementals
					conf_configdict = self.configdict["conf"]
					for k, v in global_wildcard_conf.items():
						if k in incrementals:
							if k in conf_configdict:
								conf_configdict[k] = \
									conf_configdict[k] + " " + v
							else:
								conf_configdict[k] = v
						else:
							conf_configdict[k] = v
						expand_map[k] = v

				for k, v in penvdict.items():
					self._penvdict.setdefault(k.cp, {})[k] = v

				# package.bashrc
				for profile in profiles_complex:
					if not 'profile-bashrcs' in profile.profile_formats:
						continue
					self._pbashrcdict[profile] = \
						portage.dep.ExtendedAtomDict(dict)
					bashrc = grabdict_package(os.path.join(profile.location,
						"package.bashrc"), recursive=1, allow_wildcard=True,
								allow_repo=True, verify_eapi=False)
					if not bashrc:
						continue

					for k, v in bashrc.items():
						envfiles = [os.path.join(profile.location,
							"bashrc",
							envname) for envname in v]
						self._pbashrcdict[profile].setdefault(k.cp, {})\
							.setdefault(k, []).extend(envfiles)

			#getting categories from an external file now
			self.categories = [grabfile(os.path.join(x, "categories")) \
				for x in locations_manager.profile_and_user_locations]
			category_re = dbapi._category_re
			# categories used to be a tuple, but now we use a frozenset
			# for hashed category validation in pordbapi.cp_list()
			self.categories = frozenset(
				x for x in stack_lists(self.categories, incremental=1)
				if category_re.match(x) is not None)

			archlist = [grabfile(os.path.join(x, "arch.list")) \
				for x in locations_manager.profile_and_user_locations]
			archlist = stack_lists(archlist, incremental=1)
			self.configdict["conf"]["PORTAGE_ARCHLIST"] = " ".join(archlist)

			pkgprovidedlines = [grabfile(
				os.path.join(x.location, "package.provided"),
				recursive=x.portage1_directories)
				for x in profiles_complex]
			pkgprovidedlines = stack_lists(pkgprovidedlines, incremental=1)
			has_invalid_data = False
			for x in range(len(pkgprovidedlines)-1, -1, -1):
				myline = pkgprovidedlines[x]
				if not isvalidatom("=" + myline):
					writemsg(_("Invalid package name in package.provided: %s\n") % \
						myline, noiselevel=-1)
					has_invalid_data = True
					del pkgprovidedlines[x]
					continue
				cpvr = catpkgsplit(pkgprovidedlines[x])
				if not cpvr or cpvr[0] == "null":
					writemsg(_("Invalid package name in package.provided: ")+pkgprovidedlines[x]+"\n",
						noiselevel=-1)
					has_invalid_data = True
					del pkgprovidedlines[x]
					continue
				if cpvr[0] == "virtual":
					writemsg(_("Virtual package in package.provided: %s\n") % \
						myline, noiselevel=-1)
					has_invalid_data = True
					del pkgprovidedlines[x]
					continue
			if has_invalid_data:
				writemsg(_("See portage(5) for correct package.provided usage.\n"),
					noiselevel=-1)
			self.pprovideddict = {}
			for x in pkgprovidedlines:
				x_split = catpkgsplit(x)
				if x_split is None:
					continue
				mycatpkg = cpv_getkey(x)
				if mycatpkg in self.pprovideddict:
					self.pprovideddict[mycatpkg].append(x)
				else:
					self.pprovideddict[mycatpkg]=[x]

			# reasonable defaults; this is important as without USE_ORDER,
			# USE will always be "" (nothing set)!
			if "USE_ORDER" not in self:
				self.backupenv["USE_ORDER"] = "env:pkg:conf:defaults:pkginternal:repo:env.d"

			if "CBUILD" not in self and "CHOST" in self:
				self["CBUILD"] = self["CHOST"]
				self.backup_changes("CBUILD")

			if "USERLAND" not in self:
				# Set default USERLAND so that our test cases can assume that
				# it's always set. This allows isolated-functions.sh to avoid
				# calling uname -s when sourced.
				system = platform.system()
				if system is not None and \
					(system.endswith("BSD") or system == "DragonFly"):
					self["USERLAND"] = "BSD"
				else:
					self["USERLAND"] = "GNU"
				self.backup_changes("USERLAND")

			default_inst_ids = {
				"PORTAGE_INST_GID": "0",
				"PORTAGE_INST_UID": "0",
			}

			eroot_or_parent = first_existing(eroot)
			unprivileged = False
			try:
				eroot_st = os.stat(eroot_or_parent)
			except OSError:
				pass
			else:

				if portage.data._unprivileged_mode(
					eroot_or_parent, eroot_st):
					unprivileged = True

					default_inst_ids["PORTAGE_INST_GID"] = str(eroot_st.st_gid)
					default_inst_ids["PORTAGE_INST_UID"] = str(eroot_st.st_uid)

					if "PORTAGE_USERNAME" not in self:
						try:
							pwd_struct = pwd.getpwuid(eroot_st.st_uid)
						except KeyError:
							pass
						else:
							self["PORTAGE_USERNAME"] = pwd_struct.pw_name
							self.backup_changes("PORTAGE_USERNAME")

					if "PORTAGE_GRPNAME" not in self:
						try:
							grp_struct = grp.getgrgid(eroot_st.st_gid)
						except KeyError:
							pass
						else:
							self["PORTAGE_GRPNAME"] = grp_struct.gr_name
							self.backup_changes("PORTAGE_GRPNAME")

			for var, default_val in default_inst_ids.items():
				try:
					self[var] = str(int(self.get(var, default_val)))
				except ValueError:
					writemsg(_("!!! %s='%s' is not a valid integer.  "
						"Falling back to %s.\n") % (var, self[var], default_val),
						noiselevel=-1)
					self[var] = default_val
				self.backup_changes(var)

			self.depcachedir = self.get("PORTAGE_DEPCACHEDIR")
			if self.depcachedir is None:
				self.depcachedir = os.path.join(os.sep,
					portage.const.EPREFIX, DEPCACHE_PATH.lstrip(os.sep))
				if unprivileged and target_root != os.sep:
					# In unprivileged mode, automatically make
					# depcachedir relative to target_root if the
					# default depcachedir is not writable.
					if not os.access(first_existing(self.depcachedir),
						os.W_OK):
						self.depcachedir = os.path.join(eroot,
							DEPCACHE_PATH.lstrip(os.sep))

			self["PORTAGE_DEPCACHEDIR"] = self.depcachedir
			self.backup_changes("PORTAGE_DEPCACHEDIR")

			if portage._internal_caller:
				self["PORTAGE_INTERNAL_CALLER"] = "1"
				self.backup_changes("PORTAGE_INTERNAL_CALLER")

			# initialize self.features
			self.regenerate()

<<<<<<< HEAD
			if 'force-multilib' in self.features:
				#add multilib_abi internally to list of USE_EXPANDed vars
				self["USE_EXPAND"] = "MULTILIB_ABI" + " " + self.get("USE_EXPAND", "")
				self.backup_changes("USE_EXPAND")
				default_abi = self.configdict["defaults"].get('DEFAULT_ABI', '').strip()
				if default_abi:
					self.configdict["defaults"]["USE"] = self.configdict["defaults"].get("USE", "") + " multilib_abi_" + default_abi
=======
			if unprivileged:
				self.features.add('unprivileged')
>>>>>>> fd521491

			if bsd_chflags:
				self.features.add('chflags')

			self._iuse_effective = self._calc_iuse_effective()
			self._iuse_implicit_match = _iuse_implicit_match_cache(self)

			self._validate_commands()

			for k in self._case_insensitive_vars:
				if k in self:
					self[k] = self[k].lower()
					self.backup_changes(k)

			# The first constructed config object initializes these modules,
			# and subsequent calls to the _init() functions have no effect.
			portage.output._init(config_root=self['PORTAGE_CONFIGROOT'])
			portage.data._init(self)

		if mycpv:
			self.setcpv(mycpv)

	@property
	def mygcfg(self):
		warnings.warn("portage.config.mygcfg is deprecated", stacklevel=3)
		return {}

	def _validate_commands(self):
		for k in special_env_vars.validate_commands:
			v = self.get(k)
			if v is not None:
				valid, v_split = validate_cmd_var(v)

				if not valid:
					if v_split:
						writemsg_level(_("%s setting is invalid: '%s'\n") % \
							(k, v), level=logging.ERROR, noiselevel=-1)

					# before deleting the invalid setting, backup
					# the default value if available
					v = self.configdict['globals'].get(k)
					if v is not None:
						default_valid, v_split = validate_cmd_var(v)
						if not default_valid:
							if v_split:
								writemsg_level(
									_("%s setting from make.globals" + \
									" is invalid: '%s'\n") % \
									(k, v), level=logging.ERROR, noiselevel=-1)
							# make.globals seems corrupt, so try for
							# a hardcoded default instead
							v = self._default_globals.get(k)

					# delete all settings for this key,
					# including the invalid one
					del self[k]
					self.backupenv.pop(k, None)
					if v:
						# restore validated default
						self.configdict['globals'][k] = v

	def _init_dirs(self):
		"""
		Create a few directories that are critical to portage operation
		"""
		if not os.access(self["EROOT"], os.W_OK):
			return

		#                                gid, mode, mask, preserve_perms
		dir_mode_map = {
			"tmp"             : (         -1, 0o1777,  0,  True),
			"var/tmp"         : (         -1, 0o1777,  0,  True),
			PRIVATE_PATH      : (portage_gid, 0o2750, 0o2, False),
			CACHE_PATH        : (portage_gid,  0o755, 0o2, False)
		}

		for mypath, (gid, mode, modemask, preserve_perms) \
			in dir_mode_map.items():
			mydir = os.path.join(self["EROOT"], mypath)
			if preserve_perms and os.path.isdir(mydir):
				# Only adjust permissions on some directories if
				# they don't exist yet. This gives freedom to the
				# user to adjust permissions to suit their taste.
				continue
			try:
				ensure_dirs(mydir, gid=gid, mode=mode, mask=modemask)
			except PortageException as e:
				writemsg(_("!!! Directory initialization failed: '%s'\n") % mydir,
					noiselevel=-1)
				writemsg("!!! %s\n" % str(e),
					noiselevel=-1)

	@property
	def _keywords_manager(self):
		if self._keywords_manager_obj is None:
			self._keywords_manager_obj = KeywordsManager(
				self._locations_manager.profiles_complex,
				self._locations_manager.abs_user_config,
				self.local_config,
				global_accept_keywords=self.configdict["defaults"].get("ACCEPT_KEYWORDS", ""))
		return self._keywords_manager_obj

	@property
	def _mask_manager(self):
		if self._mask_manager_obj is None:
			self._mask_manager_obj = MaskManager(self.repositories,
				self._locations_manager.profiles_complex,
				self._locations_manager.abs_user_config,
				user_config=self.local_config,
				strict_umatched_removal=self._unmatched_removal)
		return self._mask_manager_obj

	@property
	def _virtuals_manager(self):
		if self._virtuals_manager_obj is None:
			self._virtuals_manager_obj = VirtualsManager(self.profiles)
		return self._virtuals_manager_obj

	@property
	def pkeywordsdict(self):
		result = self._keywords_manager.pkeywordsdict.copy()
		for k, v in result.items():
			result[k] = v.copy()
		return result

	@property
	def pmaskdict(self):
		return self._mask_manager._pmaskdict.copy()

	@property
	def punmaskdict(self):
		return self._mask_manager._punmaskdict.copy()

	def expandLicenseTokens(self, tokens):
		""" Take a token from ACCEPT_LICENSE or package.license and expand it
		if it's a group token (indicated by @) or just return it if it's not a
		group.  If a group is negated then negate all group elements."""
		return self._license_manager.expandLicenseTokens(tokens)

	def validate(self):
		"""Validate miscellaneous settings and display warnings if necessary.
		(This code was previously in the global scope of portage.py)"""

		groups = self["ACCEPT_KEYWORDS"].split()
		archlist = self.archlist()
		if not archlist:
			writemsg(_("--- 'profiles/arch.list' is empty or "
				"not available. Empty portage tree?\n"), noiselevel=1)
		else:
			for group in groups:
				if group not in archlist and \
					not (group.startswith("-") and group[1:] in archlist) and \
					group not in ("*", "~*", "**"):
					writemsg(_("!!! INVALID ACCEPT_KEYWORDS: %s\n") % str(group),
						noiselevel=-1)

		profile_broken = False

		if not self.profile_path:
			profile_broken = True
		else:
			# If any one of these files exists, then
			# the profile is considered valid.
			for x in ("make.defaults", "parent",
				"packages", "use.force", "use.mask"):
				if exists_raise_eaccess(os.path.join(self.profile_path, x)):
					break
			else:
				profile_broken = True

		if profile_broken and not portage._sync_mode:
			abs_profile_path = None
			for x in (PROFILE_PATH, 'etc/make.profile'):
				x = os.path.join(self["PORTAGE_CONFIGROOT"], x)
				try:
					os.lstat(x)
				except OSError:
					pass
				else:
					abs_profile_path = x
					break

			if abs_profile_path is None:
				abs_profile_path = os.path.join(self["PORTAGE_CONFIGROOT"],
					PROFILE_PATH)

			writemsg(_("\n\n!!! %s is not a symlink and will probably prevent most merges.\n") % abs_profile_path,
				noiselevel=-1)
			writemsg(_("!!! It should point into a profile within %s/profiles/\n") % self["PORTDIR"])
			writemsg(_("!!! (You can safely ignore this message when syncing. It's harmless.)\n\n\n"))

		abs_user_virtuals = os.path.join(self["PORTAGE_CONFIGROOT"],
			USER_VIRTUALS_FILE)
		if os.path.exists(abs_user_virtuals):
			writemsg("\n!!! /etc/portage/virtuals is deprecated in favor of\n")
			writemsg("!!! /etc/portage/profile/virtuals. Please move it to\n")
			writemsg("!!! this new location.\n\n")

		if not sandbox_capable and \
			("sandbox" in self.features or "usersandbox" in self.features):
			if self.profile_path is not None and \
				os.path.realpath(self.profile_path) == \
				os.path.realpath(os.path.join(
				self["PORTAGE_CONFIGROOT"], PROFILE_PATH)):
				# Don't show this warning when running repoman and the
				# sandbox feature came from a profile that doesn't belong
				# to the user.
				writemsg(colorize("BAD", _("!!! Problem with sandbox"
					" binary. Disabling...\n\n")), noiselevel=-1)

		if "fakeroot" in self.features and \
			not fakeroot_capable:
			writemsg(_("!!! FEATURES=fakeroot is enabled, but the "
				"fakeroot binary is not installed.\n"), noiselevel=-1)

		if os.getuid() == 0 and not hasattr(os, "setgroups"):
			warning_shown = False

			if "userpriv" in self.features:
				writemsg(_("!!! FEATURES=userpriv is enabled, but "
					"os.setgroups is not available.\n"), noiselevel=-1)
				warning_shown = True

			if "userfetch" in self.features:
				writemsg(_("!!! FEATURES=userfetch is enabled, but "
					"os.setgroups is not available.\n"), noiselevel=-1)
				warning_shown = True

			if warning_shown and platform.python_implementation() == 'PyPy':
				writemsg(_("!!! See https://bugs.pypy.org/issue833 for details.\n"),
					noiselevel=-1)

	def load_best_module(self,property_string):
		best_mod = best_from_dict(property_string,self.modules,self.module_priority)
		mod = None
		try:
			mod = load_mod(best_mod)
		except ImportError:
			if best_mod in self._module_aliases:
				mod = load_mod(self._module_aliases[best_mod])
			elif not best_mod.startswith("cache."):
				raise
			else:
				best_mod = "portage." + best_mod
				try:
					mod = load_mod(best_mod)
				except ImportError:
					raise
		return mod

	def lock(self):
		self.locked = 1

	def unlock(self):
		self.locked = 0

	def modifying(self):
		if self.locked:
			raise Exception(_("Configuration is locked."))

	def backup_changes(self,key=None):
		self.modifying()
		if key and key in self.configdict["env"]:
			self.backupenv[key] = copy.deepcopy(self.configdict["env"][key])
		else:
			raise KeyError(_("No such key defined in environment: %s") % key)

	def reset(self, keeping_pkg=0, use_cache=None):
		"""
		Restore environment from self.backupenv, call self.regenerate()
		@param keeping_pkg: Should we keep the setcpv() data or delete it.
		@type keeping_pkg: Boolean
		@rype: None
		"""

		if use_cache is not None:
			warnings.warn("The use_cache parameter for config.reset() is deprecated and without effect.",
				DeprecationWarning, stacklevel=2)

		self.modifying()
		self.configdict["env"].clear()
		self.configdict["env"].update(self.backupenv)

		self.modifiedkeys = []
		if not keeping_pkg:
			self.mycpv = None
			self._setcpv_args_hash = None
			self.puse = ""
			del self._penv[:]
			self.configdict["pkg"].clear()
			self.configdict["pkginternal"].clear()
			self.configdict["repo"].clear()
			self.configdict["defaults"]["USE"] = \
				" ".join(self.make_defaults_use)
			self.usemask = self._use_manager.getUseMask()
			self.useforce = self._use_manager.getUseForce()
		self.regenerate()

	class _lazy_vars(object):

		__slots__ = ('built_use', 'settings', 'values')

		def __init__(self, built_use, settings):
			self.built_use = built_use
			self.settings = settings
			self.values = None

		def __getitem__(self, k):
			if self.values is None:
				self.values = self._init_values()
			return self.values[k]

		def _init_values(self):
			values = {}
			settings = self.settings
			use = self.built_use
			if use is None:
				use = frozenset(settings['PORTAGE_USE'].split())

			values['ACCEPT_LICENSE'] = settings._license_manager.get_prunned_accept_license( \
				settings.mycpv, use, settings['LICENSE'], settings['SLOT'], settings.get('PORTAGE_REPO_NAME'))
			values['PORTAGE_RESTRICT'] = self._restrict(use, settings)
			return values

		def _restrict(self, use, settings):
			try:
				restrict = set(use_reduce(settings['RESTRICT'], uselist=use, flat=True))
			except InvalidDependString:
				restrict = set()
			return ' '.join(sorted(restrict))

	class _lazy_use_expand(object):
		"""
		Lazily evaluate USE_EXPAND variables since they are only needed when
		an ebuild shell is spawned. Variables values are made consistent with
		the previously calculated USE settings.
		"""

		def __init__(self, settings, unfiltered_use,
			use, usemask, iuse_implicit,
			use_expand_split, use_expand_dict):
			self._settings = settings
			self._unfiltered_use = unfiltered_use
			self._use = use
			self._usemask = usemask
			self._iuse_implicit = iuse_implicit
			self._use_expand_split = use_expand_split
			self._use_expand_dict = use_expand_dict

		def __getitem__(self, key):
			prefix = key.lower() + '_'
			prefix_len = len(prefix)
			expand_flags = set( x[prefix_len:] for x in self._use \
				if x[:prefix_len] == prefix )
			var_split = self._use_expand_dict.get(key, '').split()
			# Preserve the order of var_split because it can matter for things
			# like LINGUAS.
			var_split = [ x for x in var_split if x in expand_flags ]
			var_split.extend(expand_flags.difference(var_split))
			has_wildcard = '*' in expand_flags
			if has_wildcard:
				var_split = [ x for x in var_split if x != "*" ]
			has_iuse = set()
			for x in self._iuse_implicit:
				if x[:prefix_len] == prefix:
					has_iuse.add(x[prefix_len:])
			if has_wildcard:
				# * means to enable everything in IUSE that's not masked
				if has_iuse:
					usemask = self._usemask
					for suffix in has_iuse:
						x = prefix + suffix
						if x not in usemask:
							if suffix not in expand_flags:
								var_split.append(suffix)
				else:
					# If there is a wildcard and no matching flags in IUSE then
					# LINGUAS should be unset so that all .mo files are
					# installed.
					var_split = []
			# Make the flags unique and filter them according to IUSE.
			# Also, continue to preserve order for things like LINGUAS
			# and filter any duplicates that variable may contain.
			filtered_var_split = []
			remaining = has_iuse.intersection(var_split)
			for x in var_split:
				if x in remaining:
					remaining.remove(x)
					filtered_var_split.append(x)
			var_split = filtered_var_split

			if var_split:
				value = ' '.join(var_split)
			else:
				# Don't export empty USE_EXPAND vars unless the user config
				# exports them as empty.  This is required for vars such as
				# LINGUAS, where unset and empty have different meanings.
				# The special '*' token is understood by ebuild.sh, which
				# will unset the variable so that things like LINGUAS work
				# properly (see bug #459350).
				if has_wildcard:
					value = '*'
				else:
					if has_iuse:
						already_set = False
						# Skip the first 'env' configdict, in order to
						# avoid infinite recursion here, since that dict's
						# __getitem__ calls the current __getitem__.
						for d in self._settings.lookuplist[1:]:
							if key in d:
								already_set = True
								break

						if not already_set:
							for x in self._unfiltered_use:
								if x[:prefix_len] == prefix:
									already_set = True
									break

						if already_set:
							value = ''
						else:
							value = '*'
					else:
						# It's not in IUSE, so just allow the variable content
						# to pass through if it is defined somewhere.  This
						# allows packages that support LINGUAS but don't
						# declare it in IUSE to use the variable outside of the
						# USE_EXPAND context.
						value = None

			return value

	def setcpv(self, mycpv, use_cache=None, mydb=None):
		"""
		Load a particular CPV into the config, this lets us see the
		Default USE flags for a particular ebuild as well as the USE
		flags from package.use.

		@param mycpv: A cpv to load
		@type mycpv: string
		@param mydb: a dbapi instance that supports aux_get with the IUSE key.
		@type mydb: dbapi or derivative.
		@rtype: None
		"""

		if use_cache is not None:
			warnings.warn("The use_cache parameter for config.setcpv() is deprecated and without effect.",
				DeprecationWarning, stacklevel=2)

		self.modifying()

		pkg = None
		built_use = None
		explicit_iuse = None
		if not isinstance(mycpv, basestring):
			pkg = mycpv
			mycpv = pkg.cpv
			mydb = pkg._metadata
			explicit_iuse = pkg.iuse.all
			args_hash = (mycpv, id(pkg))
			if pkg.built:
				built_use = pkg.use.enabled
		else:
			args_hash = (mycpv, id(mydb))

		if args_hash == self._setcpv_args_hash:
			return
		self._setcpv_args_hash = args_hash

		has_changed = False
		self.mycpv = mycpv
		cat, pf = catsplit(mycpv)
		cp = cpv_getkey(mycpv)
		cpv_slot = self.mycpv
		pkginternaluse = ""
		iuse = ""
		pkg_configdict = self.configdict["pkg"]
		previous_iuse = pkg_configdict.get("IUSE")
		previous_iuse_effective = pkg_configdict.get("IUSE_EFFECTIVE")
		previous_features = pkg_configdict.get("FEATURES")
		previous_penv = self._penv

		aux_keys = self._setcpv_aux_keys

		# Discard any existing metadata and package.env settings from
		# the previous package instance.
		pkg_configdict.clear()

		pkg_configdict["CATEGORY"] = cat
		pkg_configdict["PF"] = pf
		repository = None
		eapi = None
		if mydb:
			if not hasattr(mydb, "aux_get"):
				for k in aux_keys:
					if k in mydb:
						# Make these lazy, since __getitem__ triggers
						# evaluation of USE conditionals which can't
						# occur until PORTAGE_USE is calculated below.
						pkg_configdict.addLazySingleton(k,
							mydb.__getitem__, k)
			else:
				# When calling dbapi.aux_get(), grab USE for built/installed
				# packages since we want to save it PORTAGE_BUILT_USE for
				# evaluating conditional USE deps in atoms passed via IPC to
				# helpers like has_version and best_version.
				aux_keys = set(aux_keys)
				if hasattr(mydb, '_aux_cache_keys'):
					aux_keys = aux_keys.intersection(mydb._aux_cache_keys)
				aux_keys.add('USE')
				aux_keys = list(aux_keys)
				for k, v in zip(aux_keys, mydb.aux_get(self.mycpv, aux_keys)):
					pkg_configdict[k] = v
				built_use = frozenset(pkg_configdict.pop('USE').split())
				if not built_use:
					# Empty USE means this dbapi instance does not contain
					# built packages.
					built_use = None
			eapi = pkg_configdict['EAPI']

			repository = pkg_configdict.pop("repository", None)
			if repository is not None:
				pkg_configdict["PORTAGE_REPO_NAME"] = repository
			iuse = pkg_configdict["IUSE"]
			if pkg is None:
				self.mycpv = _pkg_str(self.mycpv, metadata=pkg_configdict,
					settings=self)
				cpv_slot = self.mycpv
			else:
				cpv_slot = pkg
			pkginternaluse = []
			for x in iuse.split():
				if x.startswith("+"):
					pkginternaluse.append(x[1:])
				elif x.startswith("-"):
					pkginternaluse.append(x)
			pkginternaluse = " ".join(pkginternaluse)

		eapi_attrs = _get_eapi_attrs(eapi)

		if pkginternaluse != self.configdict["pkginternal"].get("USE", ""):
			self.configdict["pkginternal"]["USE"] = pkginternaluse
			has_changed = True

		repo_env = []
		if repository and repository != Package.UNKNOWN_REPO:
			repos = []
			try:
				repos.extend(repo.name for repo in
					self.repositories[repository].masters)
			except KeyError:
				pass
			repos.append(repository)
			for repo in repos:
				d = self._repo_make_defaults.get(repo)
				if d is None:
					d = {}
				else:
					# make a copy, since we might modify it with
					# package.use settings
					d = d.copy()
				cpdict = self._use_manager._repo_puse_dict.get(repo, {}).get(cp)
				if cpdict:
					repo_puse = ordered_by_atom_specificity(cpdict, cpv_slot)
					if repo_puse:
						for x in repo_puse:
							d["USE"] = d.get("USE", "") + " " + " ".join(x)
				if d:
					repo_env.append(d)

		if repo_env or self.configdict["repo"]:
			self.configdict["repo"].clear()
			self.configdict["repo"].update(stack_dicts(repo_env,
				incrementals=self.incrementals))
			has_changed = True

		defaults = []
		for i, pkgprofileuse_dict in enumerate(self._use_manager._pkgprofileuse):
			if self.make_defaults_use[i]:
				defaults.append(self.make_defaults_use[i])
			cpdict = pkgprofileuse_dict.get(cp)
			if cpdict:
				pkg_defaults = ordered_by_atom_specificity(cpdict, cpv_slot)
				if pkg_defaults:
					defaults.extend(pkg_defaults)
		defaults = " ".join(defaults)
		if self.configdict["defaults"].get("MULTILIB_ABIS", "").count(' ') != 0:
			defaults = defaults + " multilib_abi_" + self.configdict["defaults"].get("DEFAULT_ABI", "")
		if defaults != self.configdict["defaults"].get("USE",""):
			self.configdict["defaults"]["USE"] = defaults
			has_changed = True

		useforce = self._use_manager.getUseForce(cpv_slot)
		if useforce != self.useforce:
			self.useforce = useforce
			has_changed = True

		usemask = self._use_manager.getUseMask(cpv_slot)
		if usemask != self.usemask:
			self.usemask = usemask
			has_changed = True

		oldpuse = self.puse
		self.puse = self._use_manager.getPUSE(cpv_slot)
		if oldpuse != self.puse:
			has_changed = True
		self.configdict["pkg"]["PKGUSE"] = self.puse[:] # For saving to PUSE file
		self.configdict["pkg"]["USE"]    = self.puse[:] # this gets appended to USE

		if previous_features:
			# The package from the previous setcpv call had package.env
			# settings which modified FEATURES. Therefore, trigger a
			# regenerate() call in order to ensure that self.features
			# is accurate.
			has_changed = True

		self._penv = []
		cpdict = self._penvdict.get(cp)
		if cpdict:
			penv_matches = ordered_by_atom_specificity(cpdict, cpv_slot)
			if penv_matches:
				for x in penv_matches:
					self._penv.extend(x)

		bashrc_files = []

		for profile in self._locations_manager.profiles_complex:
			profile_bashrc = os.path.join(profile.location,
				'profile.bashrc')
			if os.path.exists(profile_bashrc):
				bashrc_files.append(profile_bashrc)
			if profile in self._pbashrcdict:
				cpdict = self._pbashrcdict[profile].get(cp)
				if cpdict:
					bashrc_matches = \
						ordered_by_atom_specificity(cpdict, cpv_slot)
					for x in bashrc_matches:
						bashrc_files.extend(x)

		self._pbashrc = tuple(bashrc_files)

		protected_pkg_keys = set(pkg_configdict)
		protected_pkg_keys.discard('USE')

		# If there are _any_ package.env settings for this package
		# then it automatically triggers config.reset(), in order
		# to account for possible incremental interaction between
		# package.use, package.env, and overrides from the calling
		# environment (configdict['env']).
		if self._penv:
			has_changed = True
			# USE is special because package.use settings override
			# it. Discard any package.use settings here and they'll
			# be added back later.
			pkg_configdict.pop('USE', None)
			self._grab_pkg_env(self._penv, pkg_configdict,
				protected_keys=protected_pkg_keys)

			# Now add package.use settings, which override USE from
			# package.env
			if self.puse:
				if 'USE' in pkg_configdict:
					pkg_configdict['USE'] = \
						pkg_configdict['USE'] + " " + self.puse
				else:
					pkg_configdict['USE'] = self.puse

		elif previous_penv:
			has_changed = True

		if has_changed:
			self.reset(keeping_pkg=1)

		env_configdict = self.configdict['env']

		# Ensure that "pkg" values are always preferred over "env" values.
		# This must occur _after_ the above reset() call, since reset()
		# copies values from self.backupenv.
		for k in protected_pkg_keys:
			env_configdict.pop(k, None)

		lazy_vars = self._lazy_vars(built_use, self)
		env_configdict.addLazySingleton('ACCEPT_LICENSE',
			lazy_vars.__getitem__, 'ACCEPT_LICENSE')
		env_configdict.addLazySingleton('PORTAGE_RESTRICT',
			lazy_vars.__getitem__, 'PORTAGE_RESTRICT')

		if built_use is not None:
			pkg_configdict['PORTAGE_BUILT_USE'] = ' '.join(built_use)

		# If reset() has not been called, it's safe to return
		# early if IUSE has not changed.
		if not has_changed and previous_iuse == iuse and \
			(previous_iuse_effective is not None == eapi_attrs.iuse_effective):
			return

		# Filter out USE flags that aren't part of IUSE. This has to
		# be done for every setcpv() call since practically every
		# package has different IUSE.
		use = set(self["USE"].split())
		unfiltered_use = frozenset(use)
		if explicit_iuse is None:
			explicit_iuse = frozenset(x.lstrip("+-") for x in iuse.split())

		if eapi_attrs.iuse_effective:
			iuse_implicit_match = self._iuse_effective_match
			portage_iuse = set(self._iuse_effective)
			portage_iuse.update(explicit_iuse)
			self.configdict["pkg"]["IUSE_EFFECTIVE"] = \
				" ".join(sorted(portage_iuse))
		else:
			iuse_implicit_match = self._iuse_implicit_match
			portage_iuse = self._get_implicit_iuse()
			portage_iuse.update(explicit_iuse)

		# PORTAGE_IUSE is not always needed so it's lazily evaluated.
		self.configdict["env"].addLazySingleton(
			"PORTAGE_IUSE", _lazy_iuse_regex, portage_iuse)

		if pkg is None:
			raw_restrict = pkg_configdict.get("RESTRICT")
		else:
			raw_restrict = pkg._raw_metadata["RESTRICT"]

		restrict_test = False
		if raw_restrict:
			try:
				if built_use is not None:
					restrict = use_reduce(raw_restrict,
						uselist=built_use, flat=True)
				else:
					# Use matchnone=True to ignore USE conditional parts
					# of RESTRICT, since we want to know whether to mask
					# the "test" flag _before_ we know the USE values
					# that would be needed to evaluate the USE
					# conditionals (see bug #273272).
					restrict = use_reduce(raw_restrict,
						matchnone=True, flat=True)
			except PortageException:
				pass
			else:
				restrict_test = "test" in restrict

		ebuild_force_test = not restrict_test and \
			self.get("EBUILD_FORCE_TEST") == "1"

		if ebuild_force_test and \
			not hasattr(self, "_ebuild_force_test_msg_shown"):
				self._ebuild_force_test_msg_shown = True
				writemsg(_("Forcing test.\n"), noiselevel=-1)

		if "test" in explicit_iuse or iuse_implicit_match("test"):
			if "test" not in self.features:
				use.discard("test")
			elif restrict_test or \
				("test" in self.usemask and not ebuild_force_test):
				# "test" is in IUSE and USE=test is masked, so execution
				# of src_test() probably is not reliable. Therefore,
				# temporarily disable FEATURES=test just for this package.
				self["FEATURES"] = " ".join(x for x in self.features \
					if x != "test")
				use.discard("test")
			else:
				use.add("test")
				if ebuild_force_test and "test" in self.usemask:
					self.usemask = \
						frozenset(x for x in self.usemask if x != "test")

		if eapi_attrs.feature_flag_targetroot and \
			("targetroot" in explicit_iuse or iuse_implicit_match("targetroot")):
			if self["ROOT"] != "/":
				use.add("targetroot")
			else:
				use.discard("targetroot")

		# Allow _* flags from USE_EXPAND wildcards to pass through here.
		use.difference_update([x for x in use \
			if (x not in explicit_iuse and \
			not iuse_implicit_match(x)) and x[-2:] != '_*'])

		# Use the calculated USE flags to regenerate the USE_EXPAND flags so
		# that they are consistent. For optimal performance, use slice
		# comparison instead of startswith().
		use_expand_split = set(x.lower() for \
			x in self.get('USE_EXPAND', '').split())
		lazy_use_expand = self._lazy_use_expand(
			self, unfiltered_use, use, self.usemask,
			portage_iuse, use_expand_split, self._use_expand_dict)

		use_expand_iuses = {}
		for x in portage_iuse:
			x_split = x.split('_')
			if len(x_split) == 1:
				continue
			for i in range(len(x_split) - 1):
				k = '_'.join(x_split[:i+1])
				if k in use_expand_split:
					v = use_expand_iuses.get(k)
					if v is None:
						v = set()
						use_expand_iuses[k] = v
					v.add(x)
					break

		# If it's not in IUSE, variable content is allowed
		# to pass through if it is defined somewhere.  This
		# allows packages that support LINGUAS but don't
		# declare it in IUSE to use the variable outside of the
		# USE_EXPAND context.
		for k, use_expand_iuse in use_expand_iuses.items():
			if k + '_*' in use:
				use.update( x for x in use_expand_iuse if x not in usemask )
			k = k.upper()
			self.configdict['env'].addLazySingleton(k,
				lazy_use_expand.__getitem__, k)

		for k in self.get("USE_EXPAND_UNPREFIXED", "").split():
			var_split = self.get(k, '').split()
			var_split = [ x for x in var_split if x in use ]
			if var_split:
				self.configlist[-1][k] = ' '.join(var_split)
			elif k in self:
				self.configlist[-1][k] = ''

		# Filtered for the ebuild environment. Store this in a separate
		# attribute since we still want to be able to see global USE
		# settings for things like emerge --info.

		self.configdict["env"]["PORTAGE_USE"] = \
			" ".join(sorted(x for x in use if x[-2:] != '_*'))

		# Clear the eapi cache here rather than in the constructor, since
		# setcpv triggers lazy instantiation of things like _use_manager.
		_eapi_cache.clear()

	def _grab_pkg_env(self, penv, container, protected_keys=None):
		if protected_keys is None:
			protected_keys = ()
		abs_user_config = os.path.join(
			self['PORTAGE_CONFIGROOT'], USER_CONFIG_PATH)
		non_user_variables = self._non_user_variables
		# Make a copy since we don't want per-package settings
		# to pollute the global expand_map.
		expand_map = self._expand_map.copy()
		incrementals = self.incrementals
		for envname in penv:
			penvfile = os.path.join(abs_user_config, "env", envname)
			penvconfig = getconfig(penvfile, tolerant=self._tolerant,
				allow_sourcing=True, expand=expand_map)
			if penvconfig is None:
				writemsg("!!! %s references non-existent file: %s\n" % \
					(os.path.join(abs_user_config, 'package.env'), penvfile),
					noiselevel=-1)
			else:
				for k, v in penvconfig.items():
					if k in protected_keys or \
						k in non_user_variables:
						writemsg("!!! Illegal variable " + \
							"'%s' assigned in '%s'\n" % \
							(k, penvfile), noiselevel=-1)
					elif k in incrementals:
						if k in container:
							container[k] = container[k] + " " + v
						else:
							container[k] = v
					else:
						container[k] = v

	def _iuse_effective_match(self, flag):
		return flag in self._iuse_effective

	def _calc_iuse_effective(self):
		"""
		Beginning with EAPI 5, IUSE_EFFECTIVE is defined by PMS.
		"""
		iuse_effective = []
		iuse_effective.extend(self.get("IUSE_IMPLICIT", "").split())

		# USE_EXPAND_IMPLICIT should contain things like ARCH, ELIBC,
		# KERNEL, and USERLAND.
		use_expand_implicit = frozenset(
			self.get("USE_EXPAND_IMPLICIT", "").split())

		# USE_EXPAND_UNPREFIXED should contain at least ARCH, and
		# USE_EXPAND_VALUES_ARCH should contain all valid ARCH flags.
		for v in self.get("USE_EXPAND_UNPREFIXED", "").split():
			if v not in use_expand_implicit:
				continue
			iuse_effective.extend(
				self.get("USE_EXPAND_VALUES_" + v, "").split())

		use_expand = frozenset(self.get("USE_EXPAND", "").split())
		for v in use_expand_implicit:
			if v not in use_expand:
				continue
			lower_v = v.lower()
			for x in self.get("USE_EXPAND_VALUES_" + v, "").split():
				iuse_effective.append(lower_v + "_" + x)

		return frozenset(iuse_effective)

	def _get_implicit_iuse(self):
		"""
		Prior to EAPI 5, these flags are considered to
		be implicit members of IUSE:
		  * Flags derived from ARCH
		  * Flags derived from USE_EXPAND_HIDDEN variables
		  * Masked flags, such as those from {,package}use.mask
		  * Forced flags, such as those from {,package}use.force
		  * build and bootstrap flags used by bootstrap.sh
		"""
		iuse_implicit = set()
		# Flags derived from ARCH.
		arch = self.configdict["defaults"].get("ARCH")
		if arch:
			iuse_implicit.add(arch)
		iuse_implicit.update(self.get("PORTAGE_ARCHLIST", "").split())

		# Flags derived from USE_EXPAND_HIDDEN variables
		# such as ELIBC, KERNEL, and USERLAND.
		use_expand_hidden = self.get("USE_EXPAND_HIDDEN", "").split()
		for x in use_expand_hidden:
			iuse_implicit.add(x.lower() + "_.*")

		# Flags that have been masked or forced.
		iuse_implicit.update(self.usemask)
		iuse_implicit.update(self.useforce)

		# build and bootstrap flags used by bootstrap.sh
		iuse_implicit.add("build")
		iuse_implicit.add("bootstrap")

		# Controlled by FEATURES=test. Make this implicit, so handling
		# of FEATURES=test is consistent regardless of explicit IUSE.
		# Users may use use.mask/package.use.mask to control
		# FEATURES=test for all ebuilds, regardless of explicit IUSE.
		iuse_implicit.add("test")

		if 'force-multilib' in self.features:
			for multilib_abis in self.get('MULTILIB_ABIS', '').split():
				iuse_implicit.add("multilib_abi_" + multilib_abis)

		return iuse_implicit

	def _getUseMask(self, pkg, stable=None):
		return self._use_manager.getUseMask(pkg, stable=stable)

	def _getUseForce(self, pkg, stable=None):
		return self._use_manager.getUseForce(pkg, stable=stable)

	def _getMaskAtom(self, cpv, metadata):
		"""
		Take a package and return a matching package.mask atom, or None if no
		such atom exists or it has been cancelled by package.unmask. PROVIDE
		is not checked, so atoms will not be found for old-style virtuals.

		@param cpv: The package name
		@type cpv: String
		@param metadata: A dictionary of raw package metadata
		@type metadata: dict
		@rtype: String
		@return: A matching atom string or None if one is not found.
		"""
		return self._mask_manager.getMaskAtom(cpv, metadata["SLOT"], metadata.get('repository'))

	def _getRawMaskAtom(self, cpv, metadata):
		"""
		Take a package and return a matching package.mask atom, or None if no
		such atom exists or it has been cancelled by package.unmask. PROVIDE
		is not checked, so atoms will not be found for old-style virtuals.

		@param cpv: The package name
		@type cpv: String
		@param metadata: A dictionary of raw package metadata
		@type metadata: dict
		@rtype: String
		@return: A matching atom string or None if one is not found.
		"""
		return self._mask_manager.getRawMaskAtom(cpv, metadata["SLOT"], metadata.get('repository'))


	def _getProfileMaskAtom(self, cpv, metadata):
		"""
		Take a package and return a matching profile atom, or None if no
		such atom exists. Note that a profile atom may or may not have a "*"
		prefix. PROVIDE is not checked, so atoms will not be found for
		old-style virtuals.

		@param cpv: The package name
		@type cpv: String
		@param metadata: A dictionary of raw package metadata
		@type metadata: dict
		@rtype: String
		@return: A matching profile atom string or None if one is not found.
		"""

		warnings.warn("The config._getProfileMaskAtom() method is deprecated.",
			DeprecationWarning, stacklevel=2)

		cp = cpv_getkey(cpv)
		profile_atoms = self.prevmaskdict.get(cp)
		if profile_atoms:
			pkg = "".join((cpv, _slot_separator, metadata["SLOT"]))
			repo = metadata.get("repository")
			if repo and repo != Package.UNKNOWN_REPO:
				pkg = "".join((pkg, _repo_separator, repo))
			pkg_list = [pkg]
			for x in profile_atoms:
				if match_from_list(x, pkg_list):
					continue
				return x
		return None

	def _isStable(self, pkg):
		return self._keywords_manager.isStable(pkg,
			self.get("ACCEPT_KEYWORDS", ""),
			self.configdict["backupenv"].get("ACCEPT_KEYWORDS", ""))

	def _getKeywords(self, cpv, metadata):
		return self._keywords_manager.getKeywords(cpv, metadata["SLOT"], \
			metadata.get("KEYWORDS", ""), metadata.get("repository"))

	def _getMissingKeywords(self, cpv, metadata):
		"""
		Take a package and return a list of any KEYWORDS that the user may
		need to accept for the given package. If the KEYWORDS are empty
		and the the ** keyword has not been accepted, the returned list will
		contain ** alone (in order to distinguish from the case of "none
		missing").

		@param cpv: The package name (for package.keywords support)
		@type cpv: String
		@param metadata: A dictionary of raw package metadata
		@type metadata: dict
		@rtype: List
		@return: A list of KEYWORDS that have not been accepted.
		"""

		# Hack: Need to check the env directly here as otherwise stacking
		# doesn't work properly as negative values are lost in the config
		# object (bug #139600)
		backuped_accept_keywords = self.configdict["backupenv"].get("ACCEPT_KEYWORDS", "")
		global_accept_keywords = self["ACCEPT_KEYWORDS"]

		return self._keywords_manager.getMissingKeywords(cpv, metadata["SLOT"], \
			metadata.get("KEYWORDS", ""), metadata.get('repository'), \
			global_accept_keywords, backuped_accept_keywords)

	def _getRawMissingKeywords(self, cpv, metadata):
		"""
		Take a package and return a list of any KEYWORDS that the user may
		need to accept for the given package. If the KEYWORDS are empty,
		the returned list will contain ** alone (in order to distinguish
		from the case of "none missing").  This DOES NOT apply any user config
		package.accept_keywords acceptance.

		@param cpv: The package name (for package.keywords support)
		@type cpv: String
		@param metadata: A dictionary of raw package metadata
		@type metadata: dict
		@rtype: List
		@return: lists of KEYWORDS that have not been accepted
		and the keywords it looked for.
		"""
		return self._keywords_manager.getRawMissingKeywords(cpv, metadata["SLOT"], \
			metadata.get("KEYWORDS", ""), metadata.get('repository'), \
			self.get("ACCEPT_KEYWORDS", ""))

	def _getPKeywords(self, cpv, metadata):
		global_accept_keywords = self.get("ACCEPT_KEYWORDS", "")

		return self._keywords_manager.getPKeywords(cpv, metadata["SLOT"], \
			metadata.get('repository'), global_accept_keywords)

	def _getMissingLicenses(self, cpv, metadata):
		"""
		Take a LICENSE string and return a list of any licenses that the user
		may need to accept for the given package.  The returned list will not
		contain any licenses that have already been accepted.  This method
		can throw an InvalidDependString exception.

		@param cpv: The package name (for package.license support)
		@type cpv: String
		@param metadata: A dictionary of raw package metadata
		@type metadata: dict
		@rtype: List
		@return: A list of licenses that have not been accepted.
		"""
		return self._license_manager.getMissingLicenses( \
			cpv, metadata["USE"], metadata["LICENSE"], metadata["SLOT"], metadata.get('repository'))

	def _getMissingProperties(self, cpv, metadata):
		"""
		Take a PROPERTIES string and return a list of any properties the user
		may need to accept for the given package.  The returned list will not
		contain any properties that have already been accepted.  This method
		can throw an InvalidDependString exception.

		@param cpv: The package name (for package.properties support)
		@type cpv: String
		@param metadata: A dictionary of raw package metadata
		@type metadata: dict
		@rtype: List
		@return: A list of properties that have not been accepted.
		"""
		accept_properties = self._accept_properties
		try:
			cpv.slot
		except AttributeError:
			cpv = _pkg_str(cpv, metadata=metadata, settings=self)
		cp = cpv_getkey(cpv)
		cpdict = self._ppropertiesdict.get(cp)
		if cpdict:
			pproperties_list = ordered_by_atom_specificity(cpdict, cpv)
			if pproperties_list:
				accept_properties = list(self._accept_properties)
				for x in pproperties_list:
					accept_properties.extend(x)

		properties_str = metadata.get("PROPERTIES", "")
		properties = set(use_reduce(properties_str, matchall=1, flat=True))

		acceptable_properties = set()
		for x in accept_properties:
			if x == '*':
				acceptable_properties.update(properties)
			elif x == '-*':
				acceptable_properties.clear()
			elif x[:1] == '-':
				acceptable_properties.discard(x[1:])
			else:
				acceptable_properties.add(x)

		if "?" in properties_str:
			use = metadata["USE"].split()
		else:
			use = []

		return [x for x in use_reduce(properties_str, uselist=use, flat=True)
			if x not in acceptable_properties]

	def _getMissingRestrict(self, cpv, metadata):
		"""
		Take a RESTRICT string and return a list of any tokens the user
		may need to accept for the given package.  The returned list will not
		contain any tokens that have already been accepted.  This method
		can throw an InvalidDependString exception.

		@param cpv: The package name (for package.accept_restrict support)
		@type cpv: String
		@param metadata: A dictionary of raw package metadata
		@type metadata: dict
		@rtype: List
		@return: A list of tokens that have not been accepted.
		"""
		accept_restrict = self._accept_restrict
		try:
			cpv.slot
		except AttributeError:
			cpv = _pkg_str(cpv, metadata=metadata, settings=self)
		cp = cpv_getkey(cpv)
		cpdict = self._paccept_restrict.get(cp)
		if cpdict:
			paccept_restrict_list = ordered_by_atom_specificity(cpdict, cpv)
			if paccept_restrict_list:
				accept_restrict = list(self._accept_restrict)
				for x in paccept_restrict_list:
					accept_restrict.extend(x)

		restrict_str = metadata.get("RESTRICT", "")
		all_restricts = set(use_reduce(restrict_str, matchall=1, flat=True))

		acceptable_restricts = set()
		for x in accept_restrict:
			if x == '*':
				acceptable_restricts.update(all_restricts)
			elif x == '-*':
				acceptable_restricts.clear()
			elif x[:1] == '-':
				acceptable_restricts.discard(x[1:])
			else:
				acceptable_restricts.add(x)

		if "?" in restrict_str:
			use = metadata["USE"].split()
		else:
			use = []

		return [x for x in use_reduce(restrict_str, uselist=use, flat=True)
			if x not in acceptable_restricts]

	def _accept_chost(self, cpv, metadata):
		"""
		@return True if pkg CHOST is accepted, False otherwise.
		"""
		if self._accept_chost_re is None:
			accept_chost = self.get("ACCEPT_CHOSTS", "").split()
			if not accept_chost:
				chost = self.get("CHOST")
				if chost:
					accept_chost.append(chost)
			if not accept_chost:
				self._accept_chost_re = re.compile(".*")
			elif len(accept_chost) == 1:
				try:
					self._accept_chost_re = re.compile(r'^%s$' % accept_chost[0])
				except re.error as e:
					writemsg(_("!!! Invalid ACCEPT_CHOSTS value: '%s': %s\n") % \
						(accept_chost[0], e), noiselevel=-1)
					self._accept_chost_re = re.compile("^$")
			else:
				try:
					self._accept_chost_re = re.compile(
						r'^(%s)$' % "|".join(accept_chost))
				except re.error as e:
					writemsg(_("!!! Invalid ACCEPT_CHOSTS value: '%s': %s\n") % \
						(" ".join(accept_chost), e), noiselevel=-1)
					self._accept_chost_re = re.compile("^$")

		pkg_chost = metadata.get('CHOST', '')
		return not pkg_chost or \
			self._accept_chost_re.match(pkg_chost) is not None

	def setinst(self, mycpv, mydbapi):
		"""This updates the preferences for old-style virtuals,
		affecting the behavior of dep_expand() and dep_check()
		calls. It can change dbapi.match() behavior since that
		calls dep_expand(). However, dbapi instances have
		internal match caches that are not invalidated when
		preferences are updated here. This can potentially
		lead to some inconsistency (relevant to bug #1343)."""
		self.modifying()

		# Grab the virtuals this package provides and add them into the tree virtuals.
		if not hasattr(mydbapi, "aux_get"):
			provides = mydbapi["PROVIDE"]
		else:
			provides = mydbapi.aux_get(mycpv, ["PROVIDE"])[0]
		if not provides:
			return
		if isinstance(mydbapi, portdbapi):
			self.setcpv(mycpv, mydb=mydbapi)
			myuse = self["PORTAGE_USE"]
		elif not hasattr(mydbapi, "aux_get"):
			myuse = mydbapi["USE"]
		else:
			myuse = mydbapi.aux_get(mycpv, ["USE"])[0]
		virts = use_reduce(provides, uselist=myuse.split(), flat=True)

		# Ensure that we don't trigger the _treeVirtuals
		# assertion in VirtualsManager._compile_virtuals().
		self.getvirtuals()
		self._virtuals_manager.add_depgraph_virtuals(mycpv, virts)

	def reload(self):
		"""Reload things like /etc/profile.env that can change during runtime."""
		env_d_filename = os.path.join(self["EROOT"], "etc", "profile.env")
		self.configdict["env.d"].clear()
		env_d = getconfig(env_d_filename,
			tolerant=self._tolerant, expand=False)
		if env_d:
			# env_d will be None if profile.env doesn't exist.
			for k in self._env_d_blacklist:
				env_d.pop(k, None)
			self.configdict["env.d"].update(env_d)

	def regenerate(self, useonly=0, use_cache=None):
		"""
		Regenerate settings
		This involves regenerating valid USE flags, re-expanding USE_EXPAND flags
		re-stacking USE flags (-flag and -*), as well as any other INCREMENTAL
		variables.  This also updates the env.d configdict; useful in case an ebuild
		changes the environment.

		If FEATURES has already stacked, it is not stacked twice.

		@param useonly: Only regenerate USE flags (not any other incrementals)
		@type useonly: Boolean
		@rtype: None
		"""

		if use_cache is not None:
			warnings.warn("The use_cache parameter for config.regenerate() is deprecated and without effect.",
				DeprecationWarning, stacklevel=2)

		self.modifying()

		if useonly:
			myincrementals=["USE"]
		else:
			myincrementals = self.incrementals
		myincrementals = set(myincrementals)

		# Process USE last because it depends on USE_EXPAND which is also
		# an incremental!
		myincrementals.discard("USE")

		mydbs = self.configlist[:-1]
		mydbs.append(self.backupenv)

		# ACCEPT_LICENSE is a lazily evaluated incremental, so that * can be
		# used to match all licenses without every having to explicitly expand
		# it to all licenses.
		if self.local_config:
			mysplit = []
			for curdb in mydbs:
				mysplit.extend(curdb.get('ACCEPT_LICENSE', '').split())
			mysplit = prune_incremental(mysplit)
			accept_license_str = ' '.join(mysplit)
			self.configlist[-1]['ACCEPT_LICENSE'] = accept_license_str
			self._license_manager.set_accept_license_str(accept_license_str)
		else:
			# repoman will accept any license
			self._license_manager.set_accept_license_str("*")

		# ACCEPT_PROPERTIES works like ACCEPT_LICENSE, without groups
		if self.local_config:
			mysplit = []
			for curdb in mydbs:
				mysplit.extend(curdb.get('ACCEPT_PROPERTIES', '').split())
			mysplit = prune_incremental(mysplit)
			self.configlist[-1]['ACCEPT_PROPERTIES'] = ' '.join(mysplit)
			if tuple(mysplit) != self._accept_properties:
				self._accept_properties = tuple(mysplit)
		else:
			# repoman will accept any property
			self._accept_properties = ('*',)

		if self.local_config:
			mysplit = []
			for curdb in mydbs:
				mysplit.extend(curdb.get('ACCEPT_RESTRICT', '').split())
			mysplit = prune_incremental(mysplit)
			self.configlist[-1]['ACCEPT_RESTRICT'] = ' '.join(mysplit)
			if tuple(mysplit) != self._accept_restrict:
				self._accept_restrict = tuple(mysplit)
		else:
			# repoman will accept any property
			self._accept_restrict = ('*',)

		increment_lists = {}
		for k in myincrementals:
			incremental_list = []
			increment_lists[k] = incremental_list
			for curdb in mydbs:
				v = curdb.get(k)
				if v is not None:
					incremental_list.append(v.split())

		if 'FEATURES' in increment_lists:
			increment_lists['FEATURES'].append(self._features_overrides)

		myflags = set()
		for mykey, incremental_list in increment_lists.items():

			myflags.clear()
			for mysplit in incremental_list:

				for x in mysplit:
					if x=="-*":
						# "-*" is a special "minus" var that means "unset all settings".
						# so USE="-* gnome" will have *just* gnome enabled.
						myflags.clear()
						continue

					if x[0]=="+":
						# Not legal. People assume too much. Complain.
						writemsg(colorize("BAD",
							_("%s values should not start with a '+': %s") % (mykey,x)) \
							+ "\n", noiselevel=-1)
						x=x[1:]
						if not x:
							continue

					if (x[0]=="-"):
						myflags.discard(x[1:])
						continue

					# We got here, so add it now.
					myflags.add(x)

			#store setting in last element of configlist, the original environment:
			if myflags or mykey in self:
				self.configlist[-1][mykey] = " ".join(sorted(myflags))

		# Do the USE calculation last because it depends on USE_EXPAND.
		use_expand = self.get("USE_EXPAND", "").split()
		use_expand_dict = self._use_expand_dict
		use_expand_dict.clear()
		for k in use_expand:
			v = self.get(k)
			if v is not None:
				use_expand_dict[k] = v

		use_expand_unprefixed = self.get("USE_EXPAND_UNPREFIXED", "").split()

		# In order to best accomodate the long-standing practice of
		# setting default USE_EXPAND variables in the profile's
		# make.defaults, we translate these variables into their
		# equivalent USE flags so that useful incremental behavior
		# is enabled (for sub-profiles).
		configdict_defaults = self.configdict['defaults']
		if self._make_defaults is not None:
			for i, cfg in enumerate(self._make_defaults):
				if not cfg:
					self.make_defaults_use.append("")
					continue
				use = cfg.get("USE", "")
				expand_use = []

				for k in use_expand_unprefixed:
					v = cfg.get(k)
					if v is not None:
						expand_use.extend(v.split())

				for k in use_expand_dict:
					v = cfg.get(k)
					if v is None:
						continue
					prefix = k.lower() + '_'
					for x in v.split():
						if x[:1] == '-':
							expand_use.append('-' + prefix + x[1:])
						else:
							expand_use.append(prefix + x)

				if expand_use:
					expand_use.append(use)
					use  = ' '.join(expand_use)
				self.make_defaults_use.append(use)
			self.make_defaults_use = tuple(self.make_defaults_use)
			# Preserve both positive and negative flags here, since
			# negative flags may later interact with other flags pulled
			# in via USE_ORDER.
			configdict_defaults['USE'] = ' '.join(
				filter(None, self.make_defaults_use))
			# Set to None so this code only runs once.
			self._make_defaults = None

		if not self.uvlist:
			for x in self["USE_ORDER"].split(":"):
				if x in self.configdict:
					self.uvlist.append(self.configdict[x])
			self.uvlist.reverse()

		# For optimal performance, use slice
		# comparison instead of startswith().
		iuse = self.configdict["pkg"].get("IUSE")
		if iuse is not None:
			iuse = [x.lstrip("+-") for x in iuse.split()]
		myflags = set()
		for curdb in self.uvlist:

			for k in use_expand_unprefixed:
				v = curdb.get(k)
				if v is None:
					continue
				for x in v.split():
					if x[:1] == "-":
						myflags.discard(x[1:])
					else:
						myflags.add(x)

			cur_use_expand = [x for x in use_expand if x in curdb]
			mysplit = curdb.get("USE", "").split()
			if not mysplit and not cur_use_expand:
				continue
			for x in mysplit:
				if x == "-*":
					myflags.clear()
					continue

				if x[0] == "+":
					writemsg(colorize("BAD", _("USE flags should not start "
						"with a '+': %s\n") % x), noiselevel=-1)
					x = x[1:]
					if not x:
						continue

				if x[0] == "-":
					if x[-2:] == '_*':
						prefix = x[1:-1]
						prefix_len = len(prefix)
						myflags.difference_update(
							[y for y in myflags if \
							y[:prefix_len] == prefix])
					myflags.discard(x[1:])
					continue

				if iuse is not None and x[-2:] == '_*':
					# Expand wildcards here, so that cases like
					# USE="linguas_* -linguas_en_US" work correctly.
					prefix = x[:-1]
					prefix_len = len(prefix)
					has_iuse = False
					for y in iuse:
						if y[:prefix_len] == prefix:
							has_iuse = True
							myflags.add(y)
					if not has_iuse:
						# There are no matching IUSE, so allow the
						# wildcard to pass through. This allows
						# linguas_* to trigger unset LINGUAS in
						# cases when no linguas_ flags are in IUSE.
						myflags.add(x)
				else:
					myflags.add(x)

			if curdb is configdict_defaults:
				# USE_EXPAND flags from make.defaults are handled
				# earlier, in order to provide useful incremental
				# behavior (for sub-profiles).
				continue

			for var in cur_use_expand:
				var_lower = var.lower()
				is_not_incremental = var not in myincrementals
				if is_not_incremental:
					prefix = var_lower + "_"
					prefix_len = len(prefix)
					for x in list(myflags):
						if x[:prefix_len] == prefix:
							myflags.remove(x)
				for x in curdb[var].split():
					if x[0] == "+":
						if is_not_incremental:
							writemsg(colorize("BAD", _("Invalid '+' "
								"operator in non-incremental variable "
								 "'%s': '%s'\n") % (var, x)), noiselevel=-1)
							continue
						else:
							writemsg(colorize("BAD", _("Invalid '+' "
								"operator in incremental variable "
								 "'%s': '%s'\n") % (var, x)), noiselevel=-1)
						x = x[1:]
					if x[0] == "-":
						if is_not_incremental:
							writemsg(colorize("BAD", _("Invalid '-' "
								"operator in non-incremental variable "
								 "'%s': '%s'\n") % (var, x)), noiselevel=-1)
							continue
						myflags.discard(var_lower + "_" + x[1:])
						continue
					myflags.add(var_lower + "_" + x)

		if hasattr(self, "features"):
			self.features._features.clear()
		else:
			self.features = features_set(self)
		self.features._features.update(self.get('FEATURES', '').split())
		self.features._sync_env_var()
		self.features._validate()

		myflags.update(self.useforce)
		arch = self.configdict["defaults"].get("ARCH")
		if arch:
			myflags.add(arch)

		myflags.difference_update(self.usemask)
		self.configlist[-1]["USE"]= " ".join(sorted(myflags))

		if self.mycpv is None:
			# Generate global USE_EXPAND variables settings that are
			# consistent with USE, for display by emerge --info. For
			# package instances, these are instead generated via
			# setcpv().
			for k in use_expand:
				prefix = k.lower() + '_'
				prefix_len = len(prefix)
				expand_flags = set( x[prefix_len:] for x in myflags \
					if x[:prefix_len] == prefix )
				var_split = use_expand_dict.get(k, '').split()
				var_split = [ x for x in var_split if x in expand_flags ]
				var_split.extend(sorted(expand_flags.difference(var_split)))
				if var_split:
					self.configlist[-1][k] = ' '.join(var_split)
				elif k in self:
					self.configlist[-1][k] = ''

			for k in use_expand_unprefixed:
				var_split = self.get(k, '').split()
				var_split = [ x for x in var_split if x in myflags ]
				if var_split:
					self.configlist[-1][k] = ' '.join(var_split)
				elif k in self:
					self.configlist[-1][k] = ''

	@property
	def virts_p(self):
		warnings.warn("portage config.virts_p attribute " + \
			"is deprecated, use config.get_virts_p()",
			DeprecationWarning, stacklevel=2)
		return self.get_virts_p()

	@property
	def virtuals(self):
		warnings.warn("portage config.virtuals attribute " + \
			"is deprecated, use config.getvirtuals()",
			DeprecationWarning, stacklevel=2)
		return self.getvirtuals()

	def get_virts_p(self):
		# Ensure that we don't trigger the _treeVirtuals
		# assertion in VirtualsManager._compile_virtuals().
		self.getvirtuals()
		return self._virtuals_manager.get_virts_p()

	def getvirtuals(self):
		if self._virtuals_manager._treeVirtuals is None:
			#Hack around the fact that VirtualsManager needs a vartree
			#and vartree needs a config instance.
			#This code should be part of VirtualsManager.getvirtuals().
			if self.local_config:
				temp_vartree = vartree(settings=self)
				self._virtuals_manager._populate_treeVirtuals(temp_vartree)
			else:
				self._virtuals_manager._treeVirtuals = {}

		return self._virtuals_manager.getvirtuals()

	def _populate_treeVirtuals_if_needed(self, vartree):
		"""Reduce the provides into a list by CP."""
		if self._virtuals_manager._treeVirtuals is None:
			if self.local_config:
				self._virtuals_manager._populate_treeVirtuals(vartree)
			else:
				self._virtuals_manager._treeVirtuals = {}

	def __delitem__(self,mykey):
		self.pop(mykey)

	def __getitem__(self, key):
		try:
			return self._getitem(key)
		except KeyError:
			return '' # for backward compat, don't raise KeyError

	def _getitem(self, mykey):

		if mykey in self._constant_keys:
			# These two point to temporary values when
			# portage plans to update itself.
			if mykey == "PORTAGE_BIN_PATH":
				return portage._bin_path
			elif mykey == "PORTAGE_PYM_PATH":
				return portage._pym_path

			elif mykey == "PORTAGE_PYTHONPATH":
				value = [x for x in \
					self.backupenv.get("PYTHONPATH", "").split(":") if x]
				need_pym_path = True
				if value:
					try:
						need_pym_path = not os.path.samefile(value[0],
							portage._pym_path)
					except OSError:
						pass
				if need_pym_path:
					value.insert(0, portage._pym_path)
				return ":".join(value)

			elif mykey == "PORTAGE_GID":
				return "%s" % portage_gid

		for d in self.lookuplist:
			try:
				return d[mykey]
			except KeyError:
				pass

		raise KeyError(mykey)

	def get(self, k, x=None):
		try:
			return self._getitem(k)
		except KeyError:
			return x

	def pop(self, key, *args):
		self.modifying()
		if len(args) > 1:
			raise TypeError(
				"pop expected at most 2 arguments, got " + \
				repr(1 + len(args)))
		v = self
		for d in reversed(self.lookuplist):
			v = d.pop(key, v)
		if v is self:
			if args:
				return args[0]
			raise KeyError(key)
		return v

	def __contains__(self, mykey):
		"""Called to implement membership test operators (in and not in)."""
		try:
			 self._getitem(mykey)
		except KeyError:
			return False
		else:
			return True

	def setdefault(self, k, x=None):
		v = self.get(k)
		if v is not None:
			return v
		else:
			self[k] = x
			return x

	def keys(self):
		return list(self)

	def __iter__(self):
		keys = set()
		keys.update(self._constant_keys)
		for d in self.lookuplist:
			keys.update(d)
		return iter(keys)

	def iterkeys(self):
		return iter(self)

	def iteritems(self):
		for k in self:
			yield (k, self._getitem(k))

	def items(self):
		return list(self.iteritems())

	def __setitem__(self,mykey,myvalue):
		"set a value; will be thrown away at reset() time"
		if not isinstance(myvalue, basestring):
			raise ValueError("Invalid type being used as a value: '%s': '%s'" % (str(mykey),str(myvalue)))

		# Avoid potential UnicodeDecodeError exceptions later.
		mykey = _unicode_decode(mykey)
		myvalue = _unicode_decode(myvalue)

		self.modifying()
		self.modifiedkeys.append(mykey)
		self.configdict["env"][mykey]=myvalue

	def environ(self):
		"return our locally-maintained environment"
		mydict={}
		environ_filter = self._environ_filter

		eapi = self.get('EAPI')
		eapi_attrs = _get_eapi_attrs(eapi)
		phase = self.get('EBUILD_PHASE')
		emerge_from = self.get('EMERGE_FROM')
		filter_calling_env = False
		if self.mycpv is not None and \
			not (emerge_from == 'ebuild' and phase == 'setup') and \
			phase not in ('clean', 'cleanrm', 'depend', 'fetch'):
			temp_dir = self.get('T')
			if temp_dir is not None and \
				os.path.exists(os.path.join(temp_dir, 'environment')):
				filter_calling_env = True

		environ_whitelist = self._environ_whitelist
		for x in self:
			if x in environ_filter:
				continue
			myvalue = self[x]
			if not isinstance(myvalue, basestring):
				writemsg(_("!!! Non-string value in config: %s=%s\n") % \
					(x, myvalue), noiselevel=-1)
				continue
			if filter_calling_env and \
				x not in environ_whitelist and \
				not self._environ_whitelist_re.match(x):
				# Do not allow anything to leak into the ebuild
				# environment unless it is explicitly whitelisted.
				# This ensures that variables unset by the ebuild
				# remain unset (bug #189417).
				continue
			mydict[x] = myvalue
		if "HOME" not in mydict and "BUILD_PREFIX" in mydict:
			writemsg("*** HOME not set. Setting to "+mydict["BUILD_PREFIX"]+"\n")
			mydict["HOME"]=mydict["BUILD_PREFIX"][:]

		if filter_calling_env:
			if phase:
				whitelist = []
				if "rpm" == phase:
					whitelist.append("RPMDIR")
				for k in whitelist:
					v = self.get(k)
					if v is not None:
						mydict[k] = v

		# At some point we may want to stop exporting FEATURES to the ebuild
		# environment, in order to prevent ebuilds from abusing it. In
		# preparation for that, export it as PORTAGE_FEATURES so that bashrc
		# users will be able to migrate any FEATURES conditional code to
		# use this alternative variable.
		mydict["PORTAGE_FEATURES"] = self["FEATURES"]

		# Filtered by IUSE and implicit IUSE.
		mydict["USE"] = self.get("PORTAGE_USE", "")

		# Don't export AA to the ebuild environment in EAPIs that forbid it
		if not eapi_exports_AA(eapi):
			mydict.pop("AA", None)

		if not eapi_exports_merge_type(eapi):
			mydict.pop("MERGE_TYPE", None)

		# Prefix variables are supported beginning with EAPI 3, or when
		# force-prefix is in FEATURES, since older EAPIs would otherwise be
		# useless with prefix configurations. This brings compatibility with
		# the prefix branch of portage, which also supports EPREFIX for all
		# EAPIs (for obvious reasons).
		if phase == 'depend' or \
			('force-prefix' not in self.features and
			eapi is not None and not eapi_supports_prefix(eapi)):
			mydict.pop("ED", None)
			mydict.pop("EPREFIX", None)
			mydict.pop("EROOT", None)

		if phase == 'depend':
			mydict.pop('FILESDIR', None)

		if phase not in ("pretend", "setup", "preinst", "postinst") or \
			not eapi_exports_replace_vars(eapi):
			mydict.pop("REPLACING_VERSIONS", None)

		if phase not in ("prerm", "postrm") or \
			not eapi_exports_replace_vars(eapi):
			mydict.pop("REPLACED_BY_VERSION", None)

		if phase is not None and eapi_attrs.exports_EBUILD_PHASE_FUNC:
			phase_func = _phase_func_map.get(phase)
			if phase_func is not None:
				mydict["EBUILD_PHASE_FUNC"] = phase_func

		return mydict

	def thirdpartymirrors(self):
		if getattr(self, "_thirdpartymirrors", None) is None:
			thirdparty_lists = []
			for repo_name in reversed(self.repositories.prepos_order):
				thirdparty_lists.append(grabdict(os.path.join(
					self.repositories[repo_name].location,
					"profiles", "thirdpartymirrors")))
			self._thirdpartymirrors = stack_dictlist(thirdparty_lists, incremental=True)
		return self._thirdpartymirrors

	def archlist(self):
		_archlist = []
		for myarch in self["PORTAGE_ARCHLIST"].split():
			_archlist.append(myarch)
			_archlist.append("~" + myarch)
		return _archlist

	def selinux_enabled(self):
		if getattr(self, "_selinux_enabled", None) is None:
			self._selinux_enabled = 0
			if "selinux" in self["USE"].split():
				if selinux:
					if selinux.is_selinux_enabled() == 1:
						self._selinux_enabled = 1
					else:
						self._selinux_enabled = 0
				else:
					writemsg(_("!!! SELinux module not found. Please verify that it was installed.\n"),
						noiselevel=-1)
					self._selinux_enabled = 0

		return self._selinux_enabled

	if sys.hexversion >= 0x3000000:
		keys = __iter__
		items = iteritems<|MERGE_RESOLUTION|>--- conflicted
+++ resolved
@@ -915,7 +915,6 @@
 			# initialize self.features
 			self.regenerate()
 
-<<<<<<< HEAD
 			if 'force-multilib' in self.features:
 				#add multilib_abi internally to list of USE_EXPANDed vars
 				self["USE_EXPAND"] = "MULTILIB_ABI" + " " + self.get("USE_EXPAND", "")
@@ -923,10 +922,8 @@
 				default_abi = self.configdict["defaults"].get('DEFAULT_ABI', '').strip()
 				if default_abi:
 					self.configdict["defaults"]["USE"] = self.configdict["defaults"].get("USE", "") + " multilib_abi_" + default_abi
-=======
 			if unprivileged:
 				self.features.add('unprivileged')
->>>>>>> fd521491
 
 			if bsd_chflags:
 				self.features.add('chflags')
