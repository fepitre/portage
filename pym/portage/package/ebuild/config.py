# Copyright 2010 Gentoo Foundation
# Distributed under the terms of the GNU General Public License v2

__all__ = [
	'autouse', 'best_from_dict', 'check_config_instance', 'config',
]

import codecs
import copy
import errno
import logging
import re
import sys

try:
	from configparser import SafeConfigParser, ParsingError
except ImportError:
	from ConfigParser import SafeConfigParser, ParsingError

import portage
portage.proxy.lazyimport.lazyimport(globals(),
	'portage.data:portage_gid',
)
from portage import bsd_chflags, eapi_is_supported, \
	load_mod, os, selinux, _encodings, _unicode_encode, _unicode_decode
from portage.const import CACHE_PATH, CUSTOM_PROFILE_PATH, \
	DEPCACHE_PATH, GLOBAL_CONFIG_PATH, INCREMENTALS, MAKE_CONF_FILE, \
	MODULES_FILE_PATH, PORTAGE_BIN_PATH, PORTAGE_PYM_PATH, \
	PRIVATE_PATH, PROFILE_PATH, SUPPORTED_FEATURES, USER_CONFIG_PATH, \
	USER_VIRTUALS_FILE, EPREFIX, EPREFIX_LSTRIP, BPREFIX
from portage.dbapi import dbapi
from portage.dbapi.porttree import portdbapi
from portage.dbapi.vartree import vartree
from portage.dep import Atom, best_match_to_list, \
	isvalidatom, match_from_list, match_to_list, \
	remove_slot, use_reduce
from portage.eapi import eapi_exports_AA, eapi_supports_prefix, eapi_exports_replace_vars
from portage.env.loaders import KeyValuePairFileLoader
from portage.exception import DirectoryNotFound, InvalidAtom, \
	InvalidDependString, ParseError, PortageException
from portage.localization import _
from portage.output import colorize
from portage.process import fakeroot_capable, sandbox_capable
from portage.util import ensure_dirs, getconfig, grabdict, \
	grabdict_package, grabfile, grabfile_package, LazyItemsDict, \
	normalize_path, shlex_split, stack_dictlist, stack_dicts, stack_lists, \
	writemsg, writemsg_level
from portage.versions import catpkgsplit, catsplit, cpv_getkey

if sys.hexversion >= 0x3000000:
	basestring = str

def autouse(myvartree, use_cache=1, mysettings=None):
	"""
	autuse returns a list of USE variables auto-enabled to packages being installed

	@param myvartree: Instance of the vartree class (from /var/db/pkg...)
	@type myvartree: vartree
	@param use_cache: read values from cache
	@type use_cache: Boolean
	@param mysettings: Instance of config
	@type mysettings: config
	@rtype: string
	@returns: A string containing a list of USE variables that are enabled via use.defaults
	"""
	if mysettings is None:
		mysettings = portage.settings
	if mysettings.profile_path is None:
		return ""
	myusevars=""
	usedefaults = mysettings.use_defs
	for myuse in usedefaults:
		dep_met = True
		for mydep in usedefaults[myuse]:
			if not myvartree.dep_match(mydep,use_cache=True):
				dep_met = False
				break
		if dep_met:
			myusevars += " "+myuse
	return myusevars

def check_config_instance(test):
	if not isinstance(test, config):
		raise TypeError("Invalid type for config object: %s (should be %s)" % (test.__class__, config))

def best_from_dict(key, top_dict, key_order, EmptyOnError=1, FullCopy=1, AllowEmpty=1):
	for x in key_order:
		if x in top_dict and key in top_dict[x]:
			if FullCopy:
				return copy.deepcopy(top_dict[x][key])
			else:
				return top_dict[x][key]
	if EmptyOnError:
		return ""
	else:
		raise KeyError("Key not found in list; '%s'" % key)

def _lazy_iuse_regex(iuse_implicit):
	"""
	The PORTAGE_IUSE value is lazily evaluated since re.escape() is slow
	and the value is only used when an ebuild phase needs to be executed
	(it's used only to generate QA notices).
	"""
	# Escape anything except ".*" which is supposed to pass through from
	# _get_implicit_iuse().
	regex = sorted(re.escape(x) for x in iuse_implicit)
	regex = "^(%s)$" % "|".join(regex)
	regex = regex.replace("\\.\\*", ".*")
	return regex

class _local_repo_config(object):
	__slots__ = ('aliases', 'eclass_overrides', 'masters', 'name',)
	def __init__(self, name, repo_opts):
		self.name = name

		aliases = repo_opts.get('aliases')
		if aliases is not None:
			aliases = tuple(aliases.split())
		self.aliases = aliases

		eclass_overrides = repo_opts.get('eclass-overrides')
		if eclass_overrides is not None:
			eclass_overrides = tuple(eclass_overrides.split())
		self.eclass_overrides = eclass_overrides

		masters = repo_opts.get('masters')
		if masters is not None:
			masters = tuple(masters.split())
		self.masters = masters

class config(object):
	"""
	This class encompasses the main portage configuration.  Data is pulled from
	ROOT/PORTDIR/profiles/, from ROOT/etc/make.profile incrementally through all 
	parent profiles as well as from ROOT/PORTAGE_CONFIGROOT/* for user specified
	overrides.
	
	Generally if you need data like USE flags, FEATURES, environment variables,
	virtuals ...etc you look in here.
	"""

	_setcpv_aux_keys = ('DEFINED_PHASES', 'DEPEND', 'EAPI',
		'INHERITED', 'IUSE', 'REQUIRED_USE', 'KEYWORDS', 'LICENSE', 'PDEPEND',
		'PROPERTIES', 'PROVIDE', 'RDEPEND', 'SLOT',
		'repository', 'RESTRICT', 'LICENSE',)

	_env_blacklist = [
		"A", "AA", "CATEGORY", "DEPEND", "DESCRIPTION", "EAPI",
		"EBUILD_PHASE", "ED", "EMERGE_FROM", "EPREFIX", "EROOT",
		"HOMEPAGE", "INHERITED", "IUSE",
		"KEYWORDS", "LICENSE", "PDEPEND", "PF", "PKGUSE",
		"PORTAGE_CONFIGROOT", "PORTAGE_IUSE",
		"PORTAGE_NONFATAL", "PORTAGE_REPO_NAME",
		"PORTAGE_USE", "PROPERTIES", "PROVIDE", "RDEPEND", "RESTRICT",
		"ROOT", "SLOT", "SRC_URI"
	]

	_environ_whitelist = []

	# Whitelisted variables are always allowed to enter the ebuild
	# environment. Generally, this only includes special portage
	# variables. Ebuilds can unset variables that are not whitelisted
	# and rely on them remaining unset for future phases, without them
	# leaking back in from various locations (bug #189417). It's very
	# important to set our special BASH_ENV variable in the ebuild
	# environment in order to prevent sandbox from sourcing /etc/profile
	# in it's bashrc (causing major leakage).
	_environ_whitelist += [
		"ACCEPT_LICENSE", "BASH_ENV", "BUILD_PREFIX", "D",
		"DISTDIR", "DOC_SYMLINKS_DIR", "EAPI", "EBUILD",
		"EBUILD_FORCE_TEST",
		"EBUILD_PHASE", "ECLASSDIR", "ECLASS_DEPTH", "ED",
		"EMERGE_FROM", "EPREFIX", "EROOT",
		"FEATURES", "FILESDIR", "HOME", "NOCOLOR", "PATH",
		"PKGDIR",
		"PKGUSE", "PKG_LOGDIR", "PKG_TMPDIR",
		"PORTAGE_ACTUAL_DISTDIR", "PORTAGE_ARCHLIST",
		"PORTAGE_BASHRC", "PM_EBUILD_HOOK_DIR",
		"PORTAGE_BINPKG_FILE", "PORTAGE_BINPKG_TAR_OPTS",
		"PORTAGE_BINPKG_TMPFILE",
		"PORTAGE_BIN_PATH",
		"PORTAGE_BUILDDIR", "PORTAGE_COLORMAP",
		"PORTAGE_CONFIGROOT", "PORTAGE_DEBUG", "PORTAGE_DEPCACHEDIR",
		"PORTAGE_EBUILD_EXIT_FILE", "PORTAGE_GID", "PORTAGE_GRPNAME",
		"PORTAGE_INST_GID", "PORTAGE_INST_UID",
		"PORTAGE_IPC_DAEMON", "PORTAGE_IUSE",
		"PORTAGE_LOG_FILE", "PORTAGE_MASTER_PID",
		"PORTAGE_PYM_PATH", "PORTAGE_PYTHON", "PORTAGE_QUIET",
		"PORTAGE_REPO_NAME", "PORTAGE_RESTRICT",
		"PORTAGE_TMPDIR", "PORTAGE_UPDATE_ENV", "PORTAGE_USERNAME",
		"PORTAGE_VERBOSE", "PORTAGE_WORKDIR_MODE",
		"PORTDIR", "PORTDIR_OVERLAY", "PREROOTPATH", "PROFILE_PATHS",
		"REPLACING_VERSIONS", "REPLACED_BY_VERSION",
		"ROOT", "ROOTPATH", "T", "TMP", "TMPDIR",
		"USE_EXPAND", "USE_ORDER", "WORKDIR",
		"XARGS",
		"BPREFIX", "DEFAULT_PATH", "EXTRA_PATH",
		"PORTAGE_GROUP", "PORTAGE_USER",
	]

	# user config variables
	_environ_whitelist += [
		"DOC_SYMLINKS_DIR", "INSTALL_MASK", "PKG_INSTALL_MASK"
	]

	_environ_whitelist += [
		"A", "AA", "CATEGORY", "P", "PF", "PN", "PR", "PV", "PVR"
	]

	# misc variables inherited from the calling environment
	_environ_whitelist += [
		"COLORTERM", "DISPLAY", "EDITOR", "LESS",
		"LESSOPEN", "LOGNAME", "LS_COLORS", "PAGER",
		"TERM", "TERMCAP", "USER",
	]

	# tempdir settings
	_environ_whitelist += [
		"TMPDIR", "TEMP", "TMP",
	]

	# localization settings
	_environ_whitelist += [
		"LANG", "LC_COLLATE", "LC_CTYPE", "LC_MESSAGES",
		"LC_MONETARY", "LC_NUMERIC", "LC_TIME", "LC_PAPER",
		"LC_ALL",
	]

	# other variables inherited from the calling environment
	# UNIXMODE is necessary for MiNT
	_environ_whitelist += [
		"CVS_RSH", "ECHANGELOG_USER",
		"GPG_AGENT_INFO",
		"SSH_AGENT_PID", "SSH_AUTH_SOCK",
		"STY", "WINDOW", "XAUTHORITY", "UNIXMODE",
	]

	_environ_whitelist = frozenset(_environ_whitelist)

	_environ_whitelist_re = re.compile(r'^(CCACHE_|DISTCC_).*')

	# Filter selected variables in the config.environ() method so that
	# they don't needlessly propagate down into the ebuild environment.
	_environ_filter = []

	# Exclude anything that could be extremely long here (like SRC_URI)
	# since that could cause execve() calls to fail with E2BIG errors. For
	# example, see bug #262647.
	_environ_filter += [
		'DEPEND', 'RDEPEND', 'PDEPEND', 'SRC_URI',
	]

	# misc variables inherited from the calling environment
	_environ_filter += [
		"INFOPATH", "MANPATH", "USER",
		"HOST", "GROUP", "LOGNAME", "MAIL", "REMOTEHOST",
		"SECURITYSESSIONID",
		"TERMINFO", "TERM_PROGRAM", "TERM_PROGRAM_VERSION",
		"VENDOR", "__CF_USER_TEXT_ENCODING",
	]

	# variables that break bash
	_environ_filter += [
		"HISTFILE", "POSIXLY_CORRECT",
	]

	# portage config variables and variables set directly by portage
	_environ_filter += [
		"ACCEPT_KEYWORDS", "ACCEPT_PROPERTIES", "AUTOCLEAN",
		"CLEAN_DELAY", "COLLISION_IGNORE", "CONFIG_PROTECT",
		"CONFIG_PROTECT_MASK", "EGENCACHE_DEFAULT_OPTS", "EMERGE_DEFAULT_OPTS",
		"EMERGE_LOG_DIR",
		"EMERGE_WARNING_DELAY", "FETCHCOMMAND", "FETCHCOMMAND_FTP",
		"FETCHCOMMAND_HTTP", "FETCHCOMMAND_SFTP",
		"GENTOO_MIRRORS", "NOCONFMEM", "O",
		"PORTAGE_BACKGROUND",
		"PORTAGE_BINHOST_CHUNKSIZE", "PORTAGE_CALLER",
		"PORTAGE_ELOG_CLASSES",
		"PORTAGE_ELOG_MAILFROM", "PORTAGE_ELOG_MAILSUBJECT",
		"PORTAGE_ELOG_MAILURI", "PORTAGE_ELOG_SYSTEM",
		"PORTAGE_FETCH_CHECKSUM_TRY_MIRRORS", "PORTAGE_FETCH_RESUME_MIN_SIZE",
		"PORTAGE_GPG_DIR",
		"PORTAGE_GPG_KEY", "PORTAGE_IONICE_COMMAND",
		"PORTAGE_PACKAGE_EMPTY_ABORT",
		"PORTAGE_REPO_DUPLICATE_WARN",
		"PORTAGE_RO_DISTDIRS",
		"PORTAGE_RSYNC_EXTRA_OPTS", "PORTAGE_RSYNC_OPTS",
		"PORTAGE_RSYNC_RETRIES", "PORTAGE_SYNC_STALE",
		"PORTAGE_USE", "PORT_LOGDIR",
		"QUICKPKG_DEFAULT_OPTS",
		"RESUMECOMMAND", "RESUMECOMMAND_HTTP", "RESUMECOMMAND_HTTP",
		"RESUMECOMMAND_SFTP", "SYNC", "USE_EXPAND_HIDDEN", "USE_ORDER",
	]

	_environ_filter = frozenset(_environ_filter)

	_undef_lic_groups = set()
	_default_globals = (
		('ACCEPT_LICENSE',           '* -@EULA'),
		('ACCEPT_PROPERTIES',        '*'),
	)

	# To enhance usability, make some vars case insensitive
	# by forcing them to lower case.
	_case_insensitive_vars = ('AUTOCLEAN', 'NOCOLOR',)

	def __init__(self, clone=None, mycpv=None, config_profile_path=None,
		config_incrementals=None, config_root=None, target_root=None,
		local_config=True, env=None):
		"""
		@param clone: If provided, init will use deepcopy to copy by value the instance.
		@type clone: Instance of config class.
		@param mycpv: CPV to load up (see setcpv), this is the same as calling init with mycpv=None
		and then calling instance.setcpv(mycpv).
		@type mycpv: String
		@param config_profile_path: Configurable path to the profile (usually PROFILE_PATH from portage.const)
		@type config_profile_path: String
		@param config_incrementals: List of incremental variables
			(defaults to portage.const.INCREMENTALS)
		@type config_incrementals: List
		@param config_root: path to read local config from (defaults to "/", see PORTAGE_CONFIGROOT)
		@type config_root: String
		@param target_root: __init__ override of $ROOT env variable.
		@type target_root: String
		@param local_config: Enables loading of local config (/etc/portage); used most by repoman to
		ignore local config (keywording and unmasking)
		@type local_config: Boolean
		@param env: The calling environment which is used to override settings.
			Defaults to os.environ if unspecified.
		@type env: dict
		"""

		# When initializing the global portage.settings instance, avoid
		# raising exceptions whenever possible since exceptions thrown
		# from 'import portage' or 'import portage.exceptions' statements
		# can practically render the api unusable for api consumers.
		tolerant = hasattr(portage, '_initializing_globals')

		self.already_in_regenerate = 0

		self.locked   = 0
		self.mycpv    = None
		self._setcpv_args_hash = None
		self.puse     = []
		self.modifiedkeys = []
		self.uvlist = []
		self._accept_chost_re = None
		self._accept_license = None
		self._accept_license_str = None
		self._license_groups = {}
		self._accept_properties = None

		self.virtuals = {}
		self.virts_p = {}
		self.dirVirtuals = None
		self.v_count  = 0

		# Virtuals obtained from the vartree
		self.treeVirtuals = {}
		# Virtuals by user specification. Includes negatives.
		self.userVirtuals = {}
		# Virtual negatives from user specifications.
		self.negVirtuals  = {}
		# Virtuals added by the depgraph via self.setinst().
		self._depgraphVirtuals = {}

		self.user_profile_dir = None
		self.local_config = local_config
		self._local_repo_configs = None
		self._local_repo_conf_path = None

		if clone:
			# For immutable attributes, use shallow copy for
			# speed and memory conservation.
			self.categories = clone.categories
			self.depcachedir = clone.depcachedir
			self.incrementals = clone.incrementals
			self.module_priority = clone.module_priority
			self.profile_path = clone.profile_path
			self.profiles = clone.profiles
			self.packages = clone.packages
			self.useforce_list = clone.useforce_list
			self.usemask_list = clone.usemask_list
			self._iuse_implicit_re = clone._iuse_implicit_re

			self.user_profile_dir = copy.deepcopy(clone.user_profile_dir)
			self.local_config = copy.deepcopy(clone.local_config)
			self._local_repo_configs = \
				copy.deepcopy(clone._local_repo_configs)
			self._local_repo_conf_path = \
				copy.deepcopy(clone._local_repo_conf_path)
			self.modules         = copy.deepcopy(clone.modules)
			self.virtuals = copy.deepcopy(clone.virtuals)
			self.dirVirtuals = copy.deepcopy(clone.dirVirtuals)
			self.treeVirtuals = copy.deepcopy(clone.treeVirtuals)
			self.userVirtuals = copy.deepcopy(clone.userVirtuals)
			self.negVirtuals  = copy.deepcopy(clone.negVirtuals)
			self._depgraphVirtuals = copy.deepcopy(clone._depgraphVirtuals)

			self.use_defs = copy.deepcopy(clone.use_defs)
			self.usemask  = copy.deepcopy(clone.usemask)
			self.pusemask_list = copy.deepcopy(clone.pusemask_list)
			self.useforce      = copy.deepcopy(clone.useforce)
			self.puseforce_list = copy.deepcopy(clone.puseforce_list)
			self.puse     = copy.deepcopy(clone.puse)
			self.make_defaults_use = copy.deepcopy(clone.make_defaults_use)
			self.pkgprofileuse = copy.deepcopy(clone.pkgprofileuse)
			self.mycpv    = copy.deepcopy(clone.mycpv)
			self._setcpv_args_hash = copy.deepcopy(clone._setcpv_args_hash)

			self.configdict = copy.deepcopy(clone.configdict)
			self.configlist = [
				self.configdict['env.d'],
				self.configdict['pkginternal'],
				self.configdict['globals'],
				self.configdict['defaults'],
				self.configdict['conf'],
				self.configdict['pkg'],
				self.configdict['auto'],
				self.configdict['env'],
			]
			self.lookuplist = self.configlist[:]
			self.lookuplist.reverse()
			self._use_expand_dict = copy.deepcopy(clone._use_expand_dict)
			self.backupenv  = self.configdict["backupenv"]
			self.pusedict   = copy.deepcopy(clone.pusedict)
			self.pkeywordsdict = copy.deepcopy(clone.pkeywordsdict)
			self._pkeywords_list = copy.deepcopy(clone._pkeywords_list)
			self.pmaskdict = copy.deepcopy(clone.pmaskdict)
			self.punmaskdict = copy.deepcopy(clone.punmaskdict)
			self.prevmaskdict = copy.deepcopy(clone.prevmaskdict)
			self.pprovideddict = copy.deepcopy(clone.pprovideddict)
			self.features = copy.deepcopy(clone.features)

			self._accept_license = copy.deepcopy(clone._accept_license)
			self._plicensedict = copy.deepcopy(clone._plicensedict)
			self._license_groups = copy.deepcopy(clone._license_groups)
			self._accept_properties = copy.deepcopy(clone._accept_properties)
			self._ppropertiesdict = copy.deepcopy(clone._ppropertiesdict)

		else:

			def check_var_directory(varname, var):
				if not os.path.isdir(var):
					writemsg(_("!!! Error: %s='%s' is not a directory. "
						"Please correct this.\n") % (varname, var),
						noiselevel=-1)
					raise DirectoryNotFound(var)

			if config_root is None:
				config_root = EPREFIX + os.path.sep

			config_root = normalize_path(os.path.abspath(
				config_root)).rstrip(os.path.sep) + os.path.sep

			check_var_directory("PORTAGE_CONFIGROOT", config_root)

			self.depcachedir = DEPCACHE_PATH

			if not config_profile_path:
				config_profile_path = \
					os.path.join(config_root, PROFILE_PATH)
				if os.path.isdir(config_profile_path):
					self.profile_path = config_profile_path
				else:
					self.profile_path = None
			else:
				self.profile_path = config_profile_path

			if config_incrementals is None:
				self.incrementals = INCREMENTALS
			else:
				self.incrementals = config_incrementals
			if not isinstance(self.incrementals, tuple):
				self.incrementals = tuple(self.incrementals)

			self.module_priority    = ("user", "default")
			self.modules            = {}
			modules_loader = KeyValuePairFileLoader(
				os.path.join(config_root, MODULES_FILE_PATH), None, None)
			modules_dict, modules_errors = modules_loader.load()
			self.modules["user"] = modules_dict
			if self.modules["user"] is None:
				self.modules["user"] = {}
			self.modules["default"] = {
				"portdbapi.metadbmodule": "portage.cache.metadata.database",
				"portdbapi.auxdbmodule":  "portage.cache.flat_hash.database",
			}

			self.usemask=[]
			self.configlist=[]

			# back up our incremental variables:
			self.configdict={}
			self._use_expand_dict = {}
			# configlist will contain: [ env.d, globals, defaults, conf, pkg, auto, backupenv, env ]
			self.configlist.append({})
			self.configdict["env.d"] = self.configlist[-1]

			self.configlist.append({})
			self.configdict["pkginternal"] = self.configlist[-1]

			# The symlink might not exist or might not be a symlink.
			if self.profile_path is None:
				self.profiles = []
			else:
				self.profiles = []
				def addProfile(currentPath):
					parentsFile = os.path.join(currentPath, "parent")
					eapi_file = os.path.join(currentPath, "eapi")
					try:
						eapi = codecs.open(_unicode_encode(eapi_file,
							encoding=_encodings['fs'], errors='strict'),
							mode='r', encoding=_encodings['content'], errors='replace'
							).readline().strip()
					except IOError:
						pass
					else:
						if not eapi_is_supported(eapi):
							raise ParseError(_(
								"Profile contains unsupported "
								"EAPI '%s': '%s'") % \
								(eapi, os.path.realpath(eapi_file),))
					if os.path.exists(parentsFile):
						parents = grabfile(parentsFile)
						if not parents:
							raise ParseError(
								_("Empty parent file: '%s'") % parentsFile)
						for parentPath in parents:
							parentPath = normalize_path(os.path.join(
								currentPath, parentPath))
							if os.path.exists(parentPath):
								addProfile(parentPath)
							else:
								raise ParseError(
									_("Parent '%s' not found: '%s'") %  \
									(parentPath, parentsFile))
					self.profiles.append(currentPath)
				try:
					addProfile(os.path.realpath(self.profile_path))
				except ParseError as e:
					writemsg(_("!!! Unable to parse profile: '%s'\n") % \
						self.profile_path, noiselevel=-1)
					writemsg("!!! ParseError: %s\n" % str(e), noiselevel=-1)
					del e
					self.profiles = []
			if local_config and self.profiles:
				custom_prof = os.path.join(
					config_root, CUSTOM_PROFILE_PATH)
				if os.path.exists(custom_prof):
					self.user_profile_dir = custom_prof
					self.profiles.append(custom_prof)
				del custom_prof

			self.profiles = tuple(self.profiles)
			self.packages_list = [grabfile_package(os.path.join(x, "packages")) for x in self.profiles]
			self.packages      = tuple(stack_lists(self.packages_list, incremental=1))
			del self.packages_list
			#self.packages = grab_stacked("packages", self.profiles, grabfile, incremental_lines=1)

			# revmaskdict
			self.prevmaskdict={}
			for x in self.packages:
				# Negative atoms are filtered by the above stack_lists() call.
				if not isinstance(x, Atom):
					x = Atom(x.lstrip('*'))
				self.prevmaskdict.setdefault(x.cp, []).append(x)

			self._pkeywords_list = []
			rawpkeywords = [grabdict_package(
				os.path.join(x, "package.keywords"), recursive=1) \
				for x in self.profiles]
			for pkeyworddict in rawpkeywords:
				cpdict = {}
				for k, v in pkeyworddict.items():
					cpdict.setdefault(k.cp, {})[k] = v
				self._pkeywords_list.append(cpdict)

			# get profile-masked use flags -- INCREMENTAL Child over parent
			self.usemask_list = tuple(
				tuple(grabfile(os.path.join(x, "use.mask"), recursive=1))
				for x in self.profiles)
			self.usemask  = set(stack_lists(
				self.usemask_list, incremental=True))
			use_defs_lists = [grabdict(os.path.join(x, "use.defaults")) for x in self.profiles]
			self.use_defs  = stack_dictlist(use_defs_lists, incremental=True)
			del use_defs_lists

			self.pusemask_list = []
			rawpusemask = [grabdict_package(os.path.join(x, "package.use.mask"),
				recursive=1) for x in self.profiles]
			for pusemaskdict in rawpusemask:
				cpdict = {}
				for k, v in pusemaskdict.items():
					cpdict.setdefault(k.cp, {})[k] = v
				self.pusemask_list.append(cpdict)
			del rawpusemask

			self.pkgprofileuse = []
			rawprofileuse = [grabdict_package(os.path.join(x, "package.use"),
				juststrings=True, recursive=1) for x in self.profiles]
			for rawpusedict in rawprofileuse:
				cpdict = {}
				for k, v in rawpusedict.items():
					cpdict.setdefault(k.cp, {})[k] = v
				self.pkgprofileuse.append(cpdict)
			del rawprofileuse

			self.useforce_list = tuple(
				tuple(grabfile(os.path.join(x, "use.force"), recursive=1))
				for x in self.profiles)
			self.useforce  = set(stack_lists(
				self.useforce_list, incremental=True))

			self.puseforce_list = []
			rawpuseforce = [grabdict_package(
				os.path.join(x, "package.use.force"), recursive=1) \
				for x in self.profiles]
			for rawpusefdict in rawpuseforce:
				cpdict = {}
				for k, v in rawpusefdict.items():
					cpdict.setdefault(k.cp, {})[k] = v
				self.puseforce_list.append(cpdict)
			del rawpuseforce

			make_conf = getconfig(
				os.path.join(config_root, MAKE_CONF_FILE),
				tolerant=tolerant, allow_sourcing=True)
			if make_conf is None:
				make_conf = {}

			# Allow ROOT setting to come from make.conf if it's not overridden
			# by the constructor argument (from the calling environment).
			if target_root is None and "ROOT" in make_conf:
				target_root = make_conf["ROOT"]
				if not target_root.strip():
					target_root = None
			if target_root is None:
				target_root = "/"

			target_root = normalize_path(os.path.abspath(
				target_root)).rstrip(os.path.sep) + os.path.sep

			portage.util.ensure_dirs(target_root + EPREFIX_LSTRIP)
			check_var_directory("EROOT", target_root + EPREFIX_LSTRIP)

			# The expand_map is used for variable substitution
			# in getconfig() calls, and the getconfig() calls
			# update expand_map with the value of each variable
			# assignment that occurs. Variable substitution occurs
			# in the following order, which corresponds to the
			# order of appearance in self.lookuplist:
			#
			#   * env.d
			#   * make.globals
			#   * make.defaults
			#   * make.conf
			#
			# Notably absent is "env", since we want to avoid any
			# interaction with the calling environment that might
			# lead to unexpected results.
			expand_map = {}

			env_d = getconfig(os.path.join(target_root, EPREFIX_LSTRIP, "etc", "profile.env"),
				expand=expand_map)
			# env_d will be None if profile.env doesn't exist.
			if env_d:
				self.configdict["env.d"].update(env_d)
				expand_map.update(env_d)

			# backupenv is used for calculating incremental variables.
			if env is None:
				env = os.environ

			# Avoid potential UnicodeDecodeError exceptions later.
			env_unicode = dict((_unicode_decode(k), _unicode_decode(v))
				for k, v in env.items())

			self.backupenv = env_unicode

			if env_d:
				# Remove duplicate values so they don't override updated
				# profile.env values later (profile.env is reloaded in each
				# call to self.regenerate).
				for k, v in env_d.items():
					try:
						if self.backupenv[k] == v:
							del self.backupenv[k]
					except KeyError:
						pass
				del k, v

			self.configdict["env"] = LazyItemsDict(self.backupenv)

			# make.globals should not be relative to config_root
			# because it only contains constants.
			for x in (portage.const.GLOBAL_CONFIG_PATH, BPREFIX+"/etc"):
				self.mygcfg = getconfig(os.path.join(x, "make.globals"),
					expand=expand_map)
				if self.mygcfg:
					break

			if self.mygcfg is None:
				self.mygcfg = {}

			for k, v in self._default_globals:
				self.mygcfg.setdefault(k, v)

			self.configlist.append(self.mygcfg)
			self.configdict["globals"]=self.configlist[-1]

			self.make_defaults_use = []
			self.mygcfg = {}
			if self.profiles:
				mygcfg_dlists = [getconfig(os.path.join(x, "make.defaults"),
					expand=expand_map) for x in self.profiles]

				for cfg in mygcfg_dlists:
					if cfg:
						self.make_defaults_use.append(cfg.get("USE", ""))
					else:
						self.make_defaults_use.append("")
				self.mygcfg = stack_dicts(mygcfg_dlists,
					incrementals=INCREMENTALS)
				if self.mygcfg is None:
					self.mygcfg = {}
			self.configlist.append(self.mygcfg)
			self.configdict["defaults"]=self.configlist[-1]

			self.mygcfg = getconfig(
				os.path.join(config_root, MAKE_CONF_FILE),
				tolerant=tolerant, allow_sourcing=True, expand=expand_map)
			if self.mygcfg is None:
				self.mygcfg = {}

			# Don't allow the user to override certain variables in make.conf
			profile_only_variables = self.configdict["defaults"].get(
				"PROFILE_ONLY_VARIABLES", "").split()
			profile_only_variables = stack_lists([profile_only_variables])
			for k in profile_only_variables:
				self.mygcfg.pop(k, None)

			self.configlist.append(self.mygcfg)
			self.configdict["conf"]=self.configlist[-1]

			self.configlist.append(LazyItemsDict())
			self.configdict["pkg"]=self.configlist[-1]

			#auto-use:
			self.configlist.append({})
			self.configdict["auto"]=self.configlist[-1]

			self.configdict["backupenv"] = self.backupenv

			# Don't allow the user to override certain variables in the env
			for k in profile_only_variables:
				self.backupenv.pop(k, None)

			self.configlist.append(self.configdict["env"])

			# make lookuplist for loading package.*
			self.lookuplist=self.configlist[:]
			self.lookuplist.reverse()

			# Blacklist vars that could interfere with portage internals.
			for blacklisted in self._env_blacklist:
				for cfg in self.lookuplist:
					cfg.pop(blacklisted, None)
				self.backupenv.pop(blacklisted, None)
			del blacklisted, cfg

			self["PORTAGE_CONFIGROOT"] = config_root
			self.backup_changes("PORTAGE_CONFIGROOT")
			self["ROOT"] = target_root
			self.backup_changes("ROOT")
			self["EPREFIX"] = EPREFIX

			self.backup_changes("EPREFIX")
			self["EROOT"] = target_root + EPREFIX_LSTRIP + os.path.sep
			self.backup_changes("EROOT")

			self.pusedict = portage.dep.ExtendedAtomDict(dict)
			self.pkeywordsdict = portage.dep.ExtendedAtomDict(dict)
			self._plicensedict = portage.dep.ExtendedAtomDict(dict)
			self._ppropertiesdict = portage.dep.ExtendedAtomDict(dict)
			self.punmaskdict = portage.dep.ExtendedAtomDict(list)
			abs_user_config = os.path.join(config_root, USER_CONFIG_PATH)

			# locations for "categories" and "arch.list" files
			locations = [os.path.join(self["PORTDIR"], "profiles")]
			pmask_locations = [os.path.join(self["PORTDIR"], "profiles")]
			pmask_locations.extend(self.profiles)

			""" repoman controls PORTDIR_OVERLAY via the environment, so no
			special cases are needed here."""

			overlays = shlex_split(self.get('PORTDIR_OVERLAY', ''))
			if overlays:
				new_ov = []
				for ov in overlays:
					ov = normalize_path(ov)
					if os.path.isdir(ov):
						new_ov.append(ov)
					else:
						writemsg(_("!!! Invalid PORTDIR_OVERLAY"
							" (not a dir): '%s'\n") % ov, noiselevel=-1)
				self["PORTDIR_OVERLAY"] = " ".join(new_ov)
				self.backup_changes("PORTDIR_OVERLAY")

			overlay_profiles = []
			for ov in shlex_split(self.get('PORTDIR_OVERLAY', '')):
				ov = normalize_path(ov)
				profiles_dir = os.path.join(ov, "profiles")
				if os.path.isdir(profiles_dir):
					overlay_profiles.append(profiles_dir)
			locations += overlay_profiles
			
			pmask_locations.extend(overlay_profiles)

			# package.mask and package.unmask
			pkgmasklines = []
			pkgunmasklines = []
			for x in pmask_locations:
				pkgmasklines.append(grabfile_package(
					os.path.join(x, "package.mask"), recursive=1))
				pkgunmasklines.append(grabfile_package(
					os.path.join(x, "package.unmask"), recursive=1))

			if local_config:
				locations.append(abs_user_config)
				
				pkgmasklines.append(grabfile_package(
					os.path.join(abs_user_config, "package.mask"), recursive=1, allow_wildcard=True))
				pkgunmasklines.append(grabfile_package(
					os.path.join(abs_user_config, "package.unmask"), recursive=1, allow_wildcard=True))

				pusedict = grabdict_package(
					os.path.join(abs_user_config, "package.use"), recursive=1, allow_wildcard=True)
				v = pusedict.pop("*/*", None)
				if v is not None:
					if "USE" in self.configdict["conf"]:
						self.configdict["conf"]["USE"] += " " + " ".join(v)
					else:
						self.configdict["conf"]["USE"] = " ".join(v)
				for k, v in pusedict.items():
					self.pusedict.setdefault(k.cp, {})[k] = v

				#package.keywords
				pkgdict = grabdict_package(
					os.path.join(abs_user_config, "package.keywords"),
					recursive=1, allow_wildcard=True)
				for k, v in pkgdict.items():
					# default to ~arch if no specific keyword is given
					if not v:
						mykeywordlist = []
						if self.configdict["defaults"] and \
							"ACCEPT_KEYWORDS" in self.configdict["defaults"]:
							groups = self.configdict["defaults"]["ACCEPT_KEYWORDS"].split()
						else:
							groups = []
						for keyword in groups:
							if not keyword[0] in "~-":
								mykeywordlist.append("~"+keyword)
						v = mykeywordlist
					self.pkeywordsdict.setdefault(k.cp, {})[k] = v

				#package.license
				licdict = grabdict_package(os.path.join(
					abs_user_config, "package.license"), recursive=1, allow_wildcard=True)
				v = licdict.pop("*/*", None)
				if v is not None:
					if "ACCEPT_LICENSE" in self.configdict["conf"]:
						self.configdict["conf"]["ACCEPT_LICENSE"] += " " + " ".join(v)
					else:
						self.configdict["conf"]["ACCEPT_LICENSE"] = " ".join(v)
				for k, v in licdict.items():
					self._plicensedict.setdefault(k.cp, {})[k] = \
						self.expandLicenseTokens(v)

				#package.properties
				propdict = grabdict_package(os.path.join(
					abs_user_config, "package.properties"), recursive=1, allow_wildcard=True)
				v = propdict.pop("*/*", None)
				if v is not None:
					if "ACCEPT_PROPERTIES" in self.configdict["conf"]:
						self.configdict["conf"]["ACCEPT_PROPERTIES"] += " " + " ".join(v)
					else:
						self.configdict["conf"]["ACCEPT_PROPERTIES"] = " ".join(v)
				for k, v in propdict.items():
					self._ppropertiesdict.setdefault(k.cp, {})[k] = v

				self._local_repo_configs = {}
				self._local_repo_conf_path = \
					os.path.join(abs_user_config, 'repos.conf')

				repo_conf_parser = SafeConfigParser()
				try:
					repo_conf_parser.readfp(
						codecs.open(
						_unicode_encode(self._local_repo_conf_path,
						encoding=_encodings['fs'], errors='strict'),
						mode='r', encoding=_encodings['content'], errors='replace')
					)
				except EnvironmentError as e:
					if e.errno != errno.ENOENT:
						raise
					del e
				except ParsingError as e:
					writemsg_level(
						_("!!! Error parsing '%s': %s\n")  % \
						(self._local_repo_conf_path, e),
						level=logging.ERROR, noiselevel=-1)
					del e
				else:
					repo_defaults = repo_conf_parser.defaults()
					if repo_defaults:
						self._local_repo_configs['DEFAULT'] = \
							_local_repo_config('DEFAULT', repo_defaults)
					for repo_name in repo_conf_parser.sections():
						repo_opts = repo_defaults.copy()
						for opt_name in repo_conf_parser.options(repo_name):
							repo_opts[opt_name] = \
								repo_conf_parser.get(repo_name, opt_name)
						self._local_repo_configs[repo_name] = \
							_local_repo_config(repo_name, repo_opts)

			#getting categories from an external file now
			categories = [grabfile(os.path.join(x, "categories")) for x in locations]
			category_re = dbapi._category_re
			self.categories = tuple(sorted(
				x for x in stack_lists(categories, incremental=1)
				if category_re.match(x) is not None))
			del categories

			archlist = [grabfile(os.path.join(x, "arch.list")) for x in locations]
			archlist = stack_lists(archlist, incremental=1)
			self.configdict["conf"]["PORTAGE_ARCHLIST"] = " ".join(archlist)

			pkgmasklines = stack_lists(pkgmasklines, incremental=1)
			pkgunmasklines = stack_lists(pkgunmasklines, incremental=1)

			self.pmaskdict = portage.dep.ExtendedAtomDict(list)
			for x in pkgmasklines:
				self.pmaskdict.setdefault(x.cp, []).append(x)

			for x in pkgunmasklines:
				self.punmaskdict.setdefault(x.cp, []).append(x)

			pkgprovidedlines = [grabfile(os.path.join(x, "package.provided"), recursive=1) for x in self.profiles]
			pkgprovidedlines = stack_lists(pkgprovidedlines, incremental=1)
			has_invalid_data = False
			for x in range(len(pkgprovidedlines)-1, -1, -1):
				myline = pkgprovidedlines[x]
				if not isvalidatom("=" + myline):
					writemsg(_("Invalid package name in package.provided: %s\n") % \
						myline, noiselevel=-1)
					has_invalid_data = True
					del pkgprovidedlines[x]
					continue
				cpvr = catpkgsplit(pkgprovidedlines[x])
				if not cpvr or cpvr[0] == "null":
					writemsg(_("Invalid package name in package.provided: ")+pkgprovidedlines[x]+"\n",
						noiselevel=-1)
					has_invalid_data = True
					del pkgprovidedlines[x]
					continue
				if cpvr[0] == "virtual":
					writemsg(_("Virtual package in package.provided: %s\n") % \
						myline, noiselevel=-1)
					has_invalid_data = True
					del pkgprovidedlines[x]
					continue
			if has_invalid_data:
				writemsg(_("See portage(5) for correct package.provided usage.\n"),
					noiselevel=-1)
			self.pprovideddict = {}
			for x in pkgprovidedlines:
				x_split = catpkgsplit(x)
				if x_split is None:
					continue
				mycatpkg = cpv_getkey(x)
				if mycatpkg in self.pprovideddict:
					self.pprovideddict[mycatpkg].append(x)
				else:
					self.pprovideddict[mycatpkg]=[x]

			# parse licensegroups
			license_groups = self._license_groups
			for x in locations:
				for k, v in grabdict(
					os.path.join(x, "license_groups")).items():
					license_groups.setdefault(k, []).extend(v)

			# reasonable defaults; this is important as without USE_ORDER,
			# USE will always be "" (nothing set)!
			if "USE_ORDER" not in self:
				self.backupenv["USE_ORDER"] = "env:pkg:conf:defaults:pkginternal:env.d"

			self["PORTAGE_GID"] = str(portage_gid)
			self.backup_changes("PORTAGE_GID")

			if self.get("PORTAGE_DEPCACHEDIR", None):
				self.depcachedir = self["PORTAGE_DEPCACHEDIR"]
			self["PORTAGE_DEPCACHEDIR"] = self.depcachedir
			self.backup_changes("PORTAGE_DEPCACHEDIR")

			if "CBUILD" not in self and "CHOST" in self:
				self["CBUILD"] = self["CHOST"]
				self.backup_changes("CBUILD")

			self["PORTAGE_BIN_PATH"] = PORTAGE_BIN_PATH
			self.backup_changes("PORTAGE_BIN_PATH")
			self["PORTAGE_PYM_PATH"] = PORTAGE_PYM_PATH
			self.backup_changes("PORTAGE_PYM_PATH")

			for var in ("PORTAGE_INST_UID", "PORTAGE_INST_GID"):
				try:
					self[var] = str(int(self.get(var, "0")))
				except ValueError:
					writemsg(_("!!! %s='%s' is not a valid integer.  "
						"Falling back to '0'.\n") % (var, self[var]),
						noiselevel=-1)
					self[var] = "0"
				self.backup_changes(var)

			# initialize self.features
			self.regenerate()

			if bsd_chflags:
				self.features.add('chflags')

			self["FEATURES"] = " ".join(sorted(self.features))
			self.backup_changes("FEATURES")
			if 'parse-eapi-ebuild-head' in self.features:
				_validate_cache_for_unsupported_eapis = False

			self._iuse_implicit_re = re.compile("^(%s)$" % \
				"|".join(self._get_implicit_iuse()))

		for k in self._case_insensitive_vars:
			if k in self:
				self[k] = self[k].lower()
				self.backup_changes(k)

		if mycpv:
			self.setcpv(mycpv)

	def _init_dirs(self):
		"""
		Create a few directories that are critical to portage operation
		"""
		if not os.access(self["ROOT"] + EPREFIX_LSTRIP, os.W_OK):
			return

		#                                gid, mode, mask, preserve_perms
		dir_mode_map = {
			EPREFIX_LSTRIP+"/tmp"           : (         -1, 0o1777,  0,  True),
			EPREFIX_LSTRIP+"/var/tmp"       : (         -1, 0o1777,  0,  True),
			PRIVATE_PATH      : (portage_gid, 0o2750, 0o2, False),
			CACHE_PATH        : (portage_gid,  0o755, 0o2, False)
		}

		for mypath, (gid, mode, modemask, preserve_perms) \
			in dir_mode_map.items():
			mydir = os.path.join(self["ROOT"], mypath)
			if preserve_perms and os.path.isdir(mydir):
				# Only adjust permissions on some directories if
				# they don't exist yet. This gives freedom to the
				# user to adjust permissions to suit their taste.
				continue
			try:
				ensure_dirs(mydir, gid=gid, mode=mode, mask=modemask)
			except PortageException as e:
				writemsg(_("!!! Directory initialization failed: '%s'\n") % mydir,
					noiselevel=-1)
				writemsg("!!! %s\n" % str(e),
					noiselevel=-1)

	def expandLicenseTokens(self, tokens):
		""" Take a token from ACCEPT_LICENSE or package.license and expand it
		if it's a group token (indicated by @) or just return it if it's not a
		group.  If a group is negated then negate all group elements."""
		expanded_tokens = []
		for x in tokens:
			expanded_tokens.extend(self._expandLicenseToken(x, None))
		return expanded_tokens

	def _expandLicenseToken(self, token, traversed_groups):
		negate = False
		rValue = []
		if token.startswith("-"):
			negate = True
			license_name = token[1:]
		else:
			license_name = token
		if not license_name.startswith("@"):
			rValue.append(token)
			return rValue
		group_name = license_name[1:]
		if traversed_groups is None:
			traversed_groups = set()
		license_group = self._license_groups.get(group_name)
		if group_name in traversed_groups:
			writemsg(_("Circular license group reference"
				" detected in '%s'\n") % group_name, noiselevel=-1)
			rValue.append("@"+group_name)
		elif license_group:
			traversed_groups.add(group_name)
			for l in license_group:
				if l.startswith("-"):
					writemsg(_("Skipping invalid element %s"
						" in license group '%s'\n") % (l, group_name),
						noiselevel=-1)
				else:
					rValue.extend(self._expandLicenseToken(l, traversed_groups))
		else:
			if self._license_groups and \
				group_name not in self._undef_lic_groups:
				self._undef_lic_groups.add(group_name)
				writemsg(_("Undefined license group '%s'\n") % group_name,
					noiselevel=-1)
			rValue.append("@"+group_name)
		if negate:
			rValue = ["-" + token for token in rValue]
		return rValue

	def validate(self):
		"""Validate miscellaneous settings and display warnings if necessary.
		(This code was previously in the global scope of portage.py)"""

		groups = self["ACCEPT_KEYWORDS"].split()
		archlist = self.archlist()
		if not archlist:
			writemsg(_("--- 'profiles/arch.list' is empty or "
				"not available. Empty portage tree?\n"), noiselevel=1)
		else:
			for group in groups:
				if group not in archlist and \
					not (group.startswith("-") and group[1:] in archlist) and \
					group not in ("*", "~*", "**"):
					writemsg(_("!!! INVALID ACCEPT_KEYWORDS: %s\n") % str(group),
						noiselevel=-1)

		abs_profile_path = os.path.join(self["PORTAGE_CONFIGROOT"],
			PROFILE_PATH)
		if not self.profile_path or (not os.path.islink(abs_profile_path) and \
			not os.path.exists(os.path.join(abs_profile_path, "parent")) and \
			os.path.exists(os.path.join(self["PORTDIR"], "profiles"))):
			writemsg(_("\a\n\n!!! %s is not a symlink and will probably prevent most merges.\n") % abs_profile_path,
				noiselevel=-1)
			writemsg(_("!!! It should point into a profile within %s/profiles/\n") % self["PORTDIR"])
			writemsg(_("!!! (You can safely ignore this message when syncing. It's harmless.)\n\n\n"))

		abs_user_virtuals = os.path.join(self["PORTAGE_CONFIGROOT"],
			USER_VIRTUALS_FILE)
		if os.path.exists(abs_user_virtuals):
			writemsg("\n!!! /etc/portage/virtuals is deprecated in favor of\n")
			writemsg("!!! /etc/portage/profile/virtuals. Please move it to\n")
			writemsg("!!! this new location.\n\n")

		if not sandbox_capable and \
			("sandbox" in self.features or "usersandbox" in self.features):
			if self.profile_path is not None and \
				os.path.realpath(self.profile_path) == \
				os.path.realpath(os.path.join(
				self["PORTAGE_CONFIGROOT"], PROFILE_PATH)):
				# Don't show this warning when running repoman and the
				# sandbox feature came from a profile that doesn't belong
				# to the user.
				writemsg(colorize("BAD", _("!!! Problem with sandbox"
					" binary. Disabling...\n\n")), noiselevel=-1)

		if "fakeroot" in self.features and \
			not fakeroot_capable:
			writemsg(_("!!! FEATURES=fakeroot is enabled, but the "
				"fakeroot binary is not installed.\n"), noiselevel=-1)

		if 'unknown-features-warn' in self.features:
			unknown_features = []
			for x in self.features:
				if x not in SUPPORTED_FEATURES:
					unknown_features.append(x)

			if unknown_features:
				writemsg(colorize("BAD",
					_("FEATURES variable contains an unknown value(s): %s") % \
					", ".join(unknown_features)) \
					+ "\n", noiselevel=-1)

	def loadVirtuals(self,root):
		"""Not currently used by portage."""
		writemsg("DEPRECATED: portage.config.loadVirtuals\n")
		self.getvirtuals(root)

	def load_best_module(self,property_string):
		best_mod = best_from_dict(property_string,self.modules,self.module_priority)
		mod = None
		try:
			mod = load_mod(best_mod)
		except ImportError:
			if best_mod.startswith("cache."):
				best_mod = "portage." + best_mod
				try:
					mod = load_mod(best_mod)
				except ImportError:
					pass
		if mod is None:
			raise
		return mod

	def lock(self):
		self.locked = 1

	def unlock(self):
		self.locked = 0

	def modifying(self):
		if self.locked:
			raise Exception(_("Configuration is locked."))

	def backup_changes(self,key=None):
		self.modifying()
		if key and key in self.configdict["env"]:
			self.backupenv[key] = copy.deepcopy(self.configdict["env"][key])
		else:
			raise KeyError(_("No such key defined in environment: %s") % key)

	def reset(self,keeping_pkg=0,use_cache=1):
		"""
		Restore environment from self.backupenv, call self.regenerate()
		@param keeping_pkg: Should we keep the set_cpv() data or delete it.
		@type keeping_pkg: Boolean
		@param use_cache: Should self.regenerate use the cache or not
		@type use_cache: Boolean
		@rype: None
		"""
		self.modifying()
		self.configdict["env"].clear()
		self.configdict["env"].update(self.backupenv)

		self.modifiedkeys = []
		if not keeping_pkg:
			self.mycpv = None
			self.puse = ""
			self.configdict["pkg"].clear()
			self.configdict["pkginternal"].clear()
			self.configdict["defaults"]["USE"] = \
				" ".join(self.make_defaults_use)
			self.usemask  = set(stack_lists(
				self.usemask_list, incremental=True))
			self.useforce  = set(stack_lists(
				self.useforce_list, incremental=True))
		self.regenerate(use_cache=use_cache)

	class _lazy_vars(object):

		__slots__ = ('built_use', 'settings', 'values')

		def __init__(self, built_use, settings):
			self.built_use = built_use
			self.settings = settings
			self.values = None

		def __getitem__(self, k):
			if self.values is None:
				self.values = self._init_values()
			return self.values[k]

		def _init_values(self):
			values = {}
			settings = self.settings
			use = self.built_use
			if use is None:
				use = frozenset(settings['PORTAGE_USE'].split())
			values['ACCEPT_LICENSE'] = self._accept_license(use, settings)
			values['PORTAGE_RESTRICT'] = self._restrict(use, settings)
			return values

		def _accept_license(self, use, settings):
			"""
			Generate a pruned version of ACCEPT_LICENSE, by intersection with
			LICENSE. This is required since otherwise ACCEPT_LICENSE might be
			too big (bigger than ARG_MAX), causing execve() calls to fail with
			E2BIG errors as in bug #262647.
			"""
			try:
				licenses = set(use_reduce(settings['LICENSE'], uselist=use, flat=True))
			except InvalidDependString:
				licenses = set()
			licenses.discard('||')

			accept_license = settings._getPkgAcceptLicense(
				settings.mycpv, {'SLOT' : settings['SLOT']})

			if accept_license:
				acceptable_licenses = set()
				for x in accept_license:
					if x == '*':
						acceptable_licenses.update(licenses)
					elif x == '-*':
						acceptable_licenses.clear()
					elif x[:1] == '-':
						acceptable_licenses.discard(x[1:])
					elif x in licenses:
						acceptable_licenses.add(x)

				licenses = acceptable_licenses
			return ' '.join(sorted(licenses))

		def _restrict(self, use, settings):
			try:
				restrict = set(use_reduce(settings['RESTRICT'], uselist=use, flat=True))
			except InvalidDependString:
				restrict = set()
			return ' '.join(sorted(restrict))

	class _lazy_use_expand(object):
		"""
		Lazily evaluate USE_EXPAND variables since they are only needed when
		an ebuild shell is spawned. Variables values are made consistent with
		the previously calculated USE settings.
		"""

		def __init__(self, use, usemask, iuse_implicit,
			use_expand_split, use_expand_dict):
			self._use = use
			self._usemask = usemask
			self._iuse_implicit = iuse_implicit
			self._use_expand_split = use_expand_split
			self._use_expand_dict = use_expand_dict

		def __getitem__(self, key):
			prefix = key.lower() + '_'
			prefix_len = len(prefix)
			expand_flags = set( x[prefix_len:] for x in self._use \
				if x[:prefix_len] == prefix )
			var_split = self._use_expand_dict.get(key, '').split()
			# Preserve the order of var_split because it can matter for things
			# like LINGUAS.
			var_split = [ x for x in var_split if x in expand_flags ]
			var_split.extend(expand_flags.difference(var_split))
			has_wildcard = '*' in expand_flags
			if has_wildcard:
				var_split = [ x for x in var_split if x != "*" ]
			has_iuse = set()
			for x in self._iuse_implicit:
				if x[:prefix_len] == prefix:
					has_iuse.add(x[prefix_len:])
			if has_wildcard:
				# * means to enable everything in IUSE that's not masked
				if has_iuse:
					usemask = self._usemask
					for suffix in has_iuse:
						x = prefix + suffix
						if x not in usemask:
							if suffix not in expand_flags:
								var_split.append(suffix)
				else:
					# If there is a wildcard and no matching flags in IUSE then
					# LINGUAS should be unset so that all .mo files are
					# installed.
					var_split = []
			# Make the flags unique and filter them according to IUSE.
			# Also, continue to preserve order for things like LINGUAS
			# and filter any duplicates that variable may contain.
			filtered_var_split = []
			remaining = has_iuse.intersection(var_split)
			for x in var_split:
				if x in remaining:
					remaining.remove(x)
					filtered_var_split.append(x)
			var_split = filtered_var_split

			if var_split:
				value = ' '.join(var_split)
			else:
				# Don't export empty USE_EXPAND vars unless the user config
				# exports them as empty.  This is required for vars such as
				# LINGUAS, where unset and empty have different meanings.
				if has_wildcard:
					# ebuild.sh will see this and unset the variable so
					# that things like LINGUAS work properly
					value = '*'
				else:
					if has_iuse:
						value = ''
					else:
						# It's not in IUSE, so just allow the variable content
						# to pass through if it is defined somewhere.  This
						# allows packages that support LINGUAS but don't
						# declare it in IUSE to use the variable outside of the
						# USE_EXPAND context.
						value = None

			return value

	def setcpv(self, mycpv, use_cache=1, mydb=None):
		"""
		Load a particular CPV into the config, this lets us see the
		Default USE flags for a particular ebuild as well as the USE
		flags from package.use.

		@param mycpv: A cpv to load
		@type mycpv: string
		@param use_cache: Enables caching
		@type use_cache: Boolean
		@param mydb: a dbapi instance that supports aux_get with the IUSE key.
		@type mydb: dbapi or derivative.
		@rtype: None
		"""

		self.modifying()

		pkg = None
		built_use = None
		if not isinstance(mycpv, basestring):
			pkg = mycpv
			mycpv = pkg.cpv
			mydb = pkg.metadata
			args_hash = (mycpv, id(pkg))
			if pkg.built:
				built_use = pkg.use.enabled
		else:
			args_hash = (mycpv, id(mydb))

		if args_hash == self._setcpv_args_hash:
			return
		self._setcpv_args_hash = args_hash

		has_changed = False
		self.mycpv = mycpv
		cat, pf = catsplit(mycpv)
		cp = cpv_getkey(mycpv)
		cpv_slot = self.mycpv
		pkginternaluse = ""
		iuse = ""
		pkg_configdict = self.configdict["pkg"]
		previous_iuse = pkg_configdict.get("IUSE")

		aux_keys = self._setcpv_aux_keys

		# Discard any existing metadata from the previous package, but
		# preserve things like USE_EXPAND values and PORTAGE_USE which
		# might be reused.
		for k in aux_keys:
			pkg_configdict.pop(k, None)

		pkg_configdict["CATEGORY"] = cat
		pkg_configdict["PF"] = pf
		if mydb:
			if not hasattr(mydb, "aux_get"):
				for k in aux_keys:
					if k in mydb:
						# Make these lazy, since __getitem__ triggers
						# evaluation of USE conditionals which can't
						# occur until PORTAGE_USE is calculated below.
						pkg_configdict.addLazySingleton(k,
							mydb.__getitem__, k)
			else:
				for k, v in zip(aux_keys, mydb.aux_get(self.mycpv, aux_keys)):
					pkg_configdict[k] = v
			repository = pkg_configdict.pop("repository", None)
			if repository is not None:
				pkg_configdict["PORTAGE_REPO_NAME"] = repository
			slot = pkg_configdict["SLOT"]
			iuse = pkg_configdict["IUSE"]
			if pkg is None:
				cpv_slot = "%s:%s" % (self.mycpv, slot)
			else:
				cpv_slot = pkg
			pkginternaluse = []
			for x in iuse.split():
				if x.startswith("+"):
					pkginternaluse.append(x[1:])
				elif x.startswith("-"):
					pkginternaluse.append(x)
			pkginternaluse = " ".join(pkginternaluse)
		if pkginternaluse != self.configdict["pkginternal"].get("USE", ""):
			self.configdict["pkginternal"]["USE"] = pkginternaluse
			has_changed = True

		defaults = []
		for i, pkgprofileuse_dict in enumerate(self.pkgprofileuse):
			if self.make_defaults_use[i]:
				defaults.append(self.make_defaults_use[i])
			cpdict = pkgprofileuse_dict.get(cp)
			if cpdict:
				pkg_defaults = []
				keys = list(cpdict)
				while keys:
					bestmatch = best_match_to_list(cpv_slot, keys)
					if bestmatch:
						keys.remove(bestmatch)
						pkg_defaults.append(cpdict[bestmatch])
					else:
						break
				if pkg_defaults:
					# reverse, so the most specific atoms come last
					pkg_defaults.reverse()
					defaults.extend(pkg_defaults)
		defaults = " ".join(defaults)
		if defaults != self.configdict["defaults"].get("USE",""):
			self.configdict["defaults"]["USE"] = defaults
			has_changed = True

		useforce = self._getUseForce(cpv_slot)
		if useforce != self.useforce:
			self.useforce = useforce
			has_changed = True

		usemask = self._getUseMask(cpv_slot)
		if usemask != self.usemask:
			self.usemask = usemask
			has_changed = True
		oldpuse = self.puse
		self.puse = ""
		cpdict = self.pusedict.get(cp)
		if cpdict:
			keys = list(cpdict)
			while keys:
				self.pusekey = best_match_to_list(cpv_slot, keys)
				if self.pusekey:
					keys.remove(self.pusekey)
					self.puse = (" ".join(cpdict[self.pusekey])) + " " + self.puse
				else:
					break
			del keys
		if oldpuse != self.puse:
			has_changed = True
		self.configdict["pkg"]["PKGUSE"] = self.puse[:] # For saving to PUSE file
		self.configdict["pkg"]["USE"]    = self.puse[:] # this gets appended to USE

		if has_changed:
			self.reset(keeping_pkg=1,use_cache=use_cache)

		# Ensure that "pkg" values are always preferred over "env" values.
		# This must occur _after_ the above reset() call, since reset()
		# copies values from self.backupenv.
		env_configdict = self.configdict['env']
		for k in pkg_configdict:
			if k != 'USE':
				env_configdict.pop(k, None)

		lazy_vars = self._lazy_vars(built_use, self)
		env_configdict.addLazySingleton('ACCEPT_LICENSE',
			lazy_vars.__getitem__, 'ACCEPT_LICENSE')
		env_configdict.addLazySingleton('PORTAGE_RESTRICT',
			lazy_vars.__getitem__, 'PORTAGE_RESTRICT')

		# If reset() has not been called, it's safe to return
		# early if IUSE has not changed.
		if not has_changed and previous_iuse == iuse:
			return

		# Filter out USE flags that aren't part of IUSE. This has to
		# be done for every setcpv() call since practically every
		# package has different IUSE.
		use = set(self["USE"].split())
		iuse_implicit = self._get_implicit_iuse()
		iuse_implicit.update(x.lstrip("+-") for x in iuse.split())

		# PORTAGE_IUSE is not always needed so it's lazily evaluated.
		self.configdict["pkg"].addLazySingleton(
			"PORTAGE_IUSE", _lazy_iuse_regex, iuse_implicit)

		ebuild_force_test = self.get("EBUILD_FORCE_TEST") == "1"
		if ebuild_force_test and \
			not hasattr(self, "_ebuild_force_test_msg_shown"):
				self._ebuild_force_test_msg_shown = True
				writemsg(_("Forcing test.\n"), noiselevel=-1)
		if "test" in self.features:
			if "test" in self.usemask and not ebuild_force_test:
				# "test" is in IUSE and USE=test is masked, so execution
				# of src_test() probably is not reliable. Therefore,
				# temporarily disable FEATURES=test just for this package.
				self["FEATURES"] = " ".join(x for x in self.features \
					if x != "test")
				use.discard("test")
			else:
				use.add("test")
				if ebuild_force_test:
					self.usemask.discard("test")

		# Allow _* flags from USE_EXPAND wildcards to pass through here.
		use.difference_update([x for x in use \
			if x not in iuse_implicit and x[-2:] != '_*'])

		# Use the calculated USE flags to regenerate the USE_EXPAND flags so
		# that they are consistent. For optimal performance, use slice
		# comparison instead of startswith().
		use_expand_split = set(x.lower() for \
			x in self.get('USE_EXPAND', '').split())
		lazy_use_expand = self._lazy_use_expand(use, self.usemask,
			iuse_implicit, use_expand_split, self._use_expand_dict)

		use_expand_iuses = {}
		for x in iuse_implicit:
			x_split = x.split('_')
			if len(x_split) == 1:
				continue
			for i in range(len(x_split) - 1):
				k = '_'.join(x_split[:i+1])
				if k in use_expand_split:
					v = use_expand_iuses.get(k)
					if v is None:
						v = set()
						use_expand_iuses[k] = v
					v.add(x)
					break

		# If it's not in IUSE, variable content is allowed
		# to pass through if it is defined somewhere.  This
		# allows packages that support LINGUAS but don't
		# declare it in IUSE to use the variable outside of the
		# USE_EXPAND context.
		for k, use_expand_iuse in use_expand_iuses.items():
			if k + '_*' in use:
				use.update( x for x in use_expand_iuse if x not in usemask )
			k = k.upper()
			self.configdict['env'].addLazySingleton(k,
				lazy_use_expand.__getitem__, k)

		# Filtered for the ebuild environment. Store this in a separate
		# attribute since we still want to be able to see global USE
		# settings for things like emerge --info.

		self.configdict["pkg"]["PORTAGE_USE"] = \
			" ".join(sorted(x for x in use if x[-2:] != '_*'))

	def _get_implicit_iuse(self):
		"""
		Some flags are considered to
		be implicit members of IUSE:
		  * Flags derived from ARCH
		  * Flags derived from USE_EXPAND_HIDDEN variables
		  * Masked flags, such as those from {,package}use.mask
		  * Forced flags, such as those from {,package}use.force
		  * build and bootstrap flags used by bootstrap.sh
		"""
		iuse_implicit = set()
		# Flags derived from ARCH.
		arch = self.configdict["defaults"].get("ARCH")
		if arch:
			iuse_implicit.add(arch)
		iuse_implicit.update(self.get("PORTAGE_ARCHLIST", "").split())

		# Flags derived from USE_EXPAND_HIDDEN variables
		# such as ELIBC, KERNEL, and USERLAND.
		use_expand_hidden = self.get("USE_EXPAND_HIDDEN", "").split()
		for x in use_expand_hidden:
			iuse_implicit.add(x.lower() + "_.*")

		# Flags that have been masked or forced.
		iuse_implicit.update(self.usemask)
		iuse_implicit.update(self.useforce)

		# build and bootstrap flags used by bootstrap.sh
		iuse_implicit.add("build")
		iuse_implicit.add("bootstrap")

		# Controlled by FEATURES=test. Make this implicit, so handling
		# of FEATURES=test is consistent regardless of explicit IUSE.
		# Users may use use.mask/package.use.mask to control
		# FEATURES=test for all ebuilds, regardless of explicit IUSE.
		iuse_implicit.add("test")

		return iuse_implicit

	def _getUseMask(self, pkg):
		cp = getattr(pkg, "cp", None)
		if cp is None:
			cp = cpv_getkey(remove_slot(pkg))
		usemask = []
		for i, pusemask_dict in enumerate(self.pusemask_list):
			if self.usemask_list[i]:
				usemask.append(self.usemask_list[i])
			cpdict = pusemask_dict.get(cp)
			if cpdict:
				pkg_usemask = []
				keys = list(cpdict)
				while keys:
					best_match = best_match_to_list(pkg, keys)
					if best_match:
						keys.remove(best_match)
						pkg_usemask.append(cpdict[best_match])
					else:
						break
				if pkg_usemask:
					# reverse, so the most specific atoms come last
					pkg_usemask.reverse()
					usemask.extend(pkg_usemask)
		return set(stack_lists(usemask, incremental=True))

	def _getUseForce(self, pkg):
		cp = getattr(pkg, "cp", None)
		if cp is None:
			cp = cpv_getkey(remove_slot(pkg))
		useforce = []
		for i, puseforce_dict in enumerate(self.puseforce_list):
			if self.useforce_list[i]:
				useforce.append(self.useforce_list[i])
			cpdict = puseforce_dict.get(cp)
			if cpdict:
				pkg_useforce = []
				keys = list(cpdict)
				while keys:
					best_match = best_match_to_list(pkg, keys)
					if best_match:
						keys.remove(best_match)
						pkg_useforce.append(cpdict[best_match])
					else:
						break
				if pkg_useforce:
					# reverse, so the most specific atoms come last
					pkg_useforce.reverse()
					useforce.extend(pkg_useforce)
		return set(stack_lists(useforce, incremental=True))

	def _getMaskAtom(self, cpv, metadata):
		"""
		Take a package and return a matching package.mask atom, or None if no
		such atom exists or it has been cancelled by package.unmask. PROVIDE
		is not checked, so atoms will not be found for old-style virtuals.

		@param cpv: The package name
		@type cpv: String
		@param metadata: A dictionary of raw package metadata
		@type metadata: dict
		@rtype: String
		@return: An matching atom string or None if one is not found.
		"""

		cp = cpv_getkey(cpv)
		mask_atoms = self.pmaskdict.get(cp)
		if mask_atoms:
			pkg_list = ["%s:%s" % (cpv, metadata["SLOT"])]
			unmask_atoms = self.punmaskdict.get(cp)
			for x in mask_atoms:
				if not match_from_list(x, pkg_list):
					continue
				if unmask_atoms:
					for y in unmask_atoms:
						if match_from_list(y, pkg_list):
							return None
				return x
		return None

	def _getProfileMaskAtom(self, cpv, metadata):
		"""
		Take a package and return a matching profile atom, or None if no
		such atom exists. Note that a profile atom may or may not have a "*"
		prefix. PROVIDE is not checked, so atoms will not be found for
		old-style virtuals.

		@param cpv: The package name
		@type cpv: String
		@param metadata: A dictionary of raw package metadata
		@type metadata: dict
		@rtype: String
		@return: An matching profile atom string or None if one is not found.
		"""

		cp = cpv_getkey(cpv)
		profile_atoms = self.prevmaskdict.get(cp)
		if profile_atoms:
			pkg_list = ["%s:%s" % (cpv, metadata["SLOT"])]
			for x in profile_atoms:
				if match_from_list(x, pkg_list):
					continue
				return x
		return None

	def _getKeywords(self, cpv, metadata):
		cp = cpv_getkey(cpv)
		pkg = "%s:%s" % (cpv, metadata["SLOT"])
		keywords = [[x for x in metadata["KEYWORDS"].split() if x != "-*"]]
		for pkeywords_dict in self._pkeywords_list:
			cpdict = pkeywords_dict.get(cp)
			if cpdict:
				pkg_keywords = []
				keys = list(cpdict)
				while keys:
					best_match = best_match_to_list(pkg, keys)
					if best_match:
						keys.remove(best_match)
						pkg_keywords.append(cpdict[best_match])
					else:
						break
				if pkg_keywords:
					# reverse, so the most specific atoms come last
					pkg_keywords.reverse()
					keywords.extend(pkg_keywords)
		return stack_lists(keywords, incremental=True)

	def _getMissingKeywords(self, cpv, metadata):
		"""
		Take a package and return a list of any KEYWORDS that the user may
		may need to accept for the given package. If the KEYWORDS are empty
		and the the ** keyword has not been accepted, the returned list will
		contain ** alone (in order to distiguish from the case of "none
		missing").

		@param cpv: The package name (for package.keywords support)
		@type cpv: String
		@param metadata: A dictionary of raw package metadata
		@type metadata: dict
		@rtype: List
		@return: A list of KEYWORDS that have not been accepted.
		"""

		# Hack: Need to check the env directly here as otherwise stacking 
		# doesn't work properly as negative values are lost in the config
		# object (bug #139600)
		egroups = self.configdict["backupenv"].get(
			"ACCEPT_KEYWORDS", "").split()
		mygroups = self._getKeywords(cpv, metadata)
		# Repoman may modify this attribute as necessary.
		pgroups = self["ACCEPT_KEYWORDS"].split()
		match=0
		cp = cpv_getkey(cpv)
		pkgdict = self.pkeywordsdict.get(cp)
		matches = False
		if pkgdict:
			cpv_slot = "%s:%s" % (cpv, metadata["SLOT"])
			pkg_accept_keywords = []
			keys = list(pkgdict)
			while keys:
				best_match = best_match_to_list(cpv_slot, keys)
				if best_match:
					keys.remove(best_match)
					pkg_accept_keywords.append(pkgdict[best_match])
				else:
					break
			if pkg_accept_keywords:
				# reverse, so the most specific atoms come last
				pkg_accept_keywords.reverse()
				for x in pkg_accept_keywords:
					pgroups.extend(x)
				matches = True

		if matches or egroups:
			pgroups.extend(egroups)
			inc_pgroups = set()
			for x in pgroups:
				if x.startswith("-"):
					if x == "-*":
						inc_pgroups.clear()
					else:
						inc_pgroups.discard(x[1:])
				else:
					inc_pgroups.add(x)
			pgroups = inc_pgroups
			del inc_pgroups
		hasstable = False
		hastesting = False
		for gp in mygroups:
			if gp == "*" or (gp == "-*" and len(mygroups) == 1):
				writemsg(_("--- WARNING: Package '%(cpv)s' uses"
					" '%(keyword)s' keyword.\n") % {"cpv": cpv, "keyword": gp}, noiselevel=-1)
				if gp == "*":
					match = 1
					break
			elif gp in pgroups:
				match=1
				break
			elif gp.startswith("~"):
				hastesting = True
			elif not gp.startswith("-"):
				hasstable = True
		if not match and \
			((hastesting and "~*" in pgroups) or \
			(hasstable and "*" in pgroups) or "**" in pgroups):
			match=1
		if match:
			missing = []
		else:
			if not mygroups:
				# If KEYWORDS is empty then we still have to return something
				# in order to distiguish from the case of "none missing".
				mygroups.append("**")
			missing = mygroups
		return missing

	def _getPkgAcceptLicense(self, cpv, metadata):
		"""
		Get an ACCEPT_LICENSE list, accounting for package.license.
		"""
		accept_license = self._accept_license
		cp = cpv_getkey(cpv)
		cpdict = self._plicensedict.get(cp)
		if cpdict:
			cpv_slot = "%s:%s" % (cpv, metadata["SLOT"])
			keys = list(cpdict)
			plicence_list = []
			while keys:
				bestmatch = best_match_to_list(cpv_slot, keys)
				if bestmatch:
					keys.remove(bestmatch)
					plicence_list.append(cpdict[bestmatch])
				else:
					break
			if plicence_list:
				# reverse, so the most specific atoms come last
				plicence_list.reverse()
				accept_license = list(self._accept_license)
				for x in plicence_list:
					accept_license.extend(x)
		return accept_license

	def _getMissingLicenses(self, cpv, metadata):
		"""
		Take a LICENSE string and return a list any licenses that the user may
		may need to accept for the given package.  The returned list will not
		contain any licenses that have already been accepted.  This method
		can throw an InvalidDependString exception.

		@param cpv: The package name (for package.license support)
		@type cpv: String
		@param metadata: A dictionary of raw package metadata
		@type metadata: dict
		@rtype: List
		@return: A list of licenses that have not been accepted.
		"""


		licenses = set(use_reduce(metadata["LICENSE"], matchall=1, flat=True))
		licenses.discard('||')

		acceptable_licenses = set()
		for x in self._getPkgAcceptLicense(cpv, metadata):
			if x == '*':
				acceptable_licenses.update(licenses)
			elif x == '-*':
				acceptable_licenses.clear()
			elif x[:1] == '-':
				acceptable_licenses.discard(x[1:])
			else:
				acceptable_licenses.add(x)

		license_str = metadata["LICENSE"]
		if "?" in license_str:
			use = metadata["USE"].split()
		else:
			use = []

		license_struct = use_reduce(license_str, uselist=use, opconvert=True)
		return self._getMaskedLicenses(license_struct, acceptable_licenses)

	def _getMaskedLicenses(self, license_struct, acceptable_licenses):
		if not license_struct:
			return []
		if license_struct[0] == "||":
			ret = []
			for element in license_struct[1:]:
				if isinstance(element, list):
					if element:
						tmp = self._getMaskedLicenses(element, acceptable_licenses)
						if not tmp:
							return []
						ret.extend(tmp)
				else:
					if element in acceptable_licenses:
						return []
					ret.append(element)
			# Return all masked licenses, since we don't know which combination
			# (if any) the user will decide to unmask.
			return ret

		ret = []
		for element in license_struct:
			if isinstance(element, list):
				if element:
					ret.extend(self._getMaskedLicenses(element,
						acceptable_licenses))
			else:
				if element not in acceptable_licenses:
					ret.append(element)
		return ret

	def _getMissingProperties(self, cpv, metadata):
		"""
		Take a PROPERTIES string and return a list of any properties the user may
		may need to accept for the given package.  The returned list will not
		contain any properties that have already been accepted.  This method
		can throw an InvalidDependString exception.

		@param cpv: The package name (for package.properties support)
		@type cpv: String
		@param metadata: A dictionary of raw package metadata
		@type metadata: dict
		@rtype: List
		@return: A list of properties that have not been accepted.
		"""
		accept_properties = self._accept_properties
		cp = cpv_getkey(cpv)
		cpdict = self._ppropertiesdict.get(cp)
		if cpdict:
			cpv_slot = "%s:%s" % (cpv, metadata["SLOT"])
			keys = list(cpdict)
			pproperties_list = []
			while keys:
				bestmatch = best_match_to_list(cpv_slot, keys)
				if bestmatch:
					keys.remove(bestmatch)
					pproperties_list.append(cpdict[bestmatch])
				else:
					break
			if pproperties_list:
				# reverse, so the most specific atoms come last
				pproperties_list.reverse()
				accept_properties = list(self._accept_properties)
				for x in pproperties_list:
					accept_properties.extend(x)

		properties = set(use_reduce(metadata["PROPERTIES"], matchall=1, flat=True))
		properties.discard('||')

		acceptable_properties = set()
		for x in accept_properties:
			if x == '*':
				acceptable_properties.update(properties)
			elif x == '-*':
				acceptable_properties.clear()
			elif x[:1] == '-':
				acceptable_properties.discard(x[1:])
			else:
				acceptable_properties.add(x)

		properties_str = metadata["PROPERTIES"]
		if "?" in properties_str:
			use = metadata["USE"].split()
		else:
			use = []

		properties_struct = use_reduce(properties_str, uselist=use, opconvert=True)
		return self._getMaskedProperties(properties_struct, acceptable_properties)

	def _getMaskedProperties(self, properties_struct, acceptable_properties):
		if not properties_struct:
			return []
		if properties_struct[0] == "||":
			ret = []
			for element in properties_struct[1:]:
				if isinstance(element, list):
					if element:
						tmp = self._getMaskedProperties(
							element, acceptable_properties)
						if not tmp:
							return []
						ret.extend(tmp)
				else:
					if element in acceptable_properties:
						return[]
					ret.append(element)
			# Return all masked properties, since we don't know which combination
			# (if any) the user will decide to unmask
			return ret

		ret = []
		for element in properties_struct:
			if isinstance(element, list):
				if element:
					ret.extend(self._getMaskedProperties(element,
						acceptable_properties))
			else:
				if element not in acceptable_properties:
					ret.append(element)
		return ret

	def _accept_chost(self, cpv, metadata):
		"""
		@return True if pkg CHOST is accepted, False otherwise.
		"""
		if self._accept_chost_re is None:
			accept_chost = self.get("ACCEPT_CHOSTS", "").split()
			if not accept_chost:
				chost = self.get("CHOST")
				if chost:
					accept_chost.append(chost)
			if not accept_chost:
				self._accept_chost_re = re.compile(".*")
			elif len(accept_chost) == 1:
				try:
					self._accept_chost_re = re.compile(r'^%s$' % accept_chost[0])
				except re.error as e:
					writemsg(_("!!! Invalid ACCEPT_CHOSTS value: '%s': %s\n") % \
						(accept_chost[0], e), noiselevel=-1)
					self._accept_chost_re = re.compile("^$")
			else:
				try:
					self._accept_chost_re = re.compile(
						r'^(%s)$' % "|".join(accept_chost))
				except re.error as e:
					writemsg(_("!!! Invalid ACCEPT_CHOSTS value: '%s': %s\n") % \
						(" ".join(accept_chost), e), noiselevel=-1)
					self._accept_chost_re = re.compile("^$")

		pkg_chost = metadata.get('CHOST', '')
		return not pkg_chost or \
			self._accept_chost_re.match(pkg_chost) is not None

	def setinst(self,mycpv,mydbapi):
		"""This updates the preferences for old-style virtuals,
		affecting the behavior of dep_expand() and dep_check()
		calls. It can change dbapi.match() behavior since that
		calls dep_expand(). However, dbapi instances have
		internal match caches that are not invalidated when
		preferences are updated here. This can potentially
		lead to some inconsistency (relevant to bug #1343)."""
		self.modifying()
		if len(self.virtuals) == 0:
			self.getvirtuals()
		# Grab the virtuals this package provides and add them into the tree virtuals.
		if not hasattr(mydbapi, "aux_get"):
			provides = mydbapi["PROVIDE"]
		else:
			provides = mydbapi.aux_get(mycpv, ["PROVIDE"])[0]
		if not provides:
			return
		if isinstance(mydbapi, portdbapi):
			self.setcpv(mycpv, mydb=mydbapi)
			myuse = self["PORTAGE_USE"]
		elif not hasattr(mydbapi, "aux_get"):
			myuse = mydbapi["USE"]
		else:
			myuse = mydbapi.aux_get(mycpv, ["USE"])[0]
		virts = use_reduce(provides, uselist=myuse.split(), flat=True)

		modified = False
		cp = Atom(cpv_getkey(mycpv))
		for virt in virts:
			try:
				virt = Atom(virt).cp
			except InvalidAtom:
				continue
			providers = self.virtuals.get(virt)
			if providers and cp in providers:
				continue
			providers = self._depgraphVirtuals.get(virt)
			if providers is None:
				providers = []
				self._depgraphVirtuals[virt] = providers
			if cp not in providers:
				providers.append(cp)
				modified = True

		if modified:
			self.virtuals = self.__getvirtuals_compile()

	def reload(self):
		"""Reload things like /etc/profile.env that can change during runtime."""
		env_d_filename = os.path.join(self["ROOT"], EPREFIX_LSTRIP, "etc", "profile.env")
		self.configdict["env.d"].clear()
		env_d = getconfig(env_d_filename, expand=False)
		if env_d:
			# env_d will be None if profile.env doesn't exist.
			self.configdict["env.d"].update(env_d)

	def _prune_incremental(self, split):
		"""
		Prune off any parts of an incremental variable that are
		made irrelevant by the latest occuring * or -*. This
		could be more aggressive but that might be confusing
		and the point is just to reduce noise a bit.
		"""
		for i, x in enumerate(reversed(split)):
			if x == '*':
				split = split[-i-1:]
				break
			elif x == '-*':
				if i == 0:
					split = []
				else:
					split = split[-i:]
				break
		return split

	def regenerate(self,useonly=0,use_cache=1):
		"""
		Regenerate settings
		This involves regenerating valid USE flags, re-expanding USE_EXPAND flags
		re-stacking USE flags (-flag and -*), as well as any other INCREMENTAL
		variables.  This also updates the env.d configdict; useful in case an ebuild
		changes the environment.

		If FEATURES has already stacked, it is not stacked twice.

		@param useonly: Only regenerate USE flags (not any other incrementals)
		@type useonly: Boolean
		@param use_cache: Enable Caching (only for autouse)
		@type use_cache: Boolean
		@rtype: None
		"""

		self.modifying()
		if self.already_in_regenerate:
			# XXX: THIS REALLY NEEDS TO GET FIXED. autouse() loops.
			writemsg("!!! Looping in regenerate.\n",1)
			return
		else:
			self.already_in_regenerate = 1

		if useonly:
			myincrementals=["USE"]
		else:
			myincrementals = self.incrementals
		myincrementals = set(myincrementals)
		# If self.features exists, it has already been stacked and may have
		# been mutated, so don't stack it again or else any mutations will be
		# reverted.
		if "FEATURES" in myincrementals and hasattr(self, "features"):
			myincrementals.remove("FEATURES")

		if "USE" in myincrementals:
			# Process USE last because it depends on USE_EXPAND which is also
			# an incremental!
			myincrementals.remove("USE")

		mydbs = self.configlist[:-1]
		mydbs.append(self.backupenv)

		# ACCEPT_LICENSE is a lazily evaluated incremental, so that * can be
		# used to match all licenses without every having to explicitly expand
		# it to all licenses.
		if self.local_config:
			mysplit = []
			for curdb in mydbs:
				mysplit.extend(curdb.get('ACCEPT_LICENSE', '').split())
			mysplit = self._prune_incremental(mysplit)
			accept_license_str = ' '.join(mysplit)
			self.configlist[-1]['ACCEPT_LICENSE'] = accept_license_str
			if accept_license_str != self._accept_license_str:
				self._accept_license_str = accept_license_str
				self._accept_license = tuple(self.expandLicenseTokens(mysplit))
		else:
			# repoman will accept any license
			self._accept_license = ('*',)

		# ACCEPT_PROPERTIES works like ACCEPT_LICENSE, without groups
		if self.local_config:
			mysplit = []
			for curdb in mydbs:
				mysplit.extend(curdb.get('ACCEPT_PROPERTIES', '').split())
			mysplit = self._prune_incremental(mysplit)
			self.configlist[-1]['ACCEPT_PROPERTIES'] = ' '.join(mysplit)
			if tuple(mysplit) != self._accept_properties:
				self._accept_properties = tuple(mysplit)
		else:
			# repoman will accept any property
			self._accept_properties = ('*',)

		for mykey in myincrementals:

			myflags=[]
			for curdb in mydbs:
				if mykey not in curdb:
					continue
				#variables are already expanded
				mysplit = curdb[mykey].split()

				for x in mysplit:
					if x=="-*":
						# "-*" is a special "minus" var that means "unset all settings".
						# so USE="-* gnome" will have *just* gnome enabled.
						myflags = []
						continue

					if x[0]=="+":
						# Not legal. People assume too much. Complain.
						writemsg(colorize("BAD",
							_("%s values should not start with a '+': %s") % (mykey,x)) \
							+ "\n", noiselevel=-1)
						x=x[1:]
						if not x:
							continue

					if (x[0]=="-"):
						if (x[1:] in myflags):
							# Unset/Remove it.
							del myflags[myflags.index(x[1:])]
						continue

					# We got here, so add it now.
					if x not in myflags:
						myflags.append(x)

			myflags.sort()
			#store setting in last element of configlist, the original environment:
			if myflags or mykey in self:
				self.configlist[-1][mykey] = " ".join(myflags)
			del myflags

		# Do the USE calculation last because it depends on USE_EXPAND.
		if "auto" in self["USE_ORDER"].split(":"):
			self.configdict["auto"]["USE"] = autouse(
				vartree(root=self["ROOT"], categories=self.categories,
					settings=self),
				use_cache=use_cache, mysettings=self)
		else:
			self.configdict["auto"]["USE"] = ""

		use_expand = self.get("USE_EXPAND", "").split()
		use_expand_dict = self._use_expand_dict
		use_expand_dict.clear()
		for k in use_expand:
			v = self.get(k)
			if v is not None:
				use_expand_dict[k] = v

		if not self.uvlist:
			for x in self["USE_ORDER"].split(":"):
				if x in self.configdict:
					self.uvlist.append(self.configdict[x])
			self.uvlist.reverse()

		# For optimal performance, use slice
		# comparison instead of startswith().
		iuse = self.configdict["pkg"].get("IUSE")
		if iuse is not None:
			iuse = [x.lstrip("+-") for x in iuse.split()]
		myflags = set()
		for curdb in self.uvlist:
			cur_use_expand = [x for x in use_expand if x in curdb]
			mysplit = curdb.get("USE", "").split()
			if not mysplit and not cur_use_expand:
				continue
			for x in mysplit:
				if x == "-*":
					myflags.clear()
					continue

				if x[0] == "+":
					writemsg(colorize("BAD", _("USE flags should not start "
						"with a '+': %s\n") % x), noiselevel=-1)
					x = x[1:]
					if not x:
						continue

				if x[0] == "-":
					if x[-2:] == '_*':
						prefix = x[1:-1]
						prefix_len = len(prefix)
						myflags.difference_update(
							[y for y in myflags if \
							y[:prefix_len] == prefix])
					myflags.discard(x[1:])
					continue

				if iuse is not None and x[-2:] == '_*':
					# Expand wildcards here, so that cases like
					# USE="linguas_* -linguas_en_US" work correctly.
					prefix = x[:-1]
					prefix_len = len(prefix)
					has_iuse = False
					for y in iuse:
						if y[:prefix_len] == prefix:
							has_iuse = True
							myflags.add(y)
					if not has_iuse:
						# There are no matching IUSE, so allow the
						# wildcard to pass through. This allows
						# linguas_* to trigger unset LINGUAS in
						# cases when no linguas_ flags are in IUSE.
						myflags.add(x)
				else:
					myflags.add(x)

			for var in cur_use_expand:
				var_lower = var.lower()
				is_not_incremental = var not in myincrementals
				if is_not_incremental:
					prefix = var_lower + "_"
					prefix_len = len(prefix)
					for x in list(myflags):
						if x[:prefix_len] == prefix:
							myflags.remove(x)
				for x in curdb[var].split():
					if x[0] == "+":
						if is_not_incremental:
							writemsg(colorize("BAD", _("Invalid '+' "
								"operator in non-incremental variable "
								 "'%s': '%s'\n") % (var, x)), noiselevel=-1)
							continue
						else:
							writemsg(colorize("BAD", _("Invalid '+' "
								"operator in incremental variable "
								 "'%s': '%s'\n") % (var, x)), noiselevel=-1)
						x = x[1:]
					if x[0] == "-":
						if is_not_incremental:
							writemsg(colorize("BAD", _("Invalid '-' "
								"operator in non-incremental variable "
								 "'%s': '%s'\n") % (var, x)), noiselevel=-1)
							continue
						myflags.discard(var_lower + "_" + x[1:])
						continue
					myflags.add(var_lower + "_" + x)

		if hasattr(self, "features"):
			self.features.clear()
		else:
			self.features = set()
		self.features.update(self.configlist[-1].get('FEATURES', '').split())
		self['FEATURES'] = ' '.join(sorted(self.features))

		myflags.update(self.useforce)
		arch = self.configdict["defaults"].get("ARCH")
		if arch:
			myflags.add(arch)

		myflags.difference_update(self.usemask)
		self.configlist[-1]["USE"]= " ".join(sorted(myflags))

		self.already_in_regenerate = 0

	def get_virts_p(self):
		if self.virts_p:
			return self.virts_p
		virts = self.getvirtuals()
		if virts:
			for x in virts:
				vkeysplit = x.split("/")
				if vkeysplit[1] not in self.virts_p:
					self.virts_p[vkeysplit[1]] = virts[x]
		return self.virts_p

	def getvirtuals(self):
		myroot = self["ROOT"]
		if self.virtuals:
			return self.virtuals

		virtuals_list = []
		for x in self.profiles:
			virtuals_file = os.path.join(x, "virtuals")
			virtuals_dict = grabdict(virtuals_file)
			atoms_dict = {}
			for k, v in virtuals_dict.items():
				try:
					virt_atom = Atom(k)
				except InvalidAtom:
					virt_atom = None
				else:
					if virt_atom.blocker or \
						str(virt_atom) != str(virt_atom.cp):
						virt_atom = None
				if virt_atom is None:
					writemsg(_("--- Invalid virtuals atom in %s: %s\n") % \
						(virtuals_file, k), noiselevel=-1)
					continue
				providers = []
				for atom in v:
					atom_orig = atom
					if atom[:1] == '-':
						# allow incrementals
						atom = atom[1:]
					try:
						atom = Atom(atom)
					except InvalidAtom:
						atom = None
					else:
						if atom.blocker:
							atom = None
					if atom is None:
						writemsg(_("--- Invalid atom in %s: %s\n") % \
							(virtuals_file, atom_orig), noiselevel=-1)
					else:
						if atom_orig == str(atom):
							# normal atom, so return as Atom instance
							providers.append(atom)
						else:
							# atom has special prefix, so return as string
							providers.append(atom_orig)
				if providers:
					atoms_dict[virt_atom] = providers
			if atoms_dict:
				virtuals_list.append(atoms_dict)

		self.dirVirtuals = stack_dictlist(virtuals_list, incremental=True)
		del virtuals_list

		for virt in self.dirVirtuals:
			# Preference for virtuals decreases from left to right.
			self.dirVirtuals[virt].reverse()

		# Repoman does not use user or tree virtuals.
		if self.local_config and not self.treeVirtuals:
			temp_vartree = vartree(myroot, None,
				categories=self.categories, settings=self)
			self._populate_treeVirtuals(temp_vartree)

		self.virtuals = self.__getvirtuals_compile()
		return self.virtuals

	def _populate_treeVirtuals(self, vartree):
		"""Reduce the provides into a list by CP."""
		for provide, cpv_list in vartree.get_all_provides().items():
			try:
				provide = Atom(provide)
			except InvalidAtom:
				continue
			self.treeVirtuals[provide.cp] = \
				[Atom(cpv_getkey(cpv)) for cpv in cpv_list]

	def __getvirtuals_compile(self):
		"""Stack installed and profile virtuals.  Preference for virtuals
		decreases from left to right.
		Order of preference:
		1. installed and in profile
		2. installed only
		3. profile only
		"""

		# Virtuals by profile+tree preferences.
		ptVirtuals   = {}

		for virt, installed_list in self.treeVirtuals.items():
			profile_list = self.dirVirtuals.get(virt, None)
			if not profile_list:
				continue
			for cp in installed_list:
				if cp in profile_list:
					ptVirtuals.setdefault(virt, [])
					ptVirtuals[virt].append(cp)

		virtuals = stack_dictlist([ptVirtuals, self.treeVirtuals,
			self.dirVirtuals, self._depgraphVirtuals])
		return virtuals

	def __delitem__(self,mykey):
		self.modifying()
		for x in self.lookuplist:
			if x != None:
				if mykey in x:
					del x[mykey]

	def __getitem__(self,mykey):
		for d in self.lookuplist:
			if mykey in d:
				return d[mykey]
		return '' # for backward compat, don't raise KeyError

	def get(self, k, x=None):
		for d in self.lookuplist:
			if k in d:
				return d[k]
		return x

	def pop(self, key, *args):
		if len(args) > 1:
			raise TypeError(
				"pop expected at most 2 arguments, got " + \
				repr(1 + len(args)))
		v = self
		for d in reversed(self.lookuplist):
			v = d.pop(key, v)
		if v is self:
			if args:
				return args[0]
			raise KeyError(key)
		return v

	def __contains__(self, mykey):
		"""Called to implement membership test operators (in and not in)."""
		for d in self.lookuplist:
			if mykey in d:
				return True
		return False

	def setdefault(self, k, x=None):
		v = self.get(k)
		if v is not None:
			return v
		else:
			self[k] = x
			return x

	def keys(self):
		return list(self)

	def __iter__(self):
		keys = set()
		for d in self.lookuplist:
			keys.update(d)
		return iter(keys)

	def iterkeys(self):
		return iter(self)

	def iteritems(self):
		for k in self:
			yield (k, self[k])

	def items(self):
		return list(self.iteritems())

	def __setitem__(self,mykey,myvalue):
		"set a value; will be thrown away at reset() time"
		if not isinstance(myvalue, basestring):
			raise ValueError("Invalid type being used as a value: '%s': '%s'" % (str(mykey),str(myvalue)))

		# Avoid potential UnicodeDecodeError exceptions later.
		mykey = _unicode_decode(mykey)
		myvalue = _unicode_decode(myvalue)

		self.modifying()
		self.modifiedkeys.append(mykey)
		self.configdict["env"][mykey]=myvalue

	def environ(self):
		"return our locally-maintained environment"
		mydict={}
		environ_filter = self._environ_filter

		eapi = self.get('EAPI')
		phase = self.get('EBUILD_PHASE')
		filter_calling_env = False
		if phase not in ('clean', 'cleanrm', 'depend'):
			temp_dir = self.get('T')
			if temp_dir is not None and \
				os.path.exists(os.path.join(temp_dir, 'environment')):
				filter_calling_env = True

		environ_whitelist = self._environ_whitelist
		for x in self:
			if x in environ_filter:
				continue
			myvalue = self[x]
			if not isinstance(myvalue, basestring):
				writemsg(_("!!! Non-string value in config: %s=%s\n") % \
					(x, myvalue), noiselevel=-1)
				continue
			if filter_calling_env and \
				x not in environ_whitelist and \
				not self._environ_whitelist_re.match(x):
				# Do not allow anything to leak into the ebuild
				# environment unless it is explicitly whitelisted.
				# This ensures that variables unset by the ebuild
				# remain unset (bug #189417).
				continue
			mydict[x] = myvalue
		if "HOME" not in mydict and "BUILD_PREFIX" in mydict:
			writemsg("*** HOME not set. Setting to "+mydict["BUILD_PREFIX"]+"\n")
			mydict["HOME"]=mydict["BUILD_PREFIX"][:]

		if filter_calling_env:
			if phase:
				whitelist = []
				if "rpm" == phase:
					whitelist.append("RPMDIR")
				for k in whitelist:
					v = self.get(k)
					if v is not None:
						mydict[k] = v

		# Filtered by IUSE and implicit IUSE.
		mydict["USE"] = self.get("PORTAGE_USE", "")

		# Don't export AA to the ebuild environment in EAPIs that forbid it
		if not eapi_exports_AA(eapi):
			mydict.pop("AA", None)

		# Prefix variables are supported starting with EAPI 3.
<<<<<<< HEAD
		# but during transition, we just support them anywhere
		#if phase == 'depend' or eapi in (None, "0", "1", "2"):
		#	mydict.pop("ED", None)
		#	mydict.pop("EPREFIX", None)
		#	mydict.pop("EROOT", None)
=======
		if phase == 'depend' or eapi is None or not eapi_supports_prefix(eapi):
			mydict.pop("ED", None)
			mydict.pop("EPREFIX", None)
			mydict.pop("EROOT", None)
>>>>>>> 529f8130

		if phase == 'depend':
			mydict.pop('FILESDIR', None)

		if phase not in ("pretend", "setup", "preinst", "postinst") or \
			not eapi_exports_replace_vars(eapi):
			mydict.pop("REPLACING_VERSIONS", None)

		if phase not in ("prerm", "postrm") or \
			not eapi_exports_replace_vars(eapi):
			mydict.pop("REPLACED_BY_VERSION", None)

		return mydict

	def thirdpartymirrors(self):
		if getattr(self, "_thirdpartymirrors", None) is None:
			profileroots = [os.path.join(self["PORTDIR"], "profiles")]
			for x in self["PORTDIR_OVERLAY"].split():
				profileroots.insert(0, os.path.join(x, "profiles"))
			thirdparty_lists = [grabdict(os.path.join(x, "thirdpartymirrors")) for x in profileroots]
			self._thirdpartymirrors = stack_dictlist(thirdparty_lists, incremental=True)
		return self._thirdpartymirrors

	def archlist(self):
		_archlist = []
		for myarch in self["PORTAGE_ARCHLIST"].split():
			_archlist.append(myarch)
			_archlist.append("~" + myarch)
		return _archlist

	def selinux_enabled(self):
		if getattr(self, "_selinux_enabled", None) is None:
			self._selinux_enabled = 0
			if "selinux" in self["USE"].split():
				if selinux:
					if selinux.is_selinux_enabled() == 1:
						self._selinux_enabled = 1
					else:
						self._selinux_enabled = 0
				else:
					writemsg(_("!!! SELinux module not found. Please verify that it was installed.\n"),
						noiselevel=-1)
					self._selinux_enabled = 0

		return self._selinux_enabled

	if sys.hexversion >= 0x3000000:
		keys = __iter__
		items = iteritems<|MERGE_RESOLUTION|>--- conflicted
+++ resolved
@@ -2660,18 +2660,11 @@
 			mydict.pop("AA", None)
 
 		# Prefix variables are supported starting with EAPI 3.
-<<<<<<< HEAD
 		# but during transition, we just support them anywhere
-		#if phase == 'depend' or eapi in (None, "0", "1", "2"):
-		#	mydict.pop("ED", None)
-		#	mydict.pop("EPREFIX", None)
-		#	mydict.pop("EROOT", None)
-=======
-		if phase == 'depend' or eapi is None or not eapi_supports_prefix(eapi):
-			mydict.pop("ED", None)
-			mydict.pop("EPREFIX", None)
-			mydict.pop("EROOT", None)
->>>>>>> 529f8130
+#		if phase == 'depend' or eapi is None or not eapi_supports_prefix(eapi):
+#			mydict.pop("ED", None)
+#			mydict.pop("EPREFIX", None)
+#			mydict.pop("EROOT", None)
 
 		if phase == 'depend':
 			mydict.pop('FILESDIR', None)
