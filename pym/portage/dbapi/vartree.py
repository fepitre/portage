# Copyright 1998-2010 Gentoo Foundation
# Distributed under the terms of the GNU General Public License v2

__all__ = [
	"vardbapi", "vartree", "dblink"] + \
	["write_contents", "tar_contents"]

import portage
portage.proxy.lazyimport.lazyimport(globals(),
	'portage.checksum:_perform_md5_merge@perform_md5',
	'portage.data:portage_gid,portage_uid,secpass',
	'portage.dbapi.dep_expand:dep_expand',
	'portage.dbapi._MergeProcess:MergeProcess',
	'portage.dep:dep_getkey,isjustname,match_from_list,' + \
	 	'use_reduce,_slot_re',
	'portage.elog:elog_process,_preload_elog_modules',
	'portage.locks:lockdir,unlockdir',
	'portage.output:bold,colorize',
	'portage.package.ebuild.doebuild:doebuild_environment,' + \
		'_spawn_phase',
	'portage.package.ebuild.prepare_build_dirs:prepare_build_dirs',
	'portage.update:fixdbentries',
	'portage.util:apply_secpass_permissions,ConfigProtect,ensure_dirs,' + \
		'writemsg,writemsg_level,write_atomic,atomic_ofstream,writedict,' + \
		'grabdict,normalize_path,new_protect_filename',
	'portage.util.digraph:digraph',
	'portage.util.env_update:env_update',
	'portage.util.listdir:dircache,listdir',
	'portage.util._dyn_libs.PreservedLibsRegistry:PreservedLibsRegistry',
	'portage.util._dyn_libs.LinkageMapELF:LinkageMapELF@LinkageMap',
	'portage.util._dyn_libs.LinkageMapMachO:LinkageMapMachO',
	'portage.util._dyn_libs.LinkageMapPeCoff:LinkageMapPeCoff',
	'portage.util._dyn_libs.LinkageMapXCoff:LinkageMapXCoff',
	'portage.versions:best,catpkgsplit,catsplit,cpv_getkey,pkgcmp,' + \
		'_pkgsplit@pkgsplit',
)

from portage.const import CACHE_PATH, CONFIG_MEMORY_FILE, \
	PORTAGE_PACKAGE_ATOM, PRIVATE_PATH, VDB_PATH, EPREFIX, EPREFIX_LSTRIP, BASH_BINARY
from portage.const import _ENABLE_DYN_LINK_MAP, _ENABLE_PRESERVE_LIBS
from portage.dbapi import dbapi
from portage.dep import _slot_separator
from portage.exception import CommandNotFound, \
	InvalidData, InvalidPackageName, \
	FileNotFound, PermissionDenied, UnsupportedAPIException
from portage.localization import _
from portage.util.movefile import movefile

from portage import abssymlink, _movefile, bsd_chflags

# This is a special version of the os module, wrapped for unicode support.
from portage import os
from portage import _encodings
from portage import _os_merge
from portage import _selinux_merge
from portage import _unicode_decode
from portage import _unicode_encode

from _emerge.AsynchronousLock import AsynchronousLock
from _emerge.EbuildBuildDir import EbuildBuildDir
from _emerge.PollScheduler import PollScheduler
from _emerge.MiscFunctionsProcess import MiscFunctionsProcess

import codecs
import gc
import re, shutil, stat, errno, subprocess
import logging
import os as _os
import stat
import sys
import tempfile
import time
import warnings

try:
	import cPickle as pickle
except ImportError:
	import pickle

if sys.hexversion >= 0x3000000:
	basestring = str
	long = int


class vardbapi(dbapi):

	_excluded_dirs = ["CVS", "lost+found"]
	_excluded_dirs = [re.escape(x) for x in _excluded_dirs]
	_excluded_dirs = re.compile(r'^(\..*|-MERGING-.*|' + \
		"|".join(_excluded_dirs) + r')$')

	_aux_cache_version        = "1"
	_owners_cache_version     = "1"

	# Number of uncached packages to trigger cache update, since
	# it's wasteful to update it for every vdb change.
	_aux_cache_threshold = 5

	_aux_cache_keys_re = re.compile(r'^NEEDED\..*$')
	_aux_multi_line_re = re.compile(r'^(CONTENTS|NEEDED\..*)$')

	def __init__(self, _unused_param=None, categories=None, settings=None, vartree=None):
		"""
		The categories parameter is unused since the dbapi class
		now has a categories property that is generated from the
		available packages.
		"""

		# Used by emerge to check whether any packages
		# have been added or removed.
		self._pkgs_changed = False

		#cache for category directory mtimes
		self.mtdircache = {}

		#cache for dependency checks
		self.matchcache = {}

		#cache for cp_list results
		self.cpcache = {}

		self.blockers = None
		if settings is None:
			settings = portage.settings
		self.settings = settings
		self.root = settings['ROOT']

		if _unused_param is not None and _unused_param != self.root:
			warnings.warn("The first parameter of the " + \
				"portage.dbapi.vartree.vardbapi" + \
				" constructor is now unused. Use " + \
				"settings['ROOT'] instead.",
				DeprecationWarning, stacklevel=2)

		self._eroot = settings['EROOT']
		if vartree is None:
			vartree = portage.db[self.root]["vartree"]
		self.vartree = vartree
		self._aux_cache_keys = set(
			["BUILD_TIME", "CHOST", "COUNTER", "DEPEND", "DESCRIPTION",
			"EAPI", "HOMEPAGE", "IUSE", "KEYWORDS",
			"LICENSE", "PDEPEND", "PROPERTIES", "PROVIDE", "RDEPEND",
			"repository", "RESTRICT" , "SLOT", "USE", "DEFINED_PHASES",
			"REQUIRED_USE"])
		self._aux_cache_obj = None
		self._aux_cache_filename = os.path.join(self._eroot,
			CACHE_PATH, "vdb_metadata.pickle")
		self._counter_path = os.path.join(self._eroot,
			CACHE_PATH, "counter")

		self._plib_registry = None
		if _ENABLE_PRESERVE_LIBS:
			try:
				self._plib_registry = PreservedLibsRegistry(self.root,
					os.path.join(self._eroot, PRIVATE_PATH,
					"preserved_libs_registry"))
			except PermissionDenied:
				# apparently this user isn't allowed to access PRIVATE_PATH
				pass

		self._linkmap = None
		if _ENABLE_DYN_LINK_MAP:
			chost = self.settings.get('CHOST')
			if not chost:
				chost = 'lunix?' # this happens when profiles are not available
			if chost.find('darwin') >= 0:
				self._linkmap = LinkageMapMachO(self)
			elif chost.find('interix') >= 0 or chost.find('winnt') >= 0:
				self._linkmap = LinkageMapPeCoff(self)
			elif chost.find('aix') >= 0:
				self._linkmap = LinkageMapXCoff(self)
			else:
				self._linkmap = LinkageMap(self)
		self._owners = self._owners_db(self)

	def getpath(self, mykey, filename=None):
		# This is an optimized hotspot, so don't use unicode-wrapped
		# os module and don't use os.path.join().
		rValue = self._eroot + VDB_PATH + _os.sep + mykey
		if filename is not None:
			# If filename is always relative, we can do just
			# rValue += _os.sep + filename
			rValue = _os.path.join(rValue, filename)
		return rValue

	def _bump_mtime(self, cpv):
		"""
		This is called before an after any modifications, so that consumers
		can use directory mtimes to validate caches. See bug #290428.
		"""
		base = self._eroot + VDB_PATH
		cat = catsplit(cpv)[0]
		catdir = base + _os.sep + cat
		t = time.time()
		t = (t, t)
		try:
			for x in (catdir, base):
				os.utime(x, t)
		except OSError:
			ensure_dirs(catdir)

	def cpv_exists(self, mykey, myrepo=None):
		"Tells us whether an actual ebuild exists on disk (no masking)"
		return os.path.exists(self.getpath(mykey))

	def cpv_counter(self, mycpv):
		"This method will grab the COUNTER. Returns a counter value."
		try:
			return long(self.aux_get(mycpv, ["COUNTER"])[0])
		except (KeyError, ValueError):
			pass
		writemsg_level(_("portage: COUNTER for %s was corrupted; " \
			"resetting to value of 0\n") % (mycpv,),
			level=logging.ERROR, noiselevel=-1)
		return 0

	def cpv_inject(self, mycpv):
		"injects a real package into our on-disk database; assumes mycpv is valid and doesn't already exist"
		ensure_dirs(self.getpath(mycpv))
		counter = self.counter_tick(mycpv=mycpv)
		# write local package counter so that emerge clean does the right thing
		write_atomic(self.getpath(mycpv, filename="COUNTER"), str(counter))

	def isInjected(self, mycpv):
		if self.cpv_exists(mycpv):
			if os.path.exists(self.getpath(mycpv, filename="INJECTED")):
				return True
			if not os.path.exists(self.getpath(mycpv, filename="CONTENTS")):
				return True
		return False

	def move_ent(self, mylist, repo_match=None):
		origcp = mylist[1]
		newcp = mylist[2]

		# sanity check
		for atom in (origcp, newcp):
			if not isjustname(atom):
				raise InvalidPackageName(str(atom))
		origmatches = self.match(origcp, use_cache=0)
		moves = 0
		if not origmatches:
			return moves
		for mycpv in origmatches:
			mycpv_cp = cpv_getkey(mycpv)
			if mycpv_cp != origcp:
				# Ignore PROVIDE virtual match.
				continue
			if repo_match is not None \
				and not repo_match(self.aux_get(mycpv, ['repository'])[0]):
				continue
			mynewcpv = mycpv.replace(mycpv_cp, str(newcp), 1)
			mynewcat = catsplit(newcp)[0]
			origpath = self.getpath(mycpv)
			if not os.path.exists(origpath):
				continue
			moves += 1
			if not os.path.exists(self.getpath(mynewcat)):
				#create the directory
				ensure_dirs(self.getpath(mynewcat))
			newpath = self.getpath(mynewcpv)
			if os.path.exists(newpath):
				#dest already exists; keep this puppy where it is.
				continue
			_movefile(origpath, newpath, mysettings=self.settings)
			self._clear_pkg_cache(self._dblink(mycpv))
			self._clear_pkg_cache(self._dblink(mynewcpv))

			# We need to rename the ebuild now.
			old_pf = catsplit(mycpv)[1]
			new_pf = catsplit(mynewcpv)[1]
			if new_pf != old_pf:
				try:
					os.rename(os.path.join(newpath, old_pf + ".ebuild"),
						os.path.join(newpath, new_pf + ".ebuild"))
				except EnvironmentError as e:
					if e.errno != errno.ENOENT:
						raise
					del e
			write_atomic(os.path.join(newpath, "PF"), new_pf+"\n")
			write_atomic(os.path.join(newpath, "CATEGORY"), mynewcat+"\n")
			fixdbentries([mylist], newpath)
		return moves

	def cp_list(self, mycp, use_cache=1):
		mysplit=catsplit(mycp)
		if mysplit[0] == '*':
			mysplit[0] = mysplit[0][1:]
		try:
			mystat = os.stat(self.getpath(mysplit[0])).st_mtime
		except OSError:
			mystat = 0
		if use_cache and mycp in self.cpcache:
			cpc = self.cpcache[mycp]
			if cpc[0] == mystat:
				return cpc[1][:]
		cat_dir = self.getpath(mysplit[0])
		try:
			dir_list = os.listdir(cat_dir)
		except EnvironmentError as e:
			if e.errno == PermissionDenied.errno:
				raise PermissionDenied(cat_dir)
			del e
			dir_list = []

		returnme = []
		for x in dir_list:
			if self._excluded_dirs.match(x) is not None:
				continue
			ps = pkgsplit(x)
			if not ps:
				self.invalidentry(os.path.join(self.getpath(mysplit[0]), x))
				continue
			if len(mysplit) > 1:
				if ps[0] == mysplit[1]:
					returnme.append(mysplit[0]+"/"+x)
		self._cpv_sort_ascending(returnme)
		if use_cache:
			self.cpcache[mycp] = [mystat, returnme[:]]
		elif mycp in self.cpcache:
			del self.cpcache[mycp]
		return returnme

	def cpv_all(self, use_cache=1):
		"""
		Set use_cache=0 to bypass the portage.cachedir() cache in cases
		when the accuracy of mtime staleness checks should not be trusted
		(generally this is only necessary in critical sections that
		involve merge or unmerge of packages).
		"""
		returnme = []
		basepath = os.path.join(self._eroot, VDB_PATH) + os.path.sep

		if use_cache:
			from portage import listdir
		else:
			def listdir(p, **kwargs):
				try:
					return [x for x in os.listdir(p) \
						if os.path.isdir(os.path.join(p, x))]
				except EnvironmentError as e:
					if e.errno == PermissionDenied.errno:
						raise PermissionDenied(p)
					del e
					return []

		for x in listdir(basepath, EmptyOnError=1, ignorecvs=1, dirsonly=1):
			if self._excluded_dirs.match(x) is not None:
				continue
			if not self._category_re.match(x):
				continue
			for y in listdir(basepath + x, EmptyOnError=1, dirsonly=1):
				if self._excluded_dirs.match(y) is not None:
					continue
				subpath = x + "/" + y
				# -MERGING- should never be a cpv, nor should files.
				try:
					if catpkgsplit(subpath) is None:
						self.invalidentry(self.getpath(subpath))
						continue
				except InvalidData:
					self.invalidentry(self.getpath(subpath))
					continue
				returnme.append(subpath)

		return returnme

	def cp_all(self, use_cache=1):
		mylist = self.cpv_all(use_cache=use_cache)
		d={}
		for y in mylist:
			if y[0] == '*':
				y = y[1:]
			try:
				mysplit = catpkgsplit(y)
			except InvalidData:
				self.invalidentry(self.getpath(y))
				continue
			if not mysplit:
				self.invalidentry(self.getpath(y))
				continue
			d[mysplit[0]+"/"+mysplit[1]] = None
		return list(d)

	def checkblockers(self, origdep):
		pass

	def _clear_cache(self):
		self.mtdircache.clear()
		self.matchcache.clear()
		self.cpcache.clear()
		self._aux_cache_obj = None

	def _add(self, pkg_dblink):
		self._pkgs_changed = True
		self._clear_pkg_cache(pkg_dblink)

	def _remove(self, pkg_dblink):
		self._pkgs_changed = True
		self._clear_pkg_cache(pkg_dblink)

	def _clear_pkg_cache(self, pkg_dblink):
		# Due to 1 second mtime granularity in <python-2.5, mtime checks
		# are not always sufficient to invalidate vardbapi caches. Therefore,
		# the caches need to be actively invalidated here.
		self.mtdircache.pop(pkg_dblink.cat, None)
		self.matchcache.pop(pkg_dblink.cat, None)
		self.cpcache.pop(pkg_dblink.mysplit[0], None)
		dircache.pop(pkg_dblink.dbcatdir, None)

	def match(self, origdep, use_cache=1):
		"caching match function"
		mydep = dep_expand(
			origdep, mydb=self, use_cache=use_cache, settings=self.settings)
		mykey = dep_getkey(mydep)
		mycat = catsplit(mykey)[0]
		if not use_cache:
			if mycat in self.matchcache:
				del self.mtdircache[mycat]
				del self.matchcache[mycat]
			return list(self._iter_match(mydep,
				self.cp_list(mydep.cp, use_cache=use_cache)))
		try:
			curmtime = os.stat(os.path.join(self._eroot, VDB_PATH, mycat)).st_mtime
		except (IOError, OSError):
			curmtime=0

		if mycat not in self.matchcache or \
			self.mtdircache[mycat] != curmtime:
			# clear cache entry
			self.mtdircache[mycat] = curmtime
			self.matchcache[mycat] = {}
		if mydep not in self.matchcache[mycat]:
			mymatch = list(self._iter_match(mydep,
				self.cp_list(mydep.cp, use_cache=use_cache)))
			self.matchcache[mycat][mydep] = mymatch
		return self.matchcache[mycat][mydep][:]

	def findname(self, mycpv, myrepo=None):
		return self.getpath(str(mycpv), filename=catsplit(mycpv)[1]+".ebuild")

	def flush_cache(self):
		"""If the current user has permission and the internal aux_get cache has
		been updated, save it to disk and mark it unmodified.  This is called
		by emerge after it has loaded the full vdb for use in dependency
		calculations.  Currently, the cache is only written if the user has
		superuser privileges (since that's required to obtain a lock), but all
		users have read access and benefit from faster metadata lookups (as
		long as at least part of the cache is still valid)."""
		if self._aux_cache is not None and \
			len(self._aux_cache["modified"]) >= self._aux_cache_threshold and \
			secpass >= 2:
			self._owners.populate() # index any unindexed contents
			valid_nodes = set(self.cpv_all())
			for cpv in list(self._aux_cache["packages"]):
				if cpv not in valid_nodes:
					del self._aux_cache["packages"][cpv]
			del self._aux_cache["modified"]
			try:
				f = atomic_ofstream(self._aux_cache_filename, 'wb')
				pickle.dump(self._aux_cache, f, protocol=2)
				f.close()
				apply_secpass_permissions(
					self._aux_cache_filename, gid=portage_gid, mode=0o644)
			except (IOError, OSError) as e:
				pass
			self._aux_cache["modified"] = set()

	@property
	def _aux_cache(self):
		if self._aux_cache_obj is None:
			self._aux_cache_init()
		return self._aux_cache_obj

	def _aux_cache_init(self):
		aux_cache = None
		open_kwargs = {}
		if sys.hexversion >= 0x3000000:
			# Buffered io triggers extreme performance issues in
			# Unpickler.load() (problem observed with python-3.0.1).
			# Unfortunately, performance is still poor relative to
			# python-2.x, but buffering makes it much worse.
			open_kwargs["buffering"] = 0
		try:
			f = open(_unicode_encode(self._aux_cache_filename,
				encoding=_encodings['fs'], errors='strict'),
				mode='rb', **open_kwargs)
			mypickle = pickle.Unpickler(f)
			try:
				mypickle.find_global = None
			except AttributeError:
				# TODO: If py3k, override Unpickler.find_class().
				pass
			aux_cache = mypickle.load()
			f.close()
			del f
		except (IOError, OSError, EOFError, ValueError, pickle.UnpicklingError) as e:
			if isinstance(e, pickle.UnpicklingError):
				writemsg(_("!!! Error loading '%s': %s\n") % \
					(self._aux_cache_filename, str(e)), noiselevel=-1)
			del e

		if not aux_cache or \
			not isinstance(aux_cache, dict) or \
			aux_cache.get("version") != self._aux_cache_version or \
			not aux_cache.get("packages"):
			aux_cache = {"version": self._aux_cache_version}
			aux_cache["packages"] = {}

		owners = aux_cache.get("owners")
		if owners is not None:
			if not isinstance(owners, dict):
				owners = None
			elif "version" not in owners:
				owners = None
			elif owners["version"] != self._owners_cache_version:
				owners = None
			elif "base_names" not in owners:
				owners = None
			elif not isinstance(owners["base_names"], dict):
				owners = None

		if owners is None:
			owners = {
				"base_names" : {},
				"version"    : self._owners_cache_version
			}
			aux_cache["owners"] = owners

		aux_cache["modified"] = set()
		self._aux_cache_obj = aux_cache

	def aux_get(self, mycpv, wants, myrepo = None):
		"""This automatically caches selected keys that are frequently needed
		by emerge for dependency calculations.  The cached metadata is
		considered valid if the mtime of the package directory has not changed
		since the data was cached.  The cache is stored in a pickled dict
		object with the following format:

		{version:"1", "packages":{cpv1:(mtime,{k1,v1, k2,v2, ...}), cpv2...}}

		If an error occurs while loading the cache pickle or the version is
		unrecognized, the cache will simple be recreated from scratch (it is
		completely disposable).
		"""
		cache_these_wants = self._aux_cache_keys.intersection(wants)
		for x in wants:
			if self._aux_cache_keys_re.match(x) is not None:
				cache_these_wants.add(x)

		if not cache_these_wants:
			return self._aux_get(mycpv, wants)

		cache_these = set(self._aux_cache_keys)
		cache_these.update(cache_these_wants)

		mydir = self.getpath(mycpv)
		mydir_stat = None
		try:
			mydir_stat = os.stat(mydir)
		except OSError as e:
			if e.errno != errno.ENOENT:
				raise
			raise KeyError(mycpv)
		mydir_mtime = mydir_stat[stat.ST_MTIME]
		pkg_data = self._aux_cache["packages"].get(mycpv)
		pull_me = cache_these.union(wants)
		mydata = {"_mtime_" : mydir_mtime}
		cache_valid = False
		cache_incomplete = False
		cache_mtime = None
		metadata = None
		if pkg_data is not None:
			if not isinstance(pkg_data, tuple) or len(pkg_data) != 2:
				pkg_data = None
			else:
				cache_mtime, metadata = pkg_data
				if not isinstance(cache_mtime, (long, int)) or \
					not isinstance(metadata, dict):
					pkg_data = None

		if pkg_data:
			cache_mtime, metadata = pkg_data
			cache_valid = cache_mtime == mydir_mtime
		if cache_valid:
			# Migrate old metadata to unicode.
			for k, v in metadata.items():
				metadata[k] = _unicode_decode(v,
					encoding=_encodings['repo.content'], errors='replace')

			mydata.update(metadata)
			pull_me.difference_update(mydata)

		if pull_me:
			# pull any needed data and cache it
			aux_keys = list(pull_me)
			for k, v in zip(aux_keys,
				self._aux_get(mycpv, aux_keys, st=mydir_stat)):
				mydata[k] = v
			if not cache_valid or cache_these.difference(metadata):
				cache_data = {}
				if cache_valid and metadata:
					cache_data.update(metadata)
				for aux_key in cache_these:
					cache_data[aux_key] = mydata[aux_key]
				self._aux_cache["packages"][mycpv] = (mydir_mtime, cache_data)
				self._aux_cache["modified"].add(mycpv)

		if _slot_re.match(mydata['SLOT']) is None:
			# Empty or invalid slot triggers InvalidAtom exceptions when
			# generating slot atoms for packages, so translate it to '0' here.
			mydata['SLOT'] = _unicode_decode('0')

		return [mydata[x] for x in wants]

	def _aux_get(self, mycpv, wants, st=None):
		mydir = self.getpath(mycpv)
		if st is None:
			try:
				st = os.stat(mydir)
			except OSError as e:
				if e.errno == errno.ENOENT:
					raise KeyError(mycpv)
				elif e.errno == PermissionDenied.errno:
					raise PermissionDenied(mydir)
				else:
					raise
		if not stat.S_ISDIR(st.st_mode):
			raise KeyError(mycpv)
		results = []
		for x in wants:
			if x == "_mtime_":
				results.append(st[stat.ST_MTIME])
				continue
			try:
				myf = codecs.open(
					_unicode_encode(os.path.join(mydir, x),
					encoding=_encodings['fs'], errors='strict'),
					mode='r', encoding=_encodings['repo.content'],
					errors='replace')
				try:
					myd = myf.read()
				finally:
					myf.close()
				# Preserve \n for metadata that is known to
				# contain multiple lines.
				if self._aux_multi_line_re.match(x) is None:
					myd = " ".join(myd.split())
			except IOError:
				myd = _unicode_decode('')
			if x == "EAPI" and not myd:
				results.append(_unicode_decode('0'))
			else:
				results.append(myd)
		return results

	def aux_update(self, cpv, values):
		mylink = self._dblink(cpv)
		if not mylink.exists():
			raise KeyError(cpv)
		self._bump_mtime(cpv)
		self._clear_pkg_cache(mylink)
		for k, v in values.items():
			if v:
				mylink.setfile(k, v)
			else:
				try:
					os.unlink(os.path.join(self.getpath(cpv), k))
				except EnvironmentError:
					pass
		self._bump_mtime(cpv)

	def counter_tick(self, myroot=None, mycpv=None):
		"""
		@param myroot: ignored, self._eroot is used instead
		"""
		return self.counter_tick_core(incrementing=1, mycpv=mycpv)

	def get_counter_tick_core(self, myroot=None, mycpv=None):
		"""
		Use this method to retrieve the counter instead
		of having to trust the value of a global counter
		file that can lead to invalid COUNTER
		generation. When cache is valid, the package COUNTER
		files are not read and we rely on the timestamp of
		the package directory to validate cache. The stat
		calls should only take a short time, so performance
		is sufficient without having to rely on a potentially
		corrupt global counter file.

		The global counter file located at
		$CACHE_PATH/counter serves to record the
		counter of the last installed package and
		it also corresponds to the total number of
		installation actions that have occurred in
		the history of this package database.

		@param myroot: ignored, self._eroot is used instead
		"""
		myroot = None
		cp_list = self.cp_list
		max_counter = 0
		for cp in self.cp_all():
			for cpv in cp_list(cp):
				try:
					counter = int(self.aux_get(cpv, ["COUNTER"])[0])
				except (KeyError, OverflowError, ValueError):
					continue
				if counter > max_counter:
					max_counter = counter

		new_vdb = False
		counter = -1
		try:
			cfile = codecs.open(
				_unicode_encode(self._counter_path,
				encoding=_encodings['fs'], errors='strict'),
				mode='r', encoding=_encodings['repo.content'],
				errors='replace')
		except EnvironmentError as e:
			new_vdb = not bool(self.cpv_all())
			if not new_vdb:
				writemsg(_("!!! Unable to read COUNTER file: '%s'\n") % \
					self._counter_path, noiselevel=-1)
				writemsg("!!! %s\n" % str(e), noiselevel=-1)
			del e
		else:
			try:
				try:
					counter = long(cfile.readline().strip())
				finally:
					cfile.close()
			except (OverflowError, ValueError) as e:
				writemsg(_("!!! COUNTER file is corrupt: '%s'\n") % \
					self._counter_path, noiselevel=-1)
				writemsg("!!! %s\n" % str(e), noiselevel=-1)
				del e

		# We must ensure that we return a counter
		# value that is at least as large as the
		# highest one from the installed packages,
		# since having a corrupt value that is too low
		# can trigger incorrect AUTOCLEAN behavior due
		# to newly installed packages having lower
		# COUNTERs than the previous version in the
		# same slot.
		if counter > max_counter:
			max_counter = counter

		if counter < 0 and not new_vdb:
			writemsg(_("!!! Initializing COUNTER to " \
				"value of %d\n") % max_counter, noiselevel=-1)

		return max_counter + 1

	def counter_tick_core(self, myroot=None, incrementing=1, mycpv=None):
		"""
		This method will grab the next COUNTER value and record it back
		to the global file.  Returns new counter value.

		@param myroot: ignored, self._eroot is used instead
		"""
		myroot = None
		counter = self.get_counter_tick_core(mycpv=mycpv) - 1
		if incrementing:
			#increment counter
			counter += 1
			# use same permissions as config._init_dirs()
			ensure_dirs(os.path.dirname(self._counter_path),
				gid=portage_gid, mode=0o2750, mask=0o2)
			# update new global counter file
			write_atomic(self._counter_path, str(counter))
		return counter

	def _dblink(self, cpv):
		category, pf = catsplit(cpv)
		return dblink(category, pf, settings=self.settings,
			vartree=self.vartree, treetype="vartree")

	def removeFromContents(self, pkg, paths, relative_paths=True):
		"""
		@param pkg: cpv for an installed package
		@type pkg: string
		@param paths: paths of files to remove from contents
		@type paths: iterable
		"""
		if not hasattr(pkg, "getcontents"):
			pkg = self._dblink(pkg)
		root = self._eroot
		root_len = len(root) - 1
		new_contents = pkg.getcontents().copy()
		removed = 0

		for filename in paths:
			filename = _unicode_decode(filename,
				encoding=_encodings['content'], errors='strict')
			filename = normalize_path(filename)
			if relative_paths:
				relative_filename = filename
			else:
				relative_filename = filename[root_len:]
			contents_key = pkg._match_contents(relative_filename)
			if contents_key:
				del new_contents[contents_key]
				removed += 1

		if removed:
			self._bump_mtime(pkg.mycpv)
			f = atomic_ofstream(os.path.join(pkg.dbdir, "CONTENTS"))
			write_contents(new_contents, root, f)
			f.close()
			self._bump_mtime(pkg.mycpv)
			pkg._clear_contents_cache()

	class _owners_cache(object):
		"""
		This class maintains an hash table that serves to index package
		contents by mapping the basename of file to a list of possible
		packages that own it. This is used to optimize owner lookups
		by narrowing the search down to a smaller number of packages.
		"""
		try:
			from hashlib import md5 as _new_hash
		except ImportError:
			from md5 import new as _new_hash

		_hash_bits = 16
		_hex_chars = int(_hash_bits / 4)

		def __init__(self, vardb):
			self._vardb = vardb

		def add(self, cpv):
			root_len = len(self._vardb._eroot)
			contents = self._vardb._dblink(cpv).getcontents()
			pkg_hash = self._hash_pkg(cpv)
			if not contents:
				# Empty path is a code used to represent empty contents.
				self._add_path("", pkg_hash)
			for x in contents:
				self._add_path(x[root_len:], pkg_hash)
			self._vardb._aux_cache["modified"].add(cpv)

		def _add_path(self, path, pkg_hash):
			"""
			Empty path is a code that represents empty contents.
			"""
			if path:
				name = os.path.basename(path.rstrip(os.path.sep))
				if not name:
					return
			else:
				name = path
			name_hash = self._hash_str(name)
			base_names = self._vardb._aux_cache["owners"]["base_names"]
			pkgs = base_names.get(name_hash)
			if pkgs is None:
				pkgs = {}
				base_names[name_hash] = pkgs
			pkgs[pkg_hash] = None

		def _hash_str(self, s):
			h = self._new_hash()
			# Always use a constant utf_8 encoding here, since
			# the "default" encoding can change.
			h.update(_unicode_encode(s,
				encoding=_encodings['repo.content'],
				errors='backslashreplace'))
			h = h.hexdigest()
			h = h[-self._hex_chars:]
			h = int(h, 16)
			return h

		def _hash_pkg(self, cpv):
			counter, mtime = self._vardb.aux_get(
				cpv, ["COUNTER", "_mtime_"])
			try:
				counter = int(counter)
			except ValueError:
				counter = 0
			return (cpv, counter, mtime)

	class _owners_db(object):

		def __init__(self, vardb):
			self._vardb = vardb

		def populate(self):
			self._populate()

		def _populate(self, scheduler=None):
			owners_cache = vardbapi._owners_cache(self._vardb)
			cached_hashes = set()
			base_names = self._vardb._aux_cache["owners"]["base_names"]

			# Take inventory of all cached package hashes.
			for name, hash_values in list(base_names.items()):
				if not isinstance(hash_values, dict):
					del base_names[name]
					continue
				cached_hashes.update(hash_values)

			# Create sets of valid package hashes and uncached packages.
			uncached_pkgs = set()
			hash_pkg = owners_cache._hash_pkg
			valid_pkg_hashes = set()
			for cpv in self._vardb.cpv_all():
				hash_value = hash_pkg(cpv)
				valid_pkg_hashes.add(hash_value)
				if hash_value not in cached_hashes:
					uncached_pkgs.add(cpv)

			# Cache any missing packages.
			for cpv in uncached_pkgs:

				if scheduler is not None:
					scheduler.scheduleYield()

				owners_cache.add(cpv)

			# Delete any stale cache.
			stale_hashes = cached_hashes.difference(valid_pkg_hashes)
			if stale_hashes:
				for base_name_hash, bucket in list(base_names.items()):
					for hash_value in stale_hashes.intersection(bucket):
						del bucket[hash_value]
					if not bucket:
						del base_names[base_name_hash]

			return owners_cache

		def get_owners(self, path_iter, scheduler=None):
			"""
			@return the owners as a dblink -> set(files) mapping.
			"""
			owners = {}
			for owner, f in self.iter_owners(path_iter, scheduler=scheduler):
				owned_files = owners.get(owner)
				if owned_files is None:
					owned_files = set()
					owners[owner] = owned_files
				owned_files.add(f)
			return owners

		def getFileOwnerMap(self, path_iter):
			owners = self.get_owners(path_iter)
			file_owners = {}
			for pkg_dblink, files in owners.items():
				for f in files:
					owner_set = file_owners.get(f)
					if owner_set is None:
						owner_set = set()
						file_owners[f] = owner_set
					owner_set.add(pkg_dblink)
			return file_owners

		def iter_owners(self, path_iter, scheduler=None):
			"""
			Iterate over tuples of (dblink, path). In order to avoid
			consuming too many resources for too much time, resources
			are only allocated for the duration of a given iter_owners()
			call. Therefore, to maximize reuse of resources when searching
			for multiple files, it's best to search for them all in a single
			call.
			"""

			if not isinstance(path_iter, list):
				path_iter = list(path_iter)

			if len(path_iter) > 10:
				for x in self._iter_owners_low_mem(path_iter,
					scheduler=scheduler):
					yield x
				return

			owners_cache = self._populate(scheduler=scheduler)

			vardb = self._vardb
			root = vardb._eroot
			hash_pkg = owners_cache._hash_pkg
			hash_str = owners_cache._hash_str
			base_names = self._vardb._aux_cache["owners"]["base_names"]

			dblink_cache = {}

			def dblink(cpv):
				x = dblink_cache.get(cpv)
				if x is None:
					if len(dblink_cache) > 20:
						# Ensure that we don't run out of memory.
						raise StopIteration()
					x = self._vardb._dblink(cpv)
					dblink_cache[cpv] = x
				return x

			while path_iter:

				path = path_iter.pop()
				is_basename = os.sep != path[:1]
				if is_basename:
					name = path
				else:
					name = os.path.basename(path.rstrip(os.path.sep))

				if not name:
					continue

				name_hash = hash_str(name)
				pkgs = base_names.get(name_hash)
				owners = []
				if pkgs is not None:
					try:
						for hash_value in pkgs:
							if not isinstance(hash_value, tuple) or \
								len(hash_value) != 3:
								continue
							cpv, counter, mtime = hash_value
							if not isinstance(cpv, basestring):
								continue
							try:
								current_hash = hash_pkg(cpv)
							except KeyError:
								continue

							if current_hash != hash_value:
								continue

							if is_basename:
								for p in dblink(cpv).getcontents():
									if os.path.basename(p) == name:
										owners.append((cpv, p[len(root):]))
							else:
								if dblink(cpv).isowner(path):
									owners.append((cpv, path))

							if scheduler is not None:
								scheduler.scheduleYield()

					except StopIteration:
						path_iter.append(path)
						del owners[:]
						dblink_cache.clear()
						gc.collect()
						for x in self._iter_owners_low_mem(path_iter,
							scheduler=scheduler):
							yield x
						return
					else:
						for cpv, p in owners:
							yield (dblink(cpv), p)

		def _iter_owners_low_mem(self, path_list, scheduler=None):
			"""
			This implemention will make a short-lived dblink instance (and
			parse CONTENTS) for every single installed package. This is
			slower and but uses less memory than the method which uses the
			basename cache.
			"""

			if not path_list:
				return

			path_info_list = []
			for path in path_list:
				is_basename = os.sep != path[:1]
				if is_basename:
					name = path
				else:
					name = os.path.basename(path.rstrip(os.path.sep))
				path_info_list.append((path, name, is_basename))

			root = self._vardb._eroot
			for cpv in self._vardb.cpv_all():

				if scheduler is not None:
					scheduler.scheduleYield()

				dblnk =  self._vardb._dblink(cpv)

				for path, name, is_basename in path_info_list:
					if is_basename:
						for p in dblnk.getcontents():
							if os.path.basename(p) == name:
								yield dblnk, p[len(root):]
					else:
						if dblnk.isowner(path):
							yield dblnk, path

class vartree(object):
	"this tree will scan a var/db/pkg database located at root (passed to init)"
	def __init__(self, root=None, virtual=None, categories=None,
		settings=None):

		if settings is None:
			settings = portage.settings
		self.root = settings['ROOT']

		if root is not None and root != self.root:
			warnings.warn("The 'root' parameter of the " + \
				"portage.dbapi.vartree.vartree" + \
				" constructor is now unused. Use " + \
				"settings['ROOT'] instead.",
				DeprecationWarning, stacklevel=2)

		self.settings = settings
		self.dbapi = vardbapi(settings=settings, vartree=self)
		self.populated = 1

	def getpath(self, mykey, filename=None):
		return self.dbapi.getpath(mykey, filename=filename)

	def zap(self, mycpv):
		return

	def inject(self, mycpv):
		return

	def get_provide(self, mycpv):
		myprovides = []
		mylines = None
		try:
			mylines, myuse = self.dbapi.aux_get(mycpv, ["PROVIDE", "USE"])
			if mylines:
				myuse = myuse.split()
				mylines = use_reduce(mylines, uselist=myuse, flat=True)
				for myprovide in mylines:
					mys = catpkgsplit(myprovide)
					if not mys:
						mys = myprovide.split("/")
					myprovides += [mys[0] + "/" + mys[1]]
			return myprovides
		except SystemExit as e:
			raise
		except Exception as e:
			mydir = self.dbapi.getpath(mycpv)
			writemsg(_("\nParse Error reading PROVIDE and USE in '%s'\n") % mydir,
				noiselevel=-1)
			if mylines:
				writemsg(_("Possibly Invalid: '%s'\n") % str(mylines),
					noiselevel=-1)
			writemsg(_("Exception: %s\n\n") % str(e), noiselevel=-1)
			return []

	def get_all_provides(self):
		myprovides = {}
		for node in self.getallcpv():
			for mykey in self.get_provide(node):
				if mykey in myprovides:
					myprovides[mykey] += [node]
				else:
					myprovides[mykey] = [node]
		return myprovides

	def dep_bestmatch(self, mydep, use_cache=1):
		"compatibility method -- all matches, not just visible ones"
		#mymatch=best(match(dep_expand(mydep,self.dbapi),self.dbapi))
		mymatch = best(self.dbapi.match(
			dep_expand(mydep, mydb=self.dbapi, settings=self.settings),
			use_cache=use_cache))
		if mymatch is None:
			return ""
		else:
			return mymatch

	def dep_match(self, mydep, use_cache=1):
		"compatibility method -- we want to see all matches, not just visible ones"
		#mymatch = match(mydep,self.dbapi)
		mymatch = self.dbapi.match(mydep, use_cache=use_cache)
		if mymatch is None:
			return []
		else:
			return mymatch

	def exists_specific(self, cpv):
		return self.dbapi.cpv_exists(cpv)

	def getallcpv(self):
		"""temporary function, probably to be renamed --- Gets a list of all
		category/package-versions installed on the system."""
		return self.dbapi.cpv_all()

	def getallnodes(self):
		"""new behavior: these are all *unmasked* nodes.  There may or may not be available
		masked package for nodes in this nodes list."""
		return self.dbapi.cp_all()

	def getebuildpath(self, fullpackage):
		cat, package = catsplit(fullpackage)
		return self.getpath(fullpackage, filename=package+".ebuild")

	def getslot(self, mycatpkg):
		"Get a slot for a catpkg; assume it exists."
		try:
			return self.dbapi.aux_get(mycatpkg, ["SLOT"])[0]
		except KeyError:
			return ""

	def populate(self):
		self.populated=1

class dblink(object):
	"""
	This class provides an interface to the installed package database
	At present this is implemented as a text backend in /var/db/pkg.
	"""

	import re
	_normalize_needed = re.compile(r'//|^[^/]|./$|(^|/)\.\.?(/|$)')

	_contents_re = re.compile(r'^(' + \
		r'(?P<dir>(dev|dir|fif) (.+))|' + \
		r'(?P<obj>(obj) (.+) (\S+) (\d+))|' + \
		r'(?P<sym>(sym) (.+) -> (.+) (\d+))' + \
		r')$'
	)

	# When looping over files for merge/unmerge, temporarily yield to the
	# scheduler each time this many files are processed.
	_file_merge_yield_interval = 20

	def __init__(self, cat, pkg, myroot=None, settings=None, treetype=None,
		vartree=None, blockers=None, scheduler=None):
		"""
		Creates a DBlink object for a given CPV.
		The given CPV may not be present in the database already.
		
		@param cat: Category
		@type cat: String
		@param pkg: Package (PV)
		@type pkg: String
		@param myroot: ignored, settings['ROOT'] is used instead
		@type myroot: String (Path)
		@param settings: Typically portage.settings
		@type settings: portage.config
		@param treetype: one of ['porttree','bintree','vartree']
		@type treetype: String
		@param vartree: an instance of vartree corresponding to myroot.
		@type vartree: vartree
		"""

		if settings is None:
			raise TypeError("settings argument is required")

		mysettings = settings
		myroot = settings['ROOT']
		self.cat = cat
		self.pkg = pkg
		self.mycpv = self.cat + "/" + self.pkg
		self.mysplit = list(catpkgsplit(self.mycpv)[1:])
		self.mysplit[0] = "%s/%s" % (self.cat, self.mysplit[0])
		self.treetype = treetype
		if vartree is None:
			vartree = portage.db[myroot]["vartree"]
		self.vartree = vartree
		self._blockers = blockers
		self._scheduler = scheduler

		# WARNING: EROOT support is experimental and may be incomplete
		# for cases in which EPREFIX is non-empty.
		self._eroot = mysettings['EROOT']
		self.dbroot = normalize_path(os.path.join(self._eroot, VDB_PATH))
		self.dbcatdir = self.dbroot+"/"+cat
		self.dbpkgdir = self.dbcatdir+"/"+pkg
		self.dbtmpdir = self.dbcatdir+"/-MERGING-"+pkg
		self.dbdir = self.dbpkgdir

		self._lock_vdb = None

		self.settings = mysettings
		self._verbose = self.settings.get("PORTAGE_VERBOSE") == "1"

		self.myroot=myroot
		self._installed_instance = None
		self.contentscache = None
		self._contents_inodes = None
		self._contents_basenames = None
		self._linkmap_broken = False
		self._md5_merge_map = {}
		self._hash_key = (self.myroot, self.mycpv)
		self._protect_obj = None

	def __hash__(self):
		return hash(self._hash_key)

	def __eq__(self, other):
		return isinstance(other, dblink) and \
			self._hash_key == other._hash_key

	def _get_protect_obj(self):

		if self._protect_obj is None:
			self._protect_obj = ConfigProtect(self._eroot,
			portage.util.shlex_split(
				self.settings.get("CONFIG_PROTECT", "")),
			portage.util.shlex_split(
				self.settings.get("CONFIG_PROTECT_MASK", "")))

		return self._protect_obj

	def isprotected(self, obj):
		return self._get_protect_obj().isprotected(obj)

	def updateprotect(self):
		self._get_protect_obj().updateprotect()

	def lockdb(self):
		if self._lock_vdb:
			raise AssertionError("Lock already held.")
		# At least the parent needs to exist for the lock file.
		ensure_dirs(self.dbroot)
		if self._scheduler is None:
			self._lock_vdb = lockdir(self.dbroot)
		else:
			async_lock = AsynchronousLock(path=self.dbroot,
				scheduler=self._scheduler)
			async_lock.start()
			async_lock.wait()
			self._lock_vdb = async_lock

	def unlockdb(self):
		if self._lock_vdb is not None:
			if isinstance(self._lock_vdb, AsynchronousLock):
				self._lock_vdb.unlock()
			else:
				unlockdir(self._lock_vdb)
			self._lock_vdb = None

	def getpath(self):
		"return path to location of db information (for >>> informational display)"
		return self.dbdir

	def exists(self):
		"does the db entry exist?  boolean."
		return os.path.exists(self.dbdir)

	def delete(self):
		"""
		Remove this entry from the database
		"""
		if not os.path.exists(self.dbdir):
			return

		# Check validity of self.dbdir before attempting to remove it.
		if not self.dbdir.startswith(self.dbroot):
			writemsg(_("portage.dblink.delete(): invalid dbdir: %s\n") % \
				self.dbdir, noiselevel=-1)
			return

		shutil.rmtree(self.dbdir)
		# If empty, remove parent category directory.
		try:
			os.rmdir(os.path.dirname(self.dbdir))
		except OSError:
			pass
		self.vartree.dbapi._remove(self)

	def clearcontents(self):
		"""
		For a given db entry (self), erase the CONTENTS values.
		"""
		if os.path.exists(self.dbdir+"/CONTENTS"):
			os.unlink(self.dbdir+"/CONTENTS")

	def _clear_contents_cache(self):
		self.contentscache = None
		self._contents_inodes = None
		self._contents_basenames = None

	def getcontents(self):
		"""
		Get the installed files of a given package (aka what that package installed)
		"""
		contents_file = os.path.join(self.dbdir, "CONTENTS")
		if self.contentscache is not None:
			return self.contentscache
		pkgfiles = {}
		try:
			myc = codecs.open(_unicode_encode(contents_file,
				encoding=_encodings['fs'], errors='strict'),
				mode='r', encoding=_encodings['repo.content'],
				errors='replace')
		except EnvironmentError as e:
			if e.errno != errno.ENOENT:
				raise
			del e
			self.contentscache = pkgfiles
			return pkgfiles
		mylines = myc.readlines()
		myc.close()
		null_byte = "\0"
		normalize_needed = self._normalize_needed
		contents_re = self._contents_re
		obj_index = contents_re.groupindex['obj']
		dir_index = contents_re.groupindex['dir']
		sym_index = contents_re.groupindex['sym']
		# CONTENTS files already contain EPREFIX
		myroot = self.settings['ROOT']
		if myroot == os.path.sep:
			myroot = None
		pos = 0
		errors = []
		for pos, line in enumerate(mylines):
			if null_byte in line:
				# Null bytes are a common indication of corruption.
				errors.append((pos + 1, _("Null byte found in CONTENTS entry")))
				continue
			line = line.rstrip("\n")
			m = contents_re.match(line)
			if m is None:
				errors.append((pos + 1, _("Unrecognized CONTENTS entry")))
				continue

			if m.group(obj_index) is not None:
				base = obj_index
				#format: type, mtime, md5sum
				data = (m.group(base+1), m.group(base+4), m.group(base+3))
			elif m.group(dir_index) is not None:
				base = dir_index
				#format: type
				data = (m.group(base+1),)
			elif m.group(sym_index) is not None:
				base = sym_index
				#format: type, mtime, dest
				data = (m.group(base+1), m.group(base+4), m.group(base+3))
			else:
				# This won't happen as long the regular expression
				# is written to only match valid entries.
				raise AssertionError(_("required group not found " + \
					"in CONTENTS entry: '%s'") % line)

			path = m.group(base+2)
			if normalize_needed.search(path) is not None:
				path = normalize_path(path)
				if not path.startswith(os.path.sep):
					path = os.path.sep + path

			if myroot is not None:
				path = os.path.join(myroot, path.lstrip(os.path.sep))

			pkgfiles[path] = data

		if errors:
			writemsg(_("!!! Parse error in '%s'\n") % contents_file, noiselevel=-1)
			for pos, e in errors:
				writemsg(_("!!!   line %d: %s\n") % (pos, e), noiselevel=-1)
		self.contentscache = pkgfiles
		return pkgfiles

	def unmerge(self, pkgfiles=None, trimworld=None, cleanup=True,
		ldpath_mtimes=None, others_in_slot=None):
		"""
		Calls prerm
		Unmerges a given package (CPV)
		calls postrm
		calls cleanrm
		calls env_update
		
		@param pkgfiles: files to unmerge (generally self.getcontents() )
		@type pkgfiles: Dictionary
		@param trimworld: Unused
		@type trimworld: Boolean
		@param cleanup: cleanup to pass to doebuild (see doebuild)
		@type cleanup: Boolean
		@param ldpath_mtimes: mtimes to pass to env_update (see env_update)
		@type ldpath_mtimes: Dictionary
		@param others_in_slot: all dblink instances in this slot, excluding self
		@type others_in_slot: list
		@rtype: Integer
		@returns:
		1. os.EX_OK if everything went well.
		2. return code of the failed phase (for prerm, postrm, cleanrm)
		
		Notes:
		The caller must ensure that lockdb() and unlockdb() are called
		before and after this method.
		"""

		if trimworld is not None:
			warnings.warn("The trimworld parameter of the " + \
				"portage.dbapi.vartree.dblink.unmerge()" + \
				" method is now unused.",
				DeprecationWarning, stacklevel=2)

		self.vartree.dbapi._bump_mtime(self.mycpv)
		showMessage = self._display_merge
		if self.vartree.dbapi._categories is not None:
			self.vartree.dbapi._categories = None
		# When others_in_slot is supplied, the security check has already been
		# done for this slot, so it shouldn't be repeated until the next
		# replacement or unmerge operation.
		if others_in_slot is None:
			slot = self.vartree.dbapi.aux_get(self.mycpv, ["SLOT"])[0]
			slot_matches = self.vartree.dbapi.match(
				"%s:%s" % (portage.cpv_getkey(self.mycpv), slot))
			others_in_slot = []
			for cur_cpv in slot_matches:
				if cur_cpv == self.mycpv:
					continue
				others_in_slot.append(dblink(self.cat, catsplit(cur_cpv)[1],
					settings=self.settings, vartree=self.vartree,
					treetype="vartree"))

			retval = self._security_check([self] + others_in_slot)
			if retval:
				return retval

		contents = self.getcontents()
		# Now, don't assume that the name of the ebuild is the same as the
		# name of the dir; the package may have been moved.
		myebuildpath = None
		ebuild_phase = "prerm"
		log_path = None
		mystuff = os.listdir(self.dbdir)
		for x in mystuff:
			if x.endswith(".ebuild"):
				myebuildpath = os.path.join(self.dbdir, self.pkg + ".ebuild")
				if x[:-7] != self.pkg:
					# Clean up after vardbapi.move_ent() breakage in
					# portage versions before 2.1.2
					os.rename(os.path.join(self.dbdir, x), myebuildpath)
					write_atomic(os.path.join(self.dbdir, "PF"), self.pkg+"\n")
				break

		self.settings.setcpv(self.mycpv, mydb=self.vartree.dbapi)
		if myebuildpath:
			try:
				doebuild_environment(myebuildpath, "prerm",
					settings=self.settings, db=self.vartree.dbapi)
			except UnsupportedAPIException as e:
				# Sometimes this happens due to corruption of the EAPI file.
				writemsg(_("!!! FAILED prerm: %s\n") % \
					os.path.join(self.dbdir, "EAPI"), noiselevel=-1)
				writemsg("%s\n" % str(e), noiselevel=-1)
				myebuildpath = None

		builddir_lock = None
		scheduler = self._scheduler
		retval = os.EX_OK
		failures = 0
		try:
			if myebuildpath:
				builddir_lock = EbuildBuildDir(
					scheduler=(scheduler or PollScheduler().sched_iface),
					settings=self.settings)
				builddir_lock.lock()

				prepare_build_dirs(settings=self.settings, cleanup=True)
				log_path = self.settings.get("PORTAGE_LOG_FILE")

				if scheduler is None:
					retval = _spawn_phase('prerm', self.settings)
				else:
					retval = scheduler.dblinkEbuildPhase(
						self, self.vartree.dbapi, myebuildpath, ebuild_phase)

				# XXX: Decide how to handle failures here.
				if retval != os.EX_OK:
					failures += 1
					writemsg(_("!!! FAILED prerm: %s\n") % retval, noiselevel=-1)

			self._unmerge_pkgfiles(pkgfiles, others_in_slot)
			self._clear_contents_cache()

			# Remove the registration of preserved libs for this pkg instance
			plib_registry = self.vartree.dbapi._plib_registry
			if plib_registry is None:
				# preserve-libs is entirely disabled
				pass
			else:
				plib_registry.unregister(self.mycpv, self.settings["SLOT"],
					self.vartree.dbapi.cpv_counter(self.mycpv))

			if myebuildpath:
				ebuild_phase = "postrm"
				if scheduler is None:
					retval = _spawn_phase(ebuild_phase, self.settings)
				else:
					retval = scheduler.dblinkEbuildPhase(
						self, self.vartree.dbapi, myebuildpath, ebuild_phase)

				# XXX: Decide how to handle failures here.
				if retval != os.EX_OK:
					failures += 1
					writemsg(_("!!! FAILED postrm: %s\n") % retval, noiselevel=-1)

			# Skip this if another package in the same slot has just been
			# merged on top of this package, since the other package has
			# already called LinkageMap.rebuild() and passed it's NEEDED file
			# in as an argument.
			if not others_in_slot:
				self._linkmap_rebuild(exclude_pkgs=(self.mycpv,))

			# remove preserved libraries that don't have any consumers left
			cpv_lib_map = self._find_unused_preserved_libs()
			if cpv_lib_map:
				self._remove_preserved_libs(cpv_lib_map)
				for cpv, removed in cpv_lib_map.items():
					if not self.vartree.dbapi.cpv_exists(cpv):
						for dblnk in others_in_slot:
							if dblnk.mycpv == cpv:
								# This one just got merged so it doesn't
								# register with cpv_exists() yet.
								self.vartree.dbapi.removeFromContents(
									dblnk, removed)
								break
						continue
					self.vartree.dbapi.removeFromContents(cpv, removed)
			else:
				# Prune any preserved libs that may have
				# been unmerged with this package.
				if plib_registry is None:
					# preserve-libs is entirely disabled
					pass
				else:
					plib_registry.pruneNonExisting()

		finally:
			self.vartree.dbapi._bump_mtime(self.mycpv)
			if builddir_lock:
				try:
					if myebuildpath:
						if retval != os.EX_OK:
							msg_lines = []
							msg = _("The '%(ebuild_phase)s' "
							"phase of the '%(cpv)s' package "
							"has failed with exit value %(retval)s.") % \
							{"ebuild_phase":ebuild_phase, "cpv":self.mycpv,
							"retval":retval}
							from textwrap import wrap
							msg_lines.extend(wrap(msg, 72))
							msg_lines.append("")

							ebuild_name = os.path.basename(myebuildpath)
							ebuild_dir = os.path.dirname(myebuildpath)
							msg = _("The problem occurred while executing "
							"the ebuild file named '%(ebuild_name)s' "
							"located in the '%(ebuild_dir)s' directory. "
							"If necessary, manually remove "
							"the environment.bz2 file and/or the "
							"ebuild file located in that directory.") % \
							{"ebuild_name":ebuild_name, "ebuild_dir":ebuild_dir}
							msg_lines.extend(wrap(msg, 72))
							msg_lines.append("")

							msg = _("Removal "
							"of the environment.bz2 file is "
							"preferred since it may allow the "
							"removal phases to execute successfully. "
							"The ebuild will be "
							"sourced and the eclasses "
							"from the current portage tree will be used "
							"when necessary. Removal of "
							"the ebuild file will cause the "
							"pkg_prerm() and pkg_postrm() removal "
							"phases to be skipped entirely.")
							msg_lines.extend(wrap(msg, 72))

							self._eerror(ebuild_phase, msg_lines)

						# process logs created during pre/postrm
						elog_process(self.mycpv, self.settings,
							phasefilter=('prerm', 'postrm'))

					if retval == os.EX_OK:
						# myebuildpath might be None, so ensure
						# it has a sane value for the clean phase,
						# even though it won't really be sourced.
						myebuildpath = os.path.join(self.dbdir,
							self.pkg + ".ebuild")
						doebuild_environment(myebuildpath, "cleanrm",
							settings=self.settings, db=self.vartree.dbapi)
						if scheduler is None:
							_spawn_phase("cleanrm", self.settings)
						else:
							scheduler.dblinkEbuildPhase(
								self, self.vartree.dbapi,
								myebuildpath, "cleanrm")
				finally:
					if builddir_lock is not None:
						builddir_lock.unlock()

		if log_path is not None:

			if not failures and 'unmerge-logs' not in self.settings.features:
				try:
					os.unlink(log_path)
				except OSError:
					pass

			try:
				st = os.stat(log_path)
			except OSError:
				pass
			else:
				if st.st_size == 0:
					try:
						os.unlink(log_path)
					except OSError:
						pass

		if log_path is not None and os.path.exists(log_path):
			# Restore this since it gets lost somewhere above and it
			# needs to be set for _display_merge() to be able to log.
			# Note that the log isn't necessarily supposed to exist
			# since if PORT_LOGDIR is unset then it's a temp file
			# so it gets cleaned above.
			self.settings["PORTAGE_LOG_FILE"] = log_path
		else:
			self.settings.pop("PORTAGE_LOG_FILE", None)

		env_update(target_root=self.settings['ROOT'],
			prev_mtimes=ldpath_mtimes,
			contents=contents, env=self.settings.environ(),
			writemsg_level=self._display_merge)
		return os.EX_OK

	def _display_merge(self, msg, level=0, noiselevel=0):
		if not self._verbose and noiselevel >= 0 and level < logging.WARN:
			return
		if self._scheduler is not None:
			self._scheduler.dblinkDisplayMerge(self, msg,
				level=level, noiselevel=noiselevel)
			return
		writemsg_level(msg, level=level, noiselevel=noiselevel)

	def _unmerge_pkgfiles(self, pkgfiles, others_in_slot):
		"""
		
		Unmerges the contents of a package from the liveFS
		Removes the VDB entry for self
		
		@param pkgfiles: typically self.getcontents()
		@type pkgfiles: Dictionary { filename: [ 'type', '?', 'md5sum' ] }
		@param others_in_slot: all dblink instances in this slot, excluding self
		@type others_in_slot: list
		@rtype: None
		"""

		os = _os_merge
		perf_md5 = perform_md5
		showMessage = self._display_merge
		scheduler = self._scheduler

		if not pkgfiles:
			showMessage(_("No package files given... Grabbing a set.\n"))
			pkgfiles = self.getcontents()

		if others_in_slot is None:
			others_in_slot = []
			slot = self.vartree.dbapi.aux_get(self.mycpv, ["SLOT"])[0]
			slot_matches = self.vartree.dbapi.match(
				"%s:%s" % (portage.cpv_getkey(self.mycpv), slot))
			for cur_cpv in slot_matches:
				if cur_cpv == self.mycpv:
					continue
				others_in_slot.append(dblink(self.cat, catsplit(cur_cpv)[1],
					settings=self.settings,
					vartree=self.vartree, treetype="vartree"))

		dest_root = self._eroot
		dest_root_len = len(dest_root) - 1

		conf_mem_file = os.path.join(dest_root, CONFIG_MEMORY_FILE)
		cfgfiledict = grabdict(conf_mem_file)
		stale_confmem = []

		unmerge_orphans = "unmerge-orphans" in self.settings.features
		calc_prelink = "prelink-checksums" in self.settings.features

		if pkgfiles:
			self.updateprotect()
			mykeys = list(pkgfiles)
			mykeys.sort()
			mykeys.reverse()

			#process symlinks second-to-last, directories last.
			mydirs = []
			ignored_unlink_errnos = (
				errno.EBUSY, errno.ENOENT,
				errno.ENOTDIR, errno.EISDIR)
			ignored_rmdir_errnos = (
				errno.EEXIST, errno.ENOTEMPTY,
				errno.EBUSY, errno.ENOENT,
				errno.ENOTDIR, errno.EISDIR)
			modprotect = os.path.join(self._eroot, "lib/modules/")

			def unlink(file_name, lstatobj):
				if bsd_chflags:
					if lstatobj.st_flags != 0:
						bsd_chflags.lchflags(file_name, 0)
					parent_name = os.path.dirname(file_name)
					# Use normal stat/chflags for the parent since we want to
					# follow any symlinks to the real parent directory.
					pflags = os.stat(parent_name).st_flags
					if pflags != 0:
						bsd_chflags.chflags(parent_name, 0)
				try:
					if not stat.S_ISLNK(lstatobj.st_mode):
						# Remove permissions to ensure that any hardlinks to
						# suid/sgid files are rendered harmless.
						os.chmod(file_name, 0)
					os.unlink(file_name)
				except OSError as ose:
					# If the chmod or unlink fails, you are in trouble.
					# With Prefix this can be because the file is owned
					# by someone else (a screwup by root?), on a normal
					# system maybe filesystem corruption.  In any case,
					# if we backtrace and die here, we leave the system
					# in a totally undefined state, hence we just bleed
					# like hell and continue to hopefully finish all our
					# administrative and pkg_postinst stuff.
					self._eerror("postrm", 
						["Could not chmod or unlink '%s': %s" % \
						(file_name, ose)])
				finally:
					if bsd_chflags and pflags != 0:
						# Restore the parent flags we saved before unlinking
						bsd_chflags.chflags(parent_name, pflags)

			def show_unmerge(zing, desc, file_type, file_name):
					showMessage("%s %s %s %s\n" % \
						(zing, desc.ljust(8), file_type, file_name))

			unmerge_desc = {}
			unmerge_desc["cfgpro"] = _("cfgpro")
			unmerge_desc["replaced"] = _("replaced")
			unmerge_desc["!dir"] = _("!dir")
			unmerge_desc["!empty"] = _("!empty")
			unmerge_desc["!fif"] = _("!fif")
			unmerge_desc["!found"] = _("!found")
			unmerge_desc["!md5"] = _("!md5")
			unmerge_desc["!mtime"] = _("!mtime")
			unmerge_desc["!obj"] = _("!obj")
			unmerge_desc["!sym"] = _("!sym")

			real_root = self.settings['ROOT']
			real_root_len = len(real_root) - 1

			for i, objkey in enumerate(mykeys):

				if scheduler is not None and \
					0 == i % self._file_merge_yield_interval:
					scheduler.scheduleYield()

				obj = normalize_path(objkey)
				if os is _os_merge:
					try:
						_unicode_encode(obj,
							encoding=_encodings['merge'], errors='strict')
					except UnicodeEncodeError:
						# The package appears to have been merged with a 
						# different value of sys.getfilesystemencoding(),
						# so fall back to utf_8 if appropriate.
						try:
							_unicode_encode(obj,
								encoding=_encodings['fs'], errors='strict')
						except UnicodeEncodeError:
							pass
						else:
							os = portage.os
							perf_md5 = portage.checksum.perform_md5

				file_data = pkgfiles[objkey]
				file_type = file_data[0]
				statobj = None
				try:
					statobj = os.stat(obj)
				except OSError:
					pass
				lstatobj = None
				try:
					lstatobj = os.lstat(obj)
				except (OSError, AttributeError):
					pass
				islink = lstatobj is not None and stat.S_ISLNK(lstatobj.st_mode)
				if lstatobj is None:
						show_unmerge("---", unmerge_desc["!found"], file_type, obj)
						continue
				# don't use EROOT, CONTENTS entries already contain EPREFIX
				if obj.startswith(real_root):
					relative_path = obj[real_root_len:]
					is_owned = False
					for dblnk in others_in_slot:
						if dblnk.isowner(relative_path):
							is_owned = True
							break
					if is_owned:
						# A new instance of this package claims the file, so
						# don't unmerge it.
						show_unmerge("---", unmerge_desc["replaced"], file_type, obj)
						continue
					elif relative_path in cfgfiledict:
						stale_confmem.append(relative_path)
				# next line includes a tweak to protect modules from being unmerged,
				# but we don't protect modules from being overwritten if they are
				# upgraded. We effectively only want one half of the config protection
				# functionality for /lib/modules. For portage-ng both capabilities
				# should be able to be independently specified.
				# TODO: For rebuilds, re-parent previous modules to the new
				# installed instance (so they are not orphans). For normal
				# uninstall (not rebuild/reinstall), remove the modules along
				# with all other files (leave no orphans).
				if obj.startswith(modprotect):
					show_unmerge("---", unmerge_desc["cfgpro"], file_type, obj)
					continue

				# Don't unlink symlinks to directories here since that can
				# remove /lib and /usr/lib symlinks.
				if unmerge_orphans and \
					lstatobj and not stat.S_ISDIR(lstatobj.st_mode) and \
					not (islink and statobj and stat.S_ISDIR(statobj.st_mode)) and \
					not self.isprotected(obj):
					try:
						unlink(obj, lstatobj)
					except EnvironmentError as e:
						if e.errno not in ignored_unlink_errnos:
							raise
						del e
					show_unmerge("<<<", "", file_type, obj)
					continue

				lmtime = str(lstatobj[stat.ST_MTIME])
				if (pkgfiles[objkey][0] not in ("dir", "fif", "dev")) and (lmtime != pkgfiles[objkey][1]):
					show_unmerge("---", unmerge_desc["!mtime"], file_type, obj)
					continue

				if pkgfiles[objkey][0] == "dir":
					if lstatobj is None or not stat.S_ISDIR(lstatobj.st_mode):
						show_unmerge("---", unmerge_desc["!dir"], file_type, obj)
						continue
					mydirs.append(obj)
				elif pkgfiles[objkey][0] == "sym":
					if not islink:
						show_unmerge("---", unmerge_desc["!sym"], file_type, obj)
						continue
					# Go ahead and unlink symlinks to directories here when
					# they're actually recorded as symlinks in the contents.
					# Normally, symlinks such as /lib -> lib64 are not recorded
					# as symlinks in the contents of a package.  If a package
					# installs something into ${D}/lib/, it is recorded in the
					# contents as a directory even if it happens to correspond
					# to a symlink when it's merged to the live filesystem.
					try:
						unlink(obj, lstatobj)
						show_unmerge("<<<", "", file_type, obj)
					except (OSError, IOError) as e:
						if e.errno not in ignored_unlink_errnos:
							raise
						del e
						show_unmerge("!!!", "", file_type, obj)
				elif pkgfiles[objkey][0] == "obj":
					if statobj is None or not stat.S_ISREG(statobj.st_mode):
						show_unmerge("---", unmerge_desc["!obj"], file_type, obj)
						continue
					mymd5 = None
					try:
						mymd5 = perf_md5(obj, calc_prelink=calc_prelink)
					except FileNotFound as e:
						# the file has disappeared between now and our stat call
						show_unmerge("---", unmerge_desc["!obj"], file_type, obj)
						continue

					# string.lower is needed because db entries used to be in upper-case.  The
					# string.lower allows for backwards compatibility.
					if mymd5 != pkgfiles[objkey][2].lower():
						show_unmerge("---", unmerge_desc["!md5"], file_type, obj)
						continue
					try:
						unlink(obj, lstatobj)
					except (OSError, IOError) as e:
						if e.errno not in ignored_unlink_errnos:
							raise
						del e
					show_unmerge("<<<", "", file_type, obj)
				elif pkgfiles[objkey][0] == "fif":
					if not stat.S_ISFIFO(lstatobj[stat.ST_MODE]):
						show_unmerge("---", unmerge_desc["!fif"], file_type, obj)
						continue
					show_unmerge("---", "", file_type, obj)
				elif pkgfiles[objkey][0] == "dev":
					show_unmerge("---", "", file_type, obj)

			mydirs.sort()
			mydirs.reverse()

			for obj in mydirs:
				# don't try to unmerge the prefix offset itself
				if len(obj) <= len(EPREFIX):
					continue
				try:
					if bsd_chflags:
						lstatobj = os.lstat(obj)
						if lstatobj.st_flags != 0:
							bsd_chflags.lchflags(obj, 0)
						parent_name = os.path.dirname(obj)
						# Use normal stat/chflags for the parent since we want to
						# follow any symlinks to the real parent directory.
						pflags = os.stat(parent_name).st_flags
						if pflags != 0:
							bsd_chflags.chflags(parent_name, 0)
					try:
						os.rmdir(obj)
					finally:
						if bsd_chflags and pflags != 0:
							# Restore the parent flags we saved before unlinking
							bsd_chflags.chflags(parent_name, pflags)
					show_unmerge("<<<", "", "dir", obj)
				except EnvironmentError as e:
					if e.errno not in ignored_rmdir_errnos:
						raise
					if e.errno != errno.ENOENT:
						show_unmerge("---", unmerge_desc["!empty"], "dir", obj)
					del e

		# Remove stale entries from config memory.
		if stale_confmem:
			for filename in stale_confmem:
				del cfgfiledict[filename]
			writedict(cfgfiledict, conf_mem_file)

		#remove self from vartree database so that our own virtual gets zapped if we're the last node
		self.vartree.zap(self.mycpv)

	def isowner(self, filename, destroot=None):
		""" 
		Check if a file belongs to this package. This may
		result in a stat call for the parent directory of
		every installed file, since the inode numbers are
		used to work around the problem of ambiguous paths
		caused by symlinked directories. The results of
		stat calls are cached to optimize multiple calls
		to this method.

		@param filename:
		@type filename:
		@param destroot:
		@type destroot:
		@rtype: Boolean
		@returns:
		1. True if this package owns the file.
		2. False if this package does not own the file.
		"""

		if destroot is not None and destroot != self._eroot:
			warnings.warn("The second parameter of the " + \
				"portage.dbapi.vartree.dblink.isowner()" + \
				" is now unused. Instead " + \
				"self.settings['EROOT'] will be used.",
				DeprecationWarning, stacklevel=2)

		return bool(self._match_contents(filename))

	def _match_contents(self, filename, destroot=None):
		"""
		The matching contents entry is returned, which is useful
		since the path may differ from the one given by the caller,
		due to symlinks.

		@rtype: String
		@return: the contents entry corresponding to the given path, or False
			if the file is not owned by this package.
		"""

		filename = _unicode_decode(filename,
			encoding=_encodings['content'], errors='strict')

		if destroot is not None and destroot != self._eroot:
			warnings.warn("The second parameter of the " + \
				"portage.dbapi.vartree.dblink._match_contents()" + \
				" is now unused. Instead " + \
				"self.settings['ROOT'] will be used.",
				DeprecationWarning, stacklevel=2)

		# don't use EROOT here, image already contains EPREFIX
		destroot = self.settings['ROOT']

		# The given filename argument might have a different encoding than the
		# the filenames contained in the contents, so use separate wrapped os
		# modules for each. The basename is more likely to contain non-ascii
		# characters than the directory path, so use os_filename_arg for all
		# operations involving the basename of the filename arg.
		os_filename_arg = _os_merge
		os = _os_merge

		try:
			_unicode_encode(filename,
				encoding=_encodings['merge'], errors='strict')
		except UnicodeEncodeError:
			# The package appears to have been merged with a
			# different value of sys.getfilesystemencoding(),
			# so fall back to utf_8 if appropriate.
			try:
				_unicode_encode(filename,
					encoding=_encodings['fs'], errors='strict')
			except UnicodeEncodeError:
				pass
			else:
				os_filename_arg = portage.os

		destfile = normalize_path(
			os_filename_arg.path.join(destroot,
			filename.lstrip(os_filename_arg.path.sep)))

		pkgfiles = self.getcontents()
		if pkgfiles and destfile in pkgfiles:
			return destfile
		if pkgfiles:
			basename = os_filename_arg.path.basename(destfile)
			if self._contents_basenames is None:

				try:
					for x in pkgfiles:
						_unicode_encode(x,
							encoding=_encodings['merge'],
							errors='strict')
				except UnicodeEncodeError:
					# The package appears to have been merged with a
					# different value of sys.getfilesystemencoding(),
					# so fall back to utf_8 if appropriate.
					try:
						for x in pkgfiles:
							_unicode_encode(x,
								encoding=_encodings['fs'],
								errors='strict')
					except UnicodeEncodeError:
						pass
					else:
						os = portage.os

				self._contents_basenames = set(
					os.path.basename(x) for x in pkgfiles)
			if basename not in self._contents_basenames:
				# This is a shortcut that, in most cases, allows us to
				# eliminate this package as an owner without the need
				# to examine inode numbers of parent directories.
				return False

			# Use stat rather than lstat since we want to follow
			# any symlinks to the real parent directory.
			parent_path = os_filename_arg.path.dirname(destfile)
			try:
				parent_stat = os_filename_arg.stat(parent_path)
			except EnvironmentError as e:
				if e.errno != errno.ENOENT:
					raise
				del e
				return False
			if self._contents_inodes is None:

				if os is _os_merge:
					try:
						for x in pkgfiles:
							_unicode_encode(x,
								encoding=_encodings['merge'],
								errors='strict')
					except UnicodeEncodeError:
						# The package appears to have been merged with a 
						# different value of sys.getfilesystemencoding(),
						# so fall back to utf_8 if appropriate.
						try:
							for x in pkgfiles:
								_unicode_encode(x,
									encoding=_encodings['fs'],
									errors='strict')
						except UnicodeEncodeError:
							pass
						else:
							os = portage.os

				self._contents_inodes = {}
				parent_paths = set()
				for x in pkgfiles:
					p_path = os.path.dirname(x)
					if p_path in parent_paths:
						continue
					parent_paths.add(p_path)
					try:
						s = os.stat(p_path)
					except OSError:
						pass
					else:
						inode_key = (s.st_dev, s.st_ino)
						# Use lists of paths in case multiple
						# paths reference the same inode.
						p_path_list = self._contents_inodes.get(inode_key)
						if p_path_list is None:
							p_path_list = []
							self._contents_inodes[inode_key] = p_path_list
						if p_path not in p_path_list:
							p_path_list.append(p_path)

			p_path_list = self._contents_inodes.get(
				(parent_stat.st_dev, parent_stat.st_ino))
			if p_path_list:
				for p_path in p_path_list:
					x = os_filename_arg.path.join(p_path, basename)
					if x in pkgfiles:
						return x

		return False

	def _linkmap_rebuild(self, **kwargs):
		"""
		Rebuild the self._linkmap if it's not broken due to missing
		scanelf binary. Also, return early if preserve-libs is disabled
		and the preserve-libs registry is empty.
		"""
		if self._linkmap_broken or \
			self.vartree.dbapi._linkmap is None or \
			self.vartree.dbapi._plib_registry is None or \
			("preserve-libs" not in self.settings.features and \
			not self.vartree.dbapi._plib_registry.hasEntries()):
			return
		try:
			self.vartree.dbapi._linkmap.rebuild(**kwargs)
		except CommandNotFound as e:
			self._linkmap_broken = True
			self._display_merge(_("!!! Disabling preserve-libs " \
				"due to error: Command Not Found: %s\n") % (e,),
				level=logging.ERROR, noiselevel=-1)

	def _find_libs_to_preserve(self):
		"""
		Get set of relative paths for libraries to be preserved. The file
		paths are selected from self._installed_instance.getcontents().
		"""
		if self._linkmap_broken or \
			self.vartree.dbapi._linkmap is None or \
			self.vartree.dbapi._plib_registry is None or \
			self._installed_instance is None or \
			"preserve-libs" not in self.settings.features:
			return None

		os = _os_merge
		linkmap = self.vartree.dbapi._linkmap
		installed_instance = self._installed_instance
		old_contents = installed_instance.getcontents()
		root = self.settings['ROOT']
		root_len = len(root) - 1
		lib_graph = digraph()
		path_node_map = {}

		def path_to_node(path):
			node = path_node_map.get(path)
			if node is None:
				node = linkmap._LibGraphNode(path, root)
				alt_path_node = lib_graph.get(node)
				if alt_path_node is not None:
					node = alt_path_node
				node.alt_paths.add(path)
				path_node_map[path] = node
			return node

		consumer_map = {}
		provider_nodes = set()
		# Create provider nodes and add them to the graph.
		for f_abs in old_contents:

			if os is _os_merge:
				try:
					_unicode_encode(f_abs,
						encoding=_encodings['merge'], errors='strict')
				except UnicodeEncodeError:
					# The package appears to have been merged with a 
					# different value of sys.getfilesystemencoding(),
					# so fall back to utf_8 if appropriate.
					try:
						_unicode_encode(f_abs,
							encoding=_encodings['fs'], errors='strict')
					except UnicodeEncodeError:
						pass
					else:
						os = portage.os

			f = f_abs[root_len:]
			if self.isowner(f):
				continue
			try:
				consumers = linkmap.findConsumers(f)
			except KeyError:
				continue
			if not consumers:
				continue
			provider_node = path_to_node(f)
			lib_graph.add(provider_node, None)
			provider_nodes.add(provider_node)
			consumer_map[provider_node] = consumers

		# Create consumer nodes and add them to the graph.
		# Note that consumers can also be providers.
		for provider_node, consumers in consumer_map.items():
			for c in consumers:
				if self.isowner(c):
					continue
				consumer_node = path_to_node(c)
				if installed_instance.isowner(c) and \
					consumer_node not in provider_nodes:
					# This is not a provider, so it will be uninstalled.
					continue
				lib_graph.add(provider_node, consumer_node)

		# Locate nodes which should be preserved. They consist of all
		# providers that are reachable from consumers that are not
		# providers themselves.
		preserve_nodes = set()
		for consumer_node in lib_graph.root_nodes():
			if consumer_node in provider_nodes:
				continue
			# Preserve all providers that are reachable from this consumer.
			node_stack = lib_graph.child_nodes(consumer_node)
			while node_stack:
				provider_node = node_stack.pop()
				if provider_node in preserve_nodes:
					continue
				preserve_nodes.add(provider_node)
				node_stack.extend(lib_graph.child_nodes(provider_node))

		preserve_paths = set()
		for preserve_node in preserve_nodes:
			# Make sure that at least one of the paths is not a symlink.
			# This prevents symlinks from being erroneously preserved by
			# themselves when the old instance installed symlinks that
			# the new instance does not install.
			have_lib = False
			for f in preserve_node.alt_paths:
				f_abs = os.path.join(root, f.lstrip(os.sep))
				try:
					if stat.S_ISREG(os.lstat(f_abs).st_mode):
						have_lib = True
						break
				except OSError:
					continue

			if have_lib:
				preserve_paths.update(preserve_node.alt_paths)

		return preserve_paths

	def _add_preserve_libs_to_contents(self, preserve_paths):
		"""
		Preserve libs returned from _find_libs_to_preserve().
		"""

		if not preserve_paths:
			return

		os = _os_merge
		showMessage = self._display_merge
		root = self.settings['ROOT']

		# Copy contents entries from the old package to the new one.
		new_contents = self.getcontents().copy()
		old_contents = self._installed_instance.getcontents()
		for f in sorted(preserve_paths):
			f = _unicode_decode(f,
				encoding=_encodings['content'], errors='strict')
			f_abs = os.path.join(root, f.lstrip(os.sep))
			contents_entry = old_contents.get(f_abs)
			if contents_entry is None:
				# This will probably never happen, but it might if one of the
				# paths returned from findConsumers() refers to one of the libs
				# that should be preserved yet the path is not listed in the
				# contents. Such a path might belong to some other package, so
				# it shouldn't be preserved here.
				showMessage(_("!!! File '%s' will not be preserved "
					"due to missing contents entry\n") % (f_abs,),
					level=logging.ERROR, noiselevel=-1)
				preserve_paths.remove(f)
				continue
			new_contents[f_abs] = contents_entry
			obj_type = contents_entry[0]
			showMessage(_(">>> needed    %s %s\n") % (obj_type, f_abs),
				noiselevel=-1)
			# Add parent directories to contents if necessary.
			parent_dir = os.path.dirname(f_abs)
			while len(parent_dir) > len(root):
				new_contents[parent_dir] = ["dir"]
				prev = parent_dir
				parent_dir = os.path.dirname(parent_dir)
				if prev == parent_dir:
					break
		outfile = atomic_ofstream(os.path.join(self.dbtmpdir, "CONTENTS"))
		write_contents(new_contents, root, outfile)
		outfile.close()
		self._clear_contents_cache()

	def _find_unused_preserved_libs(self):
		"""
		Find preserved libraries that don't have any consumers left.
		"""

		if self._linkmap_broken or \
			self.vartree.dbapi._linkmap is None or \
			self.vartree.dbapi._plib_registry is None or \
			not self.vartree.dbapi._plib_registry.hasEntries():
			return {}

		# Since preserved libraries can be consumers of other preserved
		# libraries, use a graph to track consumer relationships.
		plib_dict = self.vartree.dbapi._plib_registry.getPreservedLibs()
		lib_graph = digraph()
		preserved_nodes = set()
		preserved_paths = set()
		path_cpv_map = {}
		path_node_map = {}
		root = self.settings['ROOT']

		def path_to_node(path):
			node = path_node_map.get(path)
			if node is None:
				chost = self.settings.get('CHOST')
				if chost.find('darwin') >= 0:
					node = LinkageMapMachO._LibGraphNode(path, root)
				elif chost.find('interix') >= 0 or chost.find('winnt') >= 0:
					node = LinkageMapPeCoff._LibGraphNode(path, root)
				elif chost.find('aix') >= 0:
					node = LinkageMapXCoff._LibGraphNode(path, root)
				else:
					node = LinkageMap._LibGraphNode(path, root)
				alt_path_node = lib_graph.get(node)
				if alt_path_node is not None:
					node = alt_path_node
				node.alt_paths.add(path)
				path_node_map[path] = node
			return node

		linkmap = self.vartree.dbapi._linkmap
		for cpv, plibs in plib_dict.items():
			for f in plibs:
				path_cpv_map[f] = cpv
				preserved_node = path_to_node(f)
				if not preserved_node.file_exists():
					continue
				lib_graph.add(preserved_node, None)
				preserved_paths.add(f)
				preserved_nodes.add(preserved_node)
				for c in self.vartree.dbapi._linkmap.findConsumers(f):
					consumer_node = path_to_node(c)
					if not consumer_node.file_exists():
						continue
					# Note that consumers may also be providers.
					lib_graph.add(preserved_node, consumer_node)

		# Eliminate consumers having providers with the same soname as an
		# installed library that is not preserved. This eliminates
		# libraries that are erroneously preserved due to a move from one
		# directory to another.
		provider_cache = {}
		for preserved_node in preserved_nodes:
			soname = linkmap.getSoname(preserved_node)
			for consumer_node in lib_graph.parent_nodes(preserved_node):
				if consumer_node in preserved_nodes:
					continue
				providers = provider_cache.get(consumer_node)
				if providers is None:
					providers = linkmap.findProviders(consumer_node)
					provider_cache[consumer_node] = providers
				providers = providers.get(soname)
				if providers is None:
					continue
				for provider in providers:
					if provider in preserved_paths:
						continue
					provider_node = path_to_node(provider)
					if not provider_node.file_exists():
						continue
					if provider_node in preserved_nodes:
						continue
					# An alternative provider seems to be
					# installed, so drop this edge.
					lib_graph.remove_edge(preserved_node, consumer_node)
					break

		cpv_lib_map = {}
		while not lib_graph.empty():
			root_nodes = preserved_nodes.intersection(lib_graph.root_nodes())
			if not root_nodes:
				break
			lib_graph.difference_update(root_nodes)
			unlink_list = set()
			for node in root_nodes:
				unlink_list.update(node.alt_paths)
			unlink_list = sorted(unlink_list)
			for obj in unlink_list:
				cpv = path_cpv_map.get(obj)
				if cpv is None:
					# This means that a symlink is in the preserved libs
					# registry, but the actual lib it points to is not.
					self._display_merge(_("!!! symlink to lib is preserved, "
						"but not the lib itself:\n!!! '%s'\n") % (obj,),
						level=logging.ERROR, noiselevel=-1)
					continue
				removed = cpv_lib_map.get(cpv)
				if removed is None:
					removed = set()
					cpv_lib_map[cpv] = removed
				removed.add(obj)

		return cpv_lib_map

	def _remove_preserved_libs(self, cpv_lib_map):
		"""
		Remove files returned from _find_unused_preserved_libs().
		"""

		os = _os_merge

		files_to_remove = set()
		for files in cpv_lib_map.values():
			files_to_remove.update(files)
		files_to_remove = sorted(files_to_remove)
		showMessage = self._display_merge
		root = self.settings['ROOT']

		parent_dirs = set()
		for obj in files_to_remove:
			obj = os.path.join(root, obj.lstrip(os.sep))
			parent_dirs.add(os.path.dirname(obj))
			if os.path.islink(obj):
				obj_type = _("sym")
			else:
				obj_type = _("obj")
			try:
				os.unlink(obj)
			except OSError as e:
				if e.errno != errno.ENOENT:
					raise
				del e
			else:
				showMessage(_("<<< !needed  %s %s\n") % (obj_type, obj),
					noiselevel=-1)

		# Remove empty parent directories if possible.
		while parent_dirs:
			x = parent_dirs.pop()
			while True:
				try:
					os.rmdir(x)
				except OSError:
					break
				prev = x
				x = os.path.dirname(x)
				if x == prev:
					break

		self.vartree.dbapi._plib_registry.pruneNonExisting()

	def _collision_protect(self, srcroot, destroot, mypkglist, mycontents):

			os = _os_merge

			collision_ignore = set([normalize_path(myignore) for myignore in \
				portage.util.shlex_split(
				self.settings.get("COLLISION_IGNORE", ""))])

			# For collisions with preserved libraries, the current package
			# will assume ownership and the libraries will be unregistered.
			if self.vartree.dbapi._plib_registry is None:
				# preserve-libs is entirely disabled
				plib_cpv_map = None
				plib_paths = None
				plib_inodes = {}
			else:
				plib_dict = self.vartree.dbapi._plib_registry.getPreservedLibs()
				plib_cpv_map = {}
				plib_paths = set()
				for cpv, paths in plib_dict.items():
					plib_paths.update(paths)
					for f in paths:
						plib_cpv_map[f] = cpv
				plib_inodes = self._lstat_inode_map(plib_paths)

			plib_collisions = {}

			showMessage = self._display_merge
			scheduler = self._scheduler
			stopmerge = False
			collisions = []
			destroot = self.settings['ROOT']
			showMessage(_(" %s checking %d files for package collisions\n") % \
				(colorize("GOOD", "*"), len(mycontents)))
			for i, f in enumerate(mycontents):
				if i % 1000 == 0 and i != 0:
					showMessage(_("%d files checked ...\n") % i)

				if scheduler is not None and \
					0 == i % self._file_merge_yield_interval:
					scheduler.scheduleYield()

				dest_path = normalize_path(
					os.path.join(destroot, f.lstrip(os.path.sep)))
				try:
					dest_lstat = os.lstat(dest_path)
				except EnvironmentError as e:
					if e.errno == errno.ENOENT:
						del e
						continue
					elif e.errno == errno.ENOTDIR:
						del e
						# A non-directory is in a location where this package
						# expects to have a directory.
						dest_lstat = None
						parent_path = dest_path
						while len(parent_path) > len(destroot):
							parent_path = os.path.dirname(parent_path)
							try:
								dest_lstat = os.lstat(parent_path)
								break
							except EnvironmentError as e:
								if e.errno != errno.ENOTDIR:
									raise
								del e
						if not dest_lstat:
							raise AssertionError(
								"unable to find non-directory " + \
								"parent for '%s'" % dest_path)
						dest_path = parent_path
						f = os.path.sep + dest_path[len(destroot):]
						if f in collisions:
							continue
					else:
						raise
				if f[0] != "/":
					f="/"+f

				plibs = plib_inodes.get((dest_lstat.st_dev, dest_lstat.st_ino))
				if plibs:
					for path in plibs:
						cpv = plib_cpv_map[path]
						paths = plib_collisions.get(cpv)
						if paths is None:
							paths = set()
							plib_collisions[cpv] = paths
						paths.add(path)
					# The current package will assume ownership and the
					# libraries will be unregistered, so exclude this
					# path from the normal collisions.
					continue

				isowned = False
				full_path = os.path.join(destroot, f.lstrip(os.path.sep))
				for ver in mypkglist:
					if ver.isowner(f):
						isowned = True
						break
				if not isowned and self.isprotected(full_path):
					isowned = True
				if not isowned:
					stopmerge = True
					if collision_ignore:
						if f in collision_ignore:
							stopmerge = False
						else:
							for myignore in collision_ignore:
								if f.startswith(myignore + os.path.sep):
									stopmerge = False
									break
					if stopmerge:
						collisions.append(f)
			return collisions, plib_collisions

	def _lstat_inode_map(self, path_iter):
		"""
		Use lstat to create a map of the form:
		  {(st_dev, st_ino) : set([path1, path2, ...])}
		Multiple paths may reference the same inode due to hardlinks.
		All lstat() calls are relative to self.myroot.
		"""

		os = _os_merge

		root = self.settings['ROOT']
		inode_map = {}
		for f in path_iter:
			path = os.path.join(root, f.lstrip(os.sep))
			try:
				st = os.lstat(path)
			except OSError as e:
				if e.errno not in (errno.ENOENT, errno.ENOTDIR):
					raise
				del e
				continue
			key = (st.st_dev, st.st_ino)
			paths = inode_map.get(key)
			if paths is None:
				paths = set()
				inode_map[key] = paths
			paths.add(f)
		return inode_map

	def _security_check(self, installed_instances):
		if not installed_instances:
			return 0

		os = _os_merge

		showMessage = self._display_merge
		scheduler = self._scheduler

		file_paths = set()
		for dblnk in installed_instances:
			file_paths.update(dblnk.getcontents())
		inode_map = {}
		real_paths = set()
		for i, path in enumerate(file_paths):

			if scheduler is not None and \
				0 == i % self._file_merge_yield_interval:
				scheduler.scheduleYield()

			if os is _os_merge:
				try:
					_unicode_encode(path,
						encoding=_encodings['merge'], errors='strict')
				except UnicodeEncodeError:
					# The package appears to have been merged with a 
					# different value of sys.getfilesystemencoding(),
					# so fall back to utf_8 if appropriate.
					try:
						_unicode_encode(path,
							encoding=_encodings['fs'], errors='strict')
					except UnicodeEncodeError:
						pass
					else:
						os = portage.os

			try:
				s = os.lstat(path)
			except OSError as e:
				if e.errno not in (errno.ENOENT, errno.ENOTDIR):
					raise
				del e
				continue
			if not stat.S_ISREG(s.st_mode):
				continue
			path = os.path.realpath(path)
			if path in real_paths:
				continue
			real_paths.add(path)
			if s.st_nlink > 1 and \
				s.st_mode & (stat.S_ISUID | stat.S_ISGID):
				k = (s.st_dev, s.st_ino)
				inode_map.setdefault(k, []).append((path, s))
		suspicious_hardlinks = []
		for path_list in inode_map.values():
			path, s = path_list[0]
			if len(path_list) == s.st_nlink:
				# All hardlinks seem to be owned by this package.
				continue
			suspicious_hardlinks.append(path_list)
		if not suspicious_hardlinks:
			return 0

		msg = []
		msg.append(_("suid/sgid file(s) "
			"with suspicious hardlink(s):"))
		msg.append("")
		for path_list in suspicious_hardlinks:
			for path, s in path_list:
				msg.append("\t%s" % path)
		msg.append("")
		msg.append(_("See the Gentoo Security Handbook " 
			"guide for advice on how to proceed."))

		self._eerror("preinst", msg)

		return 1

	def _eqawarn(self, phase, lines):
		from portage.elog.messages import eqawarn as _eqawarn
		if self._scheduler is None:
			for l in lines:
				_eqawarn(l, phase=phase, key=self.settings.mycpv)
		else:
			self._scheduler.dblinkElog(self,
				phase, _eqawarn, lines)

	def _eerror(self, phase, lines):
		from portage.elog.messages import eerror as _eerror
		if self._scheduler is None:
			for l in lines:
				_eerror(l, phase=phase, key=self.settings.mycpv)
		else:
			self._scheduler.dblinkElog(self,
				phase, _eerror, lines)

	def _elog_subprocess(self, funcname, phase, lines):
		"""
		Subprocesses call this in order to create elog messages in
		$T, for collection by the main process.
		"""
		cmd = "source %s/isolated-functions.sh ; " % \
			portage._shell_quote(self.settings["PORTAGE_BIN_PATH"])
		for line in lines:
			cmd += "%s %s ; " % (funcname, portage._shell_quote(line))
		env = self.settings.environ()
		env['EBUILD_PHASE'] = phase
		subprocess.call([portage.const.BASH_BINARY, "-c", cmd],
			env=env)

	def treewalk(self, srcroot, destroot, inforoot, myebuild, cleanup=0,
		mydbapi=None, prev_mtimes=None):
		"""
		
		This function does the following:
		
		calls self._preserve_libs if FEATURES=preserve-libs
		calls self._collision_protect if FEATURES=collision-protect
		calls doebuild(mydo=pkg_preinst)
		Merges the package to the livefs
		unmerges old version (if required)
		calls doebuild(mydo=pkg_postinst)
		calls env_update
		calls elog_process
		
		@param srcroot: Typically this is ${D}
		@type srcroot: String (Path)
		@param destroot: ignored, self.settings['ROOT'] is used instead
		@type destroot: String (Path)
		@param inforoot: root of the vardb entry ?
		@type inforoot: String (Path)
		@param myebuild: path to the ebuild that we are processing
		@type myebuild: String (Path)
		@param mydbapi: dbapi which is handed to doebuild.
		@type mydbapi: portdbapi instance
		@param prev_mtimes: { Filename:mtime } mapping for env_update
		@type prev_mtimes: Dictionary
		@rtype: Boolean
		@returns:
		1. 0 on success
		2. 1 on failure
		
		secondhand is a list of symlinks that have been skipped due to their target
		not existing; we will merge these symlinks at a later time.
		"""

		os = _os_merge

		srcroot = _unicode_decode(srcroot,
			encoding=_encodings['content'], errors='strict')
		destroot = self.settings['ROOT']
		inforoot = _unicode_decode(inforoot,
			encoding=_encodings['content'], errors='strict')
		myebuild = _unicode_decode(myebuild,
			encoding=_encodings['content'], errors='strict')

		showMessage = self._display_merge
		scheduler = self._scheduler

		srcroot = normalize_path(srcroot).rstrip(os.path.sep) + os.path.sep

		if not os.path.isdir(srcroot):
			showMessage(_("!!! Directory Not Found: D='%s'\n") % srcroot,
				level=logging.ERROR, noiselevel=-1)
			return 1

		slot = ''
		for var_name in ('CHOST', 'SLOT'):
			if var_name == 'CHOST' and self.cat == 'virtual':
				try:
					os.unlink(os.path.join(inforoot, var_name))
				except OSError:
					pass
				continue

			try:
				val = codecs.open(_unicode_encode(
					os.path.join(inforoot, var_name),
					encoding=_encodings['fs'], errors='strict'),
					mode='r', encoding=_encodings['repo.content'],
					errors='replace').readline().strip()
			except EnvironmentError as e:
				if e.errno != errno.ENOENT:
					raise
				del e
				val = ''

			if var_name == 'SLOT':
				slot = val

				if not slot.strip():
					slot = self.settings.get(var_name, '')
					if not slot.strip():
						showMessage(_("!!! SLOT is undefined\n"),
							level=logging.ERROR, noiselevel=-1)
						return 1
					write_atomic(os.path.join(inforoot, var_name), slot + '\n')

			if val != self.settings.get(var_name, ''):
				self._eqawarn('preinst',
					[_("QA Notice: Expected %(var_name)s='%(expected_value)s', got '%(actual_value)s'\n") % \
					{"var_name":var_name, "expected_value":self.settings.get(var_name, ''), "actual_value":val}])

		def eerror(lines):
			self._eerror("preinst", lines)

		if not os.path.exists(self.dbcatdir):
			ensure_dirs(self.dbcatdir)

		otherversions = []
		for v in self.vartree.dbapi.cp_list(self.mysplit[0]):
			otherversions.append(v.split("/")[1])

		cp = self.mysplit[0]
		slot_atom = "%s:%s" % (cp, slot)

		# filter any old-style virtual matches
		slot_matches = [cpv for cpv in self.vartree.dbapi.match(slot_atom) \
			if cpv_getkey(cpv) == cp]

		if self.mycpv not in slot_matches and \
			self.vartree.dbapi.cpv_exists(self.mycpv):
			# handle multislot or unapplied slotmove
			slot_matches.append(self.mycpv)

		others_in_slot = []
		from portage import config
		for cur_cpv in slot_matches:
			# Clone the config in case one of these has to be unmerged since
			# we need it to have private ${T} etc... for things like elog.
			others_in_slot.append(dblink(self.cat, catsplit(cur_cpv)[1],
				settings=config(clone=self.settings),
				vartree=self.vartree, treetype="vartree",
				scheduler=self._scheduler))

		retval = self._security_check(others_in_slot)
		if retval:
			return retval

		self.settings["REPLACING_VERSIONS"] = " ".join( 
			[portage.versions.cpv_getversion(other.mycpv) for other in others_in_slot] )
		self.settings.backup_changes("REPLACING_VERSIONS")

		if slot_matches:
			# Used by self.isprotected().
			max_dblnk = None
			max_counter = -1
			for dblnk in others_in_slot:
				cur_counter = self.vartree.dbapi.cpv_counter(dblnk.mycpv)
				if cur_counter > max_counter:
					max_counter = cur_counter
					max_dblnk = dblnk
			self._installed_instance = max_dblnk

		# We check for unicode encoding issues after src_install. However,
		# the check must be repeated here for binary packages (it's
		# inexpensive since we call os.walk() here anyway).
		unicode_errors = []

		while True:

			unicode_error = False

			myfilelist = []
			mylinklist = []
			paths_with_newlines = []
			srcroot_len = len(srcroot)
			def onerror(e):
				raise
			for parent, dirs, files in os.walk(srcroot, onerror=onerror):
				try:
					parent = _unicode_decode(parent,
						encoding=_encodings['merge'], errors='strict')
				except UnicodeDecodeError:
					new_parent = _unicode_decode(parent,
						encoding=_encodings['merge'], errors='replace')
					new_parent = _unicode_encode(new_parent,
						encoding=_encodings['merge'], errors='backslashreplace')
					new_parent = _unicode_decode(new_parent,
						encoding=_encodings['merge'], errors='replace')
					os.rename(parent, new_parent)
					unicode_error = True
					unicode_errors.append(new_parent[srcroot_len:])
					break

				for fname in files:
					try:
						fname = _unicode_decode(fname,
							encoding=_encodings['merge'], errors='strict')
					except UnicodeDecodeError:
						fpath = portage._os.path.join(
							parent.encode(_encodings['merge']), fname)
						new_fname = _unicode_decode(fname,
							encoding=_encodings['merge'], errors='replace')
						new_fname = _unicode_encode(new_fname,
							encoding=_encodings['merge'], errors='backslashreplace')
						new_fname = _unicode_decode(new_fname,
							encoding=_encodings['merge'], errors='replace')
						new_fpath = os.path.join(parent, new_fname)
						os.rename(fpath, new_fpath)
						unicode_error = True
						unicode_errors.append(new_fpath[srcroot_len:])
						fname = new_fname
						fpath = new_fpath
					else:
						fpath = os.path.join(parent, fname)

					relative_path = fpath[srcroot_len:]

					if "\n" in relative_path:
						paths_with_newlines.append(relative_path)

					file_mode = os.lstat(fpath).st_mode
					if stat.S_ISREG(file_mode):
						myfilelist.append(relative_path)
					elif stat.S_ISLNK(file_mode):
						# Note: os.walk puts symlinks to directories in the "dirs"
						# list and it does not traverse them since that could lead
						# to an infinite recursion loop.
						mylinklist.append(relative_path)

				if unicode_error:
					break

			if not unicode_error:
				break

		if unicode_errors:
			eerror(portage._merge_unicode_error(unicode_errors))

		if paths_with_newlines:
			msg = []
			msg.append(_("This package installs one or more files containing a newline (\\n) character:"))
			msg.append("")
			paths_with_newlines.sort()
			for f in paths_with_newlines:
				msg.append("\t/%s" % (f.replace("\n", "\\n")))
			msg.append("")
			msg.append(_("package %s NOT merged") % self.mycpv)
			msg.append("")
			eerror(msg)
			return 1

		# If there are no files to merge, and an installed package in the same
		# slot has files, it probably means that something went wrong.
		if self.settings.get("PORTAGE_PACKAGE_EMPTY_ABORT") == "1" and \
			not myfilelist and not mylinklist and others_in_slot:
			installed_files = None
			for other_dblink in others_in_slot:
				installed_files = other_dblink.getcontents()
				if not installed_files:
					continue
				from textwrap import wrap
				wrap_width = 72
				msg = []
				d = {
					"new_cpv":self.mycpv,
					"old_cpv":other_dblink.mycpv
				}
				msg.extend(wrap(_("The '%(new_cpv)s' package will not install "
					"any files, but the currently installed '%(old_cpv)s'"
					" package has the following files: ") % d, wrap_width))
				msg.append("")
				msg.extend(sorted(installed_files))
				msg.append("")
				msg.append(_("package %s NOT merged") % self.mycpv)
				msg.append("")
				msg.extend(wrap(
					_("Manually run `emerge --unmerge =%s` if you "
					"really want to remove the above files. Set "
					"PORTAGE_PACKAGE_EMPTY_ABORT=\"0\" in "
					"/etc/make.conf if you do not want to "
					"abort in cases like this.") % other_dblink.mycpv,
					wrap_width))
				eerror(msg)
			if installed_files:
				return 1

		# check for package collisions
		blockers = None
		if self._blockers is not None:
			# This is only supposed to be called when
			# the vdb is locked, like it is here.
			blockers = self._blockers()
		if blockers is None:
			blockers = []
		collisions, plib_collisions = \
			self._collision_protect(srcroot, destroot,
			others_in_slot + blockers, myfilelist + mylinklist)

		# Make sure the ebuild environment is initialized and that ${T}/elog
		# exists for logging of collision-protect eerror messages.
		if myebuild is None:
			myebuild = os.path.join(inforoot, self.pkg + ".ebuild")
		doebuild_environment(myebuild, "preinst",
			settings=self.settings, db=mydbapi)
		prepare_build_dirs(settings=self.settings, cleanup=cleanup)

		if collisions:
			collision_protect = "collision-protect" in self.settings.features
			protect_owned = "protect-owned" in self.settings.features
			msg = _("This package will overwrite one or more files that"
			" may belong to other packages (see list below).")
			if not (collision_protect or protect_owned):
				msg += _(" Add either \"collision-protect\" or" 
				" \"protect-owned\" to FEATURES in"
				" make.conf if you would like the merge to abort"
				" in cases like this. See the make.conf man page for"
				" more information about these features.")
			if self.settings.get("PORTAGE_QUIET") != "1":
				msg += _(" You can use a command such as"
				" `portageq owners / <filename>` to identify the"
				" installed package that owns a file. If portageq"
				" reports that only one package owns a file then do NOT"
				" file a bug report. A bug report is only useful if it"
				" identifies at least two or more packages that are known"
				" to install the same file(s)."
				" If a collision occurs and you"
				" can not explain where the file came from then you"
				" should simply ignore the collision since there is not"
				" enough information to determine if a real problem"
				" exists. Please do NOT file a bug report at"
				" http://bugs.gentoo.org unless you report exactly which"
				" two packages install the same file(s). Once again,"
				" please do NOT file a bug report unless you have"
				" completely understood the above message.")

			self.settings["EBUILD_PHASE"] = "preinst"
			from textwrap import wrap
			msg = wrap(msg, 70)
			if collision_protect:
				msg.append("")
				msg.append(_("package %s NOT merged") % self.settings.mycpv)
			msg.append("")
			msg.append(_("Detected file collision(s):"))
			msg.append("")

			for f in collisions:
				msg.append("\t%s" % \
					os.path.join(destroot, f.lstrip(os.path.sep)))

			eerror(msg)

			owners = None
			if collision_protect or protect_owned:
				msg = []
				msg.append("")
				msg.append(_("Searching all installed"
					" packages for file collisions..."))
				msg.append("")
				msg.append(_("Press Ctrl-C to Stop"))
				msg.append("")
				eerror(msg)

				if len(collisions) > 20:
					# get_owners is slow for large numbers of files, so
					# don't look them all up.
					collisions = collisions[:20]
				owners = self.vartree.dbapi._owners.get_owners(collisions,
					scheduler=self._scheduler)
				self.vartree.dbapi.flush_cache()

				for pkg, owned_files in owners.items():
					cpv = pkg.mycpv
					msg = []
					msg.append("%s" % cpv)
					for f in sorted(owned_files):
						msg.append("\t%s" % os.path.join(destroot,
							f.lstrip(os.path.sep)))
					msg.append("")
					eerror(msg)

				if not owners:
					eerror([_("None of the installed"
						" packages claim the file(s)."), ""])

			# The explanation about the collision and how to solve
			# it may not be visible via a scrollback buffer, especially
			# if the number of file collisions is large. Therefore,
			# show a summary at the end.
			if collision_protect:
				msg = _("Package '%s' NOT merged due to file collisions.") % \
					self.settings.mycpv
			elif protect_owned and owners:
				msg = _("Package '%s' NOT merged due to file collisions.") % \
					self.settings.mycpv
			else:
				msg = _("Package '%s' merged despite file collisions.") % \
					self.settings.mycpv
			msg += _(" If necessary, refer to your elog "
				"messages for the whole content of the above message.")
			eerror(wrap(msg, 70))

			if collision_protect or (protect_owned and owners):
				return 1

		# The merge process may move files out of the image directory,
		# which causes invalidation of the .installed flag.
		try:
			os.unlink(os.path.join(
				os.path.dirname(normalize_path(srcroot)), ".installed"))
		except OSError as e:
			if e.errno != errno.ENOENT:
				raise
			del e

		self.dbdir = self.dbtmpdir
		self.delete()
		ensure_dirs(self.dbtmpdir)

		# run preinst script
		if scheduler is None:
			showMessage(_(">>> Merging %(cpv)s to %(destroot)s\n") % {"cpv":self.mycpv, "destroot":destroot})
			a = _spawn_phase("preinst", self.settings)
		else:
			a = scheduler.dblinkEbuildPhase(
				self, mydbapi, myebuild, "preinst")

		# XXX: Decide how to handle failures here.
		if a != os.EX_OK:
			showMessage(_("!!! FAILED preinst: ")+str(a)+"\n",
				level=logging.ERROR, noiselevel=-1)
			return a

		# copy "info" files (like SLOT, CFLAGS, etc.) into the database
		for x in os.listdir(inforoot):
			self.copyfile(inforoot+"/"+x)

		# write local package counter for recording
		counter = self.vartree.dbapi.counter_tick(mycpv=self.mycpv)
		codecs.open(_unicode_encode(os.path.join(self.dbtmpdir, 'COUNTER'),
			encoding=_encodings['fs'], errors='strict'),
			'w', encoding=_encodings['repo.content'], errors='backslashreplace'
			).write(str(counter))

		self.updateprotect()

		#if we have a file containing previously-merged config file md5sums, grab it.
		conf_mem_file = os.path.join(self._eroot, CONFIG_MEMORY_FILE)
		cfgfiledict = grabdict(conf_mem_file)
		if "NOCONFMEM" in self.settings:
			cfgfiledict["IGNORE"]=1
		else:
			cfgfiledict["IGNORE"]=0

		# Always behave like --noconfmem is enabled for downgrades
		# so that people who don't know about this option are less
		# likely to get confused when doing upgrade/downgrade cycles.
		pv_split = catpkgsplit(self.mycpv)[1:]
		for other in others_in_slot:
			if pkgcmp(pv_split, catpkgsplit(other.mycpv)[1:]) < 0:
				cfgfiledict["IGNORE"] = 1
				break

		merge_task = MergeProcess(
			background=(self.settings.get('PORTAGE_BACKGROUND') == '1'),
			cfgfiledict=cfgfiledict, conf_mem_file=conf_mem_file, dblink=self,
			destroot=destroot,
			logfile=self.settings.get('PORTAGE_LOG_FILE'),
			scheduler=(scheduler or PollScheduler().sched_iface),
			srcroot=srcroot)

<<<<<<< HEAD
		# we do a first merge; this will recurse through all files in our srcroot but also build up a
		# "second hand" of symlinks to merge later
		if self.mergeme(srcroot, destroot, outfile, secondhand, EPREFIX_LSTRIP, cfgfiledict, mymtime):
			return 1

		# now, it's time for dealing our second hand; we'll loop until we can't merge anymore.	The rest are
		# broken symlinks.  We'll merge them too.
		lastlen = 0
		while len(secondhand) and len(secondhand)!=lastlen:
			# clear the thirdhand.	Anything from our second hand that
			# couldn't get merged will be added to thirdhand.

			thirdhand = []
			if self.mergeme(srcroot, destroot, outfile, thirdhand,
				secondhand, cfgfiledict, mymtime):
				return 1

			#swap hands
			lastlen = len(secondhand)

			# our thirdhand now becomes our secondhand.  It's ok to throw
			# away secondhand since thirdhand contains all the stuff that
			# couldn't be merged.
			secondhand = thirdhand

		if len(secondhand):
			# force merge of remaining symlinks (broken or circular; oh well)
			if self.mergeme(srcroot, destroot, outfile, None,
				secondhand, cfgfiledict, mymtime):
				return 1
		self._md5_merge_map.clear()

		#restore umask
		os.umask(prevmask)

		#if we opened it, close it
		outfile.flush()
		outfile.close()

		# write out our collection of md5sums
		cfgfiledict.pop("IGNORE", None)
		if cfgfiledict != cfgfiledict_orig:
			ensure_dirs(os.path.dirname(conf_mem_file),
				gid=portage_gid, mode=0o2750, mask=0o2)
			writedict(cfgfiledict, conf_mem_file)
=======
		merge_task.start()
		rval = merge_task.wait()
		if rval != os.EX_OK:
			return rval
>>>>>>> f456171f

		# These caches are populated during collision-protect and the data
		# they contain is now invalid. It's very important to invalidate
		# the contents_inodes cache so that FEATURES=unmerge-orphans
		# doesn't unmerge anything that belongs to this package that has
		# just been merged.
		for dblnk in others_in_slot:
			dblnk._clear_contents_cache()
		self._clear_contents_cache()

		linkmap = self.vartree.dbapi._linkmap
		if linkmap is None:
			# preserve-libs is entirely disabled
			preserve_paths = None
		else:
			self._linkmap_rebuild(include_file=os.path.join(inforoot,
				linkmap._needed_aux_key))

			# Preserve old libs if they are still in use
			preserve_paths = self._find_libs_to_preserve()
			if preserve_paths:
				self._add_preserve_libs_to_contents(preserve_paths)

		# If portage is reinstalling itself, remove the old
		# version now since we want to use the temporary
		# PORTAGE_BIN_PATH that will be removed when we return.
		reinstall_self = False
		if self.myroot == "/" and \
			match_from_list(PORTAGE_PACKAGE_ATOM, [self.mycpv]):
			reinstall_self = True

		if scheduler is None:
			def emerge_log(msg):
				pass
		else:
			emerge_log = scheduler.dblinkEmergeLog

		autoclean = self.settings.get("AUTOCLEAN", "yes") == "yes"

		if autoclean:
			emerge_log(_(" >>> AUTOCLEAN: %s") % (slot_atom,))

		others_in_slot.append(self)  # self has just been merged
		for dblnk in list(others_in_slot):
			if dblnk is self:
				continue
			if not (autoclean or dblnk.mycpv == self.mycpv or reinstall_self):
				continue
			showMessage(_(">>> Safely unmerging already-installed instance...\n"))
			emerge_log(_(" === Unmerging... (%s)") % (dblnk.mycpv,))
			others_in_slot.remove(dblnk) # dblnk will unmerge itself now
			dblnk._linkmap_broken = self._linkmap_broken
			dblnk.settings["REPLACED_BY_VERSION"] = portage.versions.cpv_getversion(self.mycpv)
			dblnk.settings.backup_changes("REPLACED_BY_VERSION")
			unmerge_rval = dblnk.unmerge(ldpath_mtimes=prev_mtimes,
				others_in_slot=others_in_slot)
			dblnk.settings.pop("REPLACED_BY_VERSION", None)

			if unmerge_rval == os.EX_OK:
				emerge_log(_(" >>> unmerge success: %s") % (dblnk.mycpv,))
			else:
				emerge_log(_(" !!! unmerge FAILURE: %s") % (dblnk.mycpv,))

			# TODO: Check status and abort if necessary.
			dblnk.delete()
			showMessage(_(">>> Original instance of package unmerged safely.\n"))

		if len(others_in_slot) > 1:
			showMessage(colorize("WARN", _("WARNING:"))
				+ _(" AUTOCLEAN is disabled.  This can cause serious"
				" problems due to overlapping packages.\n"),
				level=logging.WARN, noiselevel=-1)

		# We hold both directory locks.
		self.dbdir = self.dbpkgdir
		self.delete()
		_movefile(self.dbtmpdir, self.dbpkgdir, mysettings=self.settings)

		# keep track of the libs we preserved
		if self.vartree.dbapi._plib_registry is not None and \
			preserve_paths:
			self.vartree.dbapi._plib_registry.register(self.mycpv,
				slot, counter, sorted(preserve_paths))

		# Check for file collisions with blocking packages
		# and remove any colliding files from their CONTENTS
		# since they now belong to this package.
		self._clear_contents_cache()
		contents = self.getcontents()
		destroot_len = len(destroot) - 1
		for blocker in blockers:
			self.vartree.dbapi.removeFromContents(blocker, iter(contents),
				relative_paths=False)

		# Unregister any preserved libs that this package has overwritten
		# and update the contents of the packages that owned them.
		plib_registry = self.vartree.dbapi._plib_registry
		if plib_registry is None:
			# preserve-libs is entirely disabled
			pass
		else:
			plib_dict = plib_registry.getPreservedLibs()
			for cpv, paths in plib_collisions.items():
				if cpv not in plib_dict:
					continue
				if cpv == self.mycpv:
					continue
				try:
					slot, counter = self.vartree.dbapi.aux_get(
						cpv, ["SLOT", "COUNTER"])
				except KeyError:
					continue
				remaining = [f for f in plib_dict[cpv] if f not in paths]
				plib_registry.register(cpv, slot, counter, remaining)
				self.vartree.dbapi.removeFromContents(cpv, paths)

		self.vartree.dbapi._add(self)
		contents = self.getcontents()

		#do postinst script
		self.settings["PORTAGE_UPDATE_ENV"] = \
			os.path.join(self.dbpkgdir, "environment.bz2")
		self.settings.backup_changes("PORTAGE_UPDATE_ENV")
		try:
			if scheduler is None:
				a = _spawn_phase("postinst", self.settings)
				if a == os.EX_OK:
					showMessage(_(">>> %s merged.\n") % self.mycpv)
			else:
				a = scheduler.dblinkEbuildPhase(
					self, mydbapi, myebuild, "postinst")
		finally:
			self.settings.pop("PORTAGE_UPDATE_ENV", None)

		if a != os.EX_OK:
			# It's stupid to bail out here, so keep going regardless of
			# phase return code.
			showMessage(_("!!! FAILED postinst: ")+str(a)+"\n",
				level=logging.ERROR, noiselevel=-1)

		downgrade = False
		for v in otherversions:
			if pkgcmp(catpkgsplit(self.pkg)[1:], catpkgsplit(v)[1:]) < 0:
				downgrade = True

		#update environment settings, library paths. DO NOT change symlinks.
		env_update(makelinks=(not downgrade),
			target_root=self.settings['ROOT'], prev_mtimes=prev_mtimes,
			contents=contents, env=self.settings.environ(),
			writemsg_level=self._display_merge)

		# For gcc upgrades, preserved libs have to be removed after the
		# the library path has been updated.
		self._linkmap_rebuild()
		cpv_lib_map = self._find_unused_preserved_libs()
		if cpv_lib_map:
			self._remove_preserved_libs(cpv_lib_map)
			for cpv, removed in cpv_lib_map.items():
				if not self.vartree.dbapi.cpv_exists(cpv):
					continue
				self.vartree.dbapi.removeFromContents(cpv, removed)

		return os.EX_OK

	def _new_backup_path(self, p):
		"""
		The works for any type path, such as a regular file, symlink,
		or directory. The parent directory is assumed to exist.
		The returned filename is of the form p + '.backup.' + x, where
		x guarantees that the returned path does not exist yet.
		"""
		os = _os_merge

		x = -1
		while True:
			x += 1
			backup_p = p + '.backup.' + str(x).rjust(4, '0')
			try:
				os.lstat(backup_p)
			except OSError:
				break

		return backup_p

	def _merge_process(self, srcroot, destroot, cfgfiledict, conf_mem_file):

		cfgfiledict_orig = cfgfiledict.copy()

		# open CONTENTS file (possibly overwriting old one) for recording
		outfile = codecs.open(_unicode_encode(
			os.path.join(self.dbtmpdir, 'CONTENTS'),
			encoding=_encodings['fs'], errors='strict'),
			mode='w', encoding=_encodings['repo.content'],
			errors='backslashreplace')

		# Don't bump mtimes on merge since some application require
		# preservation of timestamps.  This means that the unmerge phase must
		# check to see if file belongs to an installed instance in the same
		# slot.
		mymtime = None

		# set umask to 0 for merging; back up umask, save old one in prevmask (since this is a global change)
		prevmask = os.umask(0)
		secondhand = []

		# we do a first merge; this will recurse through all files in our srcroot but also build up a
		# "second hand" of symlinks to merge later
		if self.mergeme(srcroot, destroot, outfile, secondhand, "", cfgfiledict, mymtime):
			return 1

		# now, it's time for dealing our second hand; we'll loop until we can't merge anymore.	The rest are
		# broken symlinks.  We'll merge them too.
		lastlen = 0
		while len(secondhand) and len(secondhand)!=lastlen:
			# clear the thirdhand.	Anything from our second hand that
			# couldn't get merged will be added to thirdhand.

			thirdhand = []
			if self.mergeme(srcroot, destroot, outfile, thirdhand,
				secondhand, cfgfiledict, mymtime):
				return 1

			#swap hands
			lastlen = len(secondhand)

			# our thirdhand now becomes our secondhand.  It's ok to throw
			# away secondhand since thirdhand contains all the stuff that
			# couldn't be merged.
			secondhand = thirdhand

		if len(secondhand):
			# force merge of remaining symlinks (broken or circular; oh well)
			if self.mergeme(srcroot, destroot, outfile, None,
				secondhand, cfgfiledict, mymtime):
				return 1

		#restore umask
		os.umask(prevmask)

		#if we opened it, close it
		outfile.flush()
		outfile.close()

		# write out our collection of md5sums
		if cfgfiledict != cfgfiledict_orig:
			cfgfiledict.pop("IGNORE", None)
			ensure_dirs(os.path.dirname(conf_mem_file),
				gid=portage_gid, mode=0o2750, mask=0o2)
			writedict(cfgfiledict, conf_mem_file)

		return os.EX_OK

	def mergeme(self, srcroot, destroot, outfile, secondhand, stufftomerge, cfgfiledict, thismtime):
		"""
		
		This function handles actual merging of the package contents to the livefs.
		It also handles config protection.
		
		@param srcroot: Where are we copying files from (usually ${D})
		@type srcroot: String (Path)
		@param destroot: Typically ${ROOT}
		@type destroot: String (Path)
		@param outfile: File to log operations to
		@type outfile: File Object
		@param secondhand: A set of items to merge in pass two (usually
		or symlinks that point to non-existing files that may get merged later)
		@type secondhand: List
		@param stufftomerge: Either a diretory to merge, or a list of items.
		@type stufftomerge: String or List
		@param cfgfiledict: { File:mtime } mapping for config_protected files
		@type cfgfiledict: Dictionary
		@param thismtime: The current time (typically long(time.time())
		@type thismtime: Long
		@rtype: None or Boolean
		@returns:
		1. True on failure
		2. None otherwise
		
		"""

		showMessage = self._display_merge
		writemsg = self._display_merge

		os = _os_merge
		sep = os.sep
		join = os.path.join
		srcroot = normalize_path(srcroot).rstrip(sep) + sep
		destroot = normalize_path(destroot).rstrip(sep) + sep
		calc_prelink = "prelink-checksums" in self.settings.features

		# this is supposed to merge a list of files.  There will be 2 forms of argument passing.
		if isinstance(stufftomerge, basestring):
			#A directory is specified.  Figure out protection paths, listdir() it and process it.
			mergelist = os.listdir(join(srcroot, stufftomerge))
			offset = stufftomerge
		else:
			mergelist = stufftomerge
			offset = ""

		for i, x in enumerate(mergelist):

			mysrc = join(srcroot, offset, x)
			mydest = join(destroot, offset, x)
			# myrealdest is mydest without the $ROOT prefix (makes a difference if ROOT!="/")
			myrealdest = join(sep, offset, x)
			# stat file once, test using S_* macros many times (faster that way)
			mystat = os.lstat(mysrc)
			mymode = mystat[stat.ST_MODE]
			# handy variables; mydest is the target object on the live filesystems;
			# mysrc is the source object in the temporary install dir
			try:
				mydstat = os.lstat(mydest)
				mydmode = mydstat.st_mode
			except OSError as e:
				if e.errno != errno.ENOENT:
					raise
				del e
				#dest file doesn't exist
				mydstat = None
				mydmode = None

			if stat.S_ISLNK(mymode):
				# we are merging a symbolic link
				myabsto = abssymlink(mysrc)
				if myabsto.startswith(srcroot):
					myabsto = myabsto[len(srcroot):]
				myabsto = myabsto.lstrip(sep)
				myto = os.readlink(mysrc)
				if self.settings and self.settings["D"]:
					if myto.startswith(self.settings["D"]):
						myto = myto[len(self.settings["D"]):]
				# myrealto contains the path of the real file to which this symlink points.
				# we can simply test for existence of this file to see if the target has been merged yet
				myrealto = normalize_path(os.path.join(destroot, myabsto))
				if mydmode!=None:
					#destination exists
					if not stat.S_ISLNK(mydmode):
						if stat.S_ISDIR(mydmode):
							# directory in the way: we can't merge a symlink over a directory
							# we won't merge this, continue with next file...
							continue

						if os.path.exists(mysrc) and stat.S_ISDIR(os.stat(mysrc)[stat.ST_MODE]):
							# Kill file blocking installation of symlink to dir #71787
							pass
						elif self.isprotected(mydest):
							# Use md5 of the target in ${D} if it exists...
							try:
								newmd5 = perform_md5(join(srcroot, myabsto))
							except FileNotFound:
								# Maybe the target is merged already.
								try:
									newmd5 = perform_md5(myrealto)
								except FileNotFound:
									newmd5 = None
							mydest = new_protect_filename(mydest, newmd5=newmd5)

				# if secondhand is None it means we're operating in "force" mode and should not create a second hand.
				if (secondhand != None) and (not os.path.exists(myrealto)):
					# either the target directory doesn't exist yet or the target file doesn't exist -- or
					# the target is a broken symlink.  We will add this file to our "second hand" and merge
					# it later.
					secondhand.append(mysrc[len(srcroot):])
					continue
				# unlinking no longer necessary; "movefile" will overwrite symlinks atomically and correctly
				mymtime = movefile(mysrc, mydest, newmtime=thismtime,
					sstat=mystat, mysettings=self.settings,
					encoding=_encodings['merge'])
				if mymtime != None:
					showMessage(">>> %s -> %s\n" % (mydest, myto))
					outfile.write("sym "+myrealdest+" -> "+myto+" "+str(mymtime)+"\n")
				else:
					showMessage(_("!!! Failed to move file.\n"),
						level=logging.ERROR, noiselevel=-1)
					showMessage("!!! %s -> %s\n" % (mydest, myto),
						level=logging.ERROR, noiselevel=-1)
					return 1
			elif stat.S_ISDIR(mymode):
				# we are merging a directory
				if mydmode != None:
					# destination exists

					if bsd_chflags:
						# Save then clear flags on dest.
						dflags = mydstat.st_flags
						if dflags != 0:
							bsd_chflags.lchflags(mydest, 0)

					if not os.access(mydest, os.W_OK):
						pkgstuff = pkgsplit(self.pkg)
						writemsg(_("\n!!! Cannot write to '%s'.\n") % mydest, noiselevel=-1)
						writemsg(_("!!! Please check permissions and directories for broken symlinks.\n"))
						writemsg(_("!!! You may start the merge process again by using ebuild:\n"))
						writemsg("!!! ebuild "+self.settings["PORTDIR"]+"/"+self.cat+"/"+pkgstuff[0]+"/"+self.pkg+".ebuild merge\n")
						writemsg(_("!!! And finish by running this: env-update\n\n"))
						return 1

					if stat.S_ISDIR(mydmode) or \
						(stat.S_ISLNK(mydmode) and os.path.isdir(mydest)):
						# a symlink to an existing directory will work for us; keep it:
						showMessage("--- %s/\n" % mydest)
						if bsd_chflags:
							bsd_chflags.lchflags(mydest, dflags)
					else:
						# a non-directory and non-symlink-to-directory.  Won't work for us.  Move out of the way.
						backup_dest = self._new_backup_path(mydest)
						msg = []
						msg.append("")
						msg.append(_("Installation of a directory is blocked by a file:"))
						msg.append("  '%s'" % mydest)
						msg.append(_("This file will be renamed to a different name:"))
						msg.append("  '%s'" % backup_dest)
						msg.append("")
						self._elog_subprocess("eerror", "preinst", msg)
						if movefile(mydest, backup_dest,
							mysettings=self.settings,
							encoding=_encodings['merge']) is None:
							return 1
						showMessage(_("bak %s %s.backup\n") % (mydest, mydest),
							level=logging.ERROR, noiselevel=-1)
						#now create our directory
						try:
							if self.settings.selinux_enabled():
								_selinux_merge.mkdir(mydest, mysrc)
							else:
								os.mkdir(mydest)
						except OSError as e:
							# Error handling should be equivalent to
							# portage.util.ensure_dirs() for cases
							# like bug #187518.
							if e.errno in (errno.EEXIST,):
								pass
							elif os.path.isdir(mydest):
								pass
							else:
								raise
							del e

						if bsd_chflags:
							bsd_chflags.lchflags(mydest, dflags)
						os.chmod(mydest, mystat[0])
						os.chown(mydest, mystat[4], mystat[5])
						showMessage(">>> %s/\n" % mydest)
				else:
					try:
						#destination doesn't exist
						if self.settings.selinux_enabled():
							_selinux_merge.mkdir(mydest, mysrc)
						else:
							os.mkdir(mydest)
					except OSError as e:
						# Error handling should be equivalent to
						# portage.util.ensure_dirs() for cases
						# like bug #187518.
						if e.errno in (errno.EEXIST,):
							pass
						elif os.path.isdir(mydest):
							pass
						else:
							raise
						del e
					os.chmod(mydest, mystat[0])
					os.chown(mydest, mystat[4], mystat[5])
					showMessage(">>> %s/\n" % mydest)
				outfile.write("dir "+myrealdest+"\n")
				# recurse and merge this directory
				if self.mergeme(srcroot, destroot, outfile, secondhand,
					join(offset, x), cfgfiledict, thismtime):
					return 1
			elif stat.S_ISREG(mymode):
				# we are merging a regular file
				mymd5 = perform_md5(mysrc, calc_prelink=calc_prelink)
				# calculate config file protection stuff
				mydestdir = os.path.dirname(mydest)
				moveme = 1
				zing = "!!!"
				mymtime = None
				protected = self.isprotected(mydest)
				if mydmode != None:
					# destination file exists
					
					if stat.S_ISDIR(mydmode):
						# install of destination is blocked by an existing directory with the same name
						newdest = self._new_backup_path(mydest)
						msg = []
						msg.append("")
						msg.append(_("Installation of a regular file is blocked by a directory:"))
						msg.append("  '%s'" % mydest)
						msg.append(_("This file will be merged with a different name:"))
						msg.append("  '%s'" % newdest)
						msg.append("")
						self._elog_subprocess("eerror", "preinst", msg)
						mydest = newdest

					elif stat.S_ISREG(mydmode) or (stat.S_ISLNK(mydmode) and os.path.exists(mydest) and stat.S_ISREG(os.stat(mydest)[stat.ST_MODE])):
						# install of destination is blocked by an existing regular file,
						# or by a symlink to an existing regular file;
						# now, config file management may come into play.
						# we only need to tweak mydest if cfg file management is in play.
						if protected:
							# we have a protection path; enable config file management.
							cfgprot = 0
							destmd5 = perform_md5(mydest, calc_prelink=calc_prelink)
							if mymd5 == destmd5:
								#file already in place; simply update mtimes of destination
								moveme = 1
							else:
								if mymd5 == cfgfiledict.get(myrealdest, [None])[0]:
									""" An identical update has previously been
									merged.  Skip it unless the user has chosen
									--noconfmem."""
									moveme = cfgfiledict["IGNORE"]
									cfgprot = cfgfiledict["IGNORE"]
									if not moveme:
										zing = "---"
										mymtime = mystat[stat.ST_MTIME]
								else:
									moveme = 1
									cfgprot = 1
							if moveme:
								# Merging a new file, so update confmem.
								cfgfiledict[myrealdest] = [mymd5]
							elif destmd5 == cfgfiledict.get(myrealdest, [None])[0]:
								"""A previously remembered update has been
								accepted, so it is removed from confmem."""
								del cfgfiledict[myrealdest]

							if cfgprot:
								mydest = new_protect_filename(mydest, newmd5=mymd5)

				# whether config protection or not, we merge the new file the
				# same way.  Unless moveme=0 (blocking directory)
				if moveme:
					# Do not hardlink files unless they are in the same
					# directory, since otherwise tar may not be able to
					# extract a tarball of the resulting hardlinks due to
					# 'Invalid cross-device link' errors (depends on layout of
					# mount points). Also, don't hardlink zero-byte files since
					# it doesn't save any space, and don't hardlink
					# CONFIG_PROTECTed files since config files shouldn't be
					# hardlinked to eachother (for example, shadow installs
					# several identical config files inside /etc/pam.d/).
					parent_dir = os.path.dirname(myrealdest)
					hardlink_key = (parent_dir, mymd5, mystat.st_size,
						mystat.st_mode, mystat.st_uid, mystat.st_gid)

					hardlink_candidates = None
					if not protected and mystat.st_size != 0:
						hardlink_candidates = self._md5_merge_map.get(hardlink_key)
						if hardlink_candidates is None:
							hardlink_candidates = []
							self._md5_merge_map[hardlink_key] = hardlink_candidates

					mymtime = movefile(mysrc, mydest, newmtime=thismtime,
						sstat=mystat, mysettings=self.settings,
						hardlink_candidates=hardlink_candidates,
						encoding=_encodings['merge'])
					if mymtime is None:
						return 1
					if hardlink_candidates is not None:
						hardlink_candidates.append(mydest)
					zing = ">>>"

				if mymtime != None:
					outfile.write("obj "+myrealdest+" "+mymd5+" "+str(mymtime)+"\n")
				showMessage("%s %s\n" % (zing,mydest))
			else:
				# we are merging a fifo or device node
				zing = "!!!"
				if mydmode is None:
					# destination doesn't exist
					if movefile(mysrc, mydest, newmtime=thismtime,
						sstat=mystat, mysettings=self.settings,
						encoding=_encodings['merge']) is not None:
						zing = ">>>"
					else:
						return 1
				if stat.S_ISFIFO(mymode):
					outfile.write("fif %s\n" % myrealdest)
				else:
					outfile.write("dev %s\n" % myrealdest)
				showMessage(zing + " " + mydest + "\n")

	def merge(self, mergeroot, inforoot, myroot=None, myebuild=None, cleanup=0,
		mydbapi=None, prev_mtimes=None):
		"""
		If portage is reinstalling itself, create temporary
		copies of PORTAGE_BIN_PATH and PORTAGE_PYM_PATH in order
		to avoid relying on the new versions which may be
		incompatible. Register an atexit hook to clean up the
		temporary directories. Pre-load elog modules here since
		we won't be able to later if they get unmerged (happens
		when namespace changes).

		@param myroot: ignored, self._eroot is used instead
		"""
		myroot = None
		if self.vartree.dbapi._categories is not None:
			self.vartree.dbapi._categories = None
		if self.myroot == "/" and \
			match_from_list(PORTAGE_PACKAGE_ATOM, [self.mycpv]) and \
			(not self.vartree.dbapi.cpv_exists(self.mycpv) or \
			'9999' in self.mycpv or \
			'git' in self.settings.get('INHERITED', '').split()):
			# Load lazily referenced portage submodules into memory,
			# so imports won't fail during portage upgrade/downgrade.
			portage.proxy.lazyimport._preload_portage_submodules()
			settings = self.settings
			base_path_orig = os.path.dirname(settings["PORTAGE_BIN_PATH"])
			from tempfile import mkdtemp

			# Make the temp directory inside PORTAGE_TMPDIR since, unlike
			# /tmp, it can't be mounted with the "noexec" option.
			base_path_tmp = mkdtemp("", "._portage_reinstall_.",
				settings["PORTAGE_TMPDIR"])
			from portage.process import atexit_register
			atexit_register(shutil.rmtree, base_path_tmp)
			dir_perms = 0o755
			for subdir in "bin", "pym":
				var_name = "PORTAGE_%s_PATH" % subdir.upper()
				var_orig = settings[var_name]
				var_new = os.path.join(base_path_tmp, subdir)
				settings[var_name] = var_new
				settings.backup_changes(var_name)
				shutil.copytree(var_orig, var_new, symlinks=True)
				os.chmod(var_new, dir_perms)
			portage._bin_path = settings['PORTAGE_BIN_PATH']
			portage._pym_path = settings['PORTAGE_PYM_PATH']
			os.chmod(base_path_tmp, dir_perms)
			# This serves so pre-load the modules.
			_preload_elog_modules(self.settings)

		return self._merge(mergeroot, inforoot,
				myebuild=myebuild, cleanup=cleanup,
				mydbapi=mydbapi, prev_mtimes=prev_mtimes)

	def _merge(self, mergeroot, inforoot, myroot=None, myebuild=None, cleanup=0,
		mydbapi=None, prev_mtimes=None):
		"""
		@param myroot: ignored, self._eroot is used instead
		"""
		myroot = None
		retval = -1
		self.lockdb()
		self.vartree.dbapi._bump_mtime(self.mycpv)
		try:
			plib_registry = self.vartree.dbapi._plib_registry
			if plib_registry is None:
				# preserve-libs is entirely disabled
				pass
			else:
				plib_registry.load()
				plib_registry.pruneNonExisting()

			retval = self.treewalk(mergeroot, myroot, inforoot, myebuild,
				cleanup=cleanup, mydbapi=mydbapi, prev_mtimes=prev_mtimes)

			# If PORTAGE_BUILDDIR doesn't exist, then it probably means
			# fail-clean is enabled, and the success/die hooks have
			# already been called by _emerge.EbuildPhase (via
			# self._scheduler.dblinkEbuildPhase) prior to cleaning.
			if os.path.isdir(self.settings['PORTAGE_BUILDDIR']):

				if retval == os.EX_OK:
					phase = 'success_hooks'
				else:
					phase = 'die_hooks'

				if self._scheduler is None:
					ebuild_phase = MiscFunctionsProcess(
						background=False,
						commands=[phase],
						scheduler=PollScheduler().sched_iface,
						settings=self.settings)
					ebuild_phase.start()
					ebuild_phase.wait()
				else:
					self._scheduler.dblinkEbuildPhase(
						self, mydbapi, myebuild, phase)

				elog_process(self.mycpv, self.settings)

				if 'noclean' not in self.settings.features and \
					(retval == os.EX_OK or \
					'fail-clean' in self.settings.features):
					if myebuild is None:
						myebuild = os.path.join(inforoot, self.pkg + ".ebuild")

					doebuild_environment(myebuild, "clean",
						settings=self.settings, db=mydbapi)
					if self._scheduler is None:
						_spawn_phase("clean", self.settings)
					else:
						self._scheduler.dblinkEbuildPhase(
							self, mydbapi, myebuild, "clean")

		finally:
			self.settings.pop('REPLACING_VERSIONS', None)
			if self.vartree.dbapi._linkmap is None:
				# preserve-libs is entirely disabled
				pass
			else:
				self.vartree.dbapi._linkmap._clear_cache()
			self.unlockdb()
			self.vartree.dbapi._bump_mtime(self.mycpv)
		return retval

	def getstring(self,name):
		"returns contents of a file with whitespace converted to spaces"
		if not os.path.exists(self.dbdir+"/"+name):
			return ""
		mydata = codecs.open(
			_unicode_encode(os.path.join(self.dbdir, name),
			encoding=_encodings['fs'], errors='strict'),
			mode='r', encoding=_encodings['repo.content'], errors='replace'
			).read().split()
		return " ".join(mydata)

	def copyfile(self,fname):
		shutil.copyfile(fname,self.dbdir+"/"+os.path.basename(fname))

	def getfile(self,fname):
		if not os.path.exists(self.dbdir+"/"+fname):
			return ""
		return codecs.open(_unicode_encode(os.path.join(self.dbdir, fname),
			encoding=_encodings['fs'], errors='strict'), 
			mode='r', encoding=_encodings['repo.content'], errors='replace'
			).read()

	def setfile(self,fname,data):
		kwargs = {}
		if fname == 'environment.bz2' or not isinstance(data, basestring):
			kwargs['mode'] = 'wb'
		else:
			kwargs['mode'] = 'w'
			kwargs['encoding'] = _encodings['repo.content']
		write_atomic(os.path.join(self.dbdir, fname), data, **kwargs)

	def getelements(self,ename):
		if not os.path.exists(self.dbdir+"/"+ename):
			return []
		mylines = codecs.open(_unicode_encode(
			os.path.join(self.dbdir, ename),
			encoding=_encodings['fs'], errors='strict'),
			mode='r', encoding=_encodings['repo.content'], errors='replace'
			).readlines()
		myreturn = []
		for x in mylines:
			for y in x[:-1].split():
				myreturn.append(y)
		return myreturn

	def setelements(self,mylist,ename):
		myelement = codecs.open(_unicode_encode(
			os.path.join(self.dbdir, ename),
			encoding=_encodings['fs'], errors='strict'),
			mode='w', encoding=_encodings['repo.content'],
			errors='backslashreplace')
		for x in mylist:
			myelement.write(x+"\n")
		myelement.close()

	def isregular(self):
		"Is this a regular package (does it have a CATEGORY file?  A dblink can be virtual *and* regular)"
		return os.path.exists(os.path.join(self.dbdir, "CATEGORY"))

def merge(mycat, mypkg, pkgloc, infloc,
	myroot=None, settings=None, myebuild=None,
	mytree=None, mydbapi=None, vartree=None, prev_mtimes=None, blockers=None,
	scheduler=None):
	"""
	@param myroot: ignored, settings['EROOT'] is used instead
	"""
	myroot = None
	if settings is None:
		raise TypeError("settings argument is required")
	if not os.access(settings['EROOT'], os.W_OK):
		writemsg(_("Permission denied: access('%s', W_OK)\n") % settings['EROOT'],
			noiselevel=-1)
		return errno.EACCES
	mylink = dblink(mycat, mypkg, settings=settings, treetype=mytree,
		vartree=vartree, blockers=blockers, scheduler=scheduler)
	return mylink.merge(pkgloc, infloc, myebuild=myebuild,
		mydbapi=mydbapi, prev_mtimes=prev_mtimes)

def unmerge(cat, pkg, myroot=None, settings=None,
	mytrimworld=None, vartree=None,
	ldpath_mtimes=None, scheduler=None):
	"""
	@param myroot: ignored, settings['EROOT'] is used instead
	@param mytrimworld: ignored
	"""
	myroot = None
	if settings is None:
		raise TypeError("settings argument is required")
	mylink = dblink(cat, pkg, settings=settings, treetype="vartree",
		vartree=vartree, scheduler=scheduler)
	vartree = mylink.vartree
	try:
		mylink.lockdb()
		if mylink.exists():
			plib_registry = vartree.dbapi._plib_registry
			if plib_registry is None:
				# preserve-libs is entirely disabled
				pass
			else:
				plib_registry.load()
				plib_registry.pruneNonExisting()
			retval = mylink.unmerge(ldpath_mtimes=ldpath_mtimes)
			if retval == os.EX_OK:
				mylink.delete()
			return retval
		return os.EX_OK
	finally:
		if vartree.dbapi._linkmap is None:
			# preserve-libs is entirely disabled
			pass
		else:
			vartree.dbapi._linkmap._clear_cache()
		mylink.unlockdb()

def write_contents(contents, root, f):
	"""
	Write contents to any file like object. The file will be left open.
	"""
	root_len = len(root) - 1
	for filename in sorted(contents):
		entry_data = contents[filename]
		entry_type = entry_data[0]
		relative_filename = filename[root_len:]
		if entry_type == "obj":
			entry_type, mtime, md5sum = entry_data
			line = "%s %s %s %s\n" % \
				(entry_type, relative_filename, md5sum, mtime)
		elif entry_type == "sym":
			entry_type, mtime, link = entry_data
			line = "%s %s -> %s %s\n" % \
				(entry_type, relative_filename, link, mtime)
		else: # dir, dev, fif
			line = "%s %s\n" % (entry_type, relative_filename)
		f.write(line)

def tar_contents(contents, root, tar, protect=None, onProgress=None):
	os = _os_merge

	try:
		for x in contents:
			_unicode_encode(x,
				encoding=_encodings['merge'],
				errors='strict')
	except UnicodeEncodeError:
		# The package appears to have been merged with a
		# different value of sys.getfilesystemencoding(),
		# so fall back to utf_8 if appropriate.
		try:
			for x in contents:
				_unicode_encode(x,
					encoding=_encodings['fs'],
					errors='strict')
		except UnicodeEncodeError:
			pass
		else:
			os = portage.os

	from portage.util import normalize_path
	import tarfile
	root = normalize_path(root).rstrip(os.path.sep) + os.path.sep
	id_strings = {}
	maxval = len(contents)
	curval = 0
	if onProgress:
		onProgress(maxval, 0)
	paths = list(contents)
	paths.sort()
	for path in paths:
		curval += 1
		try:
			lst = os.lstat(path)
		except OSError as e:
			if e.errno != errno.ENOENT:
				raise
			del e
			if onProgress:
				onProgress(maxval, curval)
			continue
		contents_type = contents[path][0]
		if path.startswith(root):
			arcname = path[len(root):]
		else:
			raise ValueError("invalid root argument: '%s'" % root)
		live_path = path
		if 'dir' == contents_type and \
			not stat.S_ISDIR(lst.st_mode) and \
			os.path.isdir(live_path):
			# Even though this was a directory in the original ${D}, it exists
			# as a symlink to a directory in the live filesystem.  It must be
			# recorded as a real directory in the tar file to ensure that tar
			# can properly extract it's children.
			live_path = os.path.realpath(live_path)
		tarinfo = tar.gettarinfo(live_path, arcname)

		if stat.S_ISREG(lst.st_mode):
			# break hardlinks due to bug #185305
			tarinfo.type = tarfile.REGTYPE
			if protect and protect(path):
				# Create an empty file as a place holder in order to avoid
				# potential collision-protect issues.
				f = tempfile.TemporaryFile()
				f.write(_unicode_encode(
					"# empty file because --include-config=n " + \
					"when `quickpkg` was used\n"))
				f.flush()
				f.seek(0)
				tarinfo.size = os.fstat(f.fileno()).st_size
				tar.addfile(tarinfo, f)
				f.close()
			else:
				f = open(_unicode_encode(path,
					encoding=object.__getattribute__(os, '_encoding'),
					errors='strict'), 'rb')
				try:
					tar.addfile(tarinfo, f)
				finally:
					f.close()
		else:
			tar.addfile(tarinfo)
		if onProgress:
			onProgress(maxval, curval)<|MERGE_RESOLUTION|>--- conflicted
+++ resolved
@@ -3250,58 +3250,10 @@
 			scheduler=(scheduler or PollScheduler().sched_iface),
 			srcroot=srcroot)
 
-<<<<<<< HEAD
-		# we do a first merge; this will recurse through all files in our srcroot but also build up a
-		# "second hand" of symlinks to merge later
-		if self.mergeme(srcroot, destroot, outfile, secondhand, EPREFIX_LSTRIP, cfgfiledict, mymtime):
-			return 1
-
-		# now, it's time for dealing our second hand; we'll loop until we can't merge anymore.	The rest are
-		# broken symlinks.  We'll merge them too.
-		lastlen = 0
-		while len(secondhand) and len(secondhand)!=lastlen:
-			# clear the thirdhand.	Anything from our second hand that
-			# couldn't get merged will be added to thirdhand.
-
-			thirdhand = []
-			if self.mergeme(srcroot, destroot, outfile, thirdhand,
-				secondhand, cfgfiledict, mymtime):
-				return 1
-
-			#swap hands
-			lastlen = len(secondhand)
-
-			# our thirdhand now becomes our secondhand.  It's ok to throw
-			# away secondhand since thirdhand contains all the stuff that
-			# couldn't be merged.
-			secondhand = thirdhand
-
-		if len(secondhand):
-			# force merge of remaining symlinks (broken or circular; oh well)
-			if self.mergeme(srcroot, destroot, outfile, None,
-				secondhand, cfgfiledict, mymtime):
-				return 1
-		self._md5_merge_map.clear()
-
-		#restore umask
-		os.umask(prevmask)
-
-		#if we opened it, close it
-		outfile.flush()
-		outfile.close()
-
-		# write out our collection of md5sums
-		cfgfiledict.pop("IGNORE", None)
-		if cfgfiledict != cfgfiledict_orig:
-			ensure_dirs(os.path.dirname(conf_mem_file),
-				gid=portage_gid, mode=0o2750, mask=0o2)
-			writedict(cfgfiledict, conf_mem_file)
-=======
 		merge_task.start()
 		rval = merge_task.wait()
 		if rval != os.EX_OK:
 			return rval
->>>>>>> f456171f
 
 		# These caches are populated during collision-protect and the data
 		# they contain is now invalid. It's very important to invalidate
