--- conflicted
+++ resolved
@@ -18,11 +18,8 @@
 	'_emerge.is_valid_package_atom:insert_category_into_atom'
 )
 from portage import os
-<<<<<<< HEAD
 from portage.const import EPREFIX
-=======
 from portage.util._argparse import ArgumentParser
->>>>>>> 49cbc17b
 
 if sys.hexversion >= 0x3000000:
 	long = int
