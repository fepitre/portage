# Copyright 1999-2012 Gentoo Foundation
# Distributed under the terms of the GNU General Public License v2

from __future__ import print_function

import logging
import signal
import stat
import subprocess
import sys
import textwrap
import platform
import portage
portage.proxy.lazyimport.lazyimport(globals(),
	'portage.news:count_unread_news,display_news_notifications',
)
from portage import os
from portage import _encodings
from portage import _unicode_decode
import _emerge.help
import portage.xpak, errno, re, time
from portage.output import colorize, xtermTitle, xtermTitleReset
from portage.output import create_color_func
good = create_color_func("GOOD")
bad = create_color_func("BAD")

from portage.const import _ENABLE_DYN_LINK_MAP
import portage.elog
import portage.util
import portage.locks
import portage.exception
from portage.const import EPREFIX, EPREFIX_LSTRIP
from portage.data import secpass
from portage.dbapi.dep_expand import dep_expand
from portage.util import normalize_path as normpath
from portage.util import (shlex_split, varexpand,
	writemsg_level, writemsg_stdout)
from portage._sets import SETPREFIX
from portage._global_updates import _global_updates

from _emerge.actions import action_config, action_sync, action_metadata, \
	action_regen, action_search, action_uninstall, action_info, action_build, \
	adjust_configs, chk_updated_cfg_files, display_missing_pkg_set, \
	display_news_notification, getportageversion, load_emerge_config
import _emerge
from _emerge.emergelog import emergelog
from _emerge._flush_elog_mod_echo import _flush_elog_mod_echo
from _emerge.is_valid_package_atom import is_valid_package_atom
from _emerge.stdout_spinner import stdout_spinner
from _emerge.userquery import userquery

if sys.hexversion >= 0x3000000:
	long = int

options=[
"--alphabetical",
"--ask-enter-invalid",
"--buildpkgonly",
"--changed-use",
"--changelog",    "--columns",
"--debug",
"--digest",
"--emptytree",
"--fetchonly",    "--fetch-all-uri",
"--ignore-default-opts",
"--noconfmem",
"--newuse",
"--nodeps",       "--noreplace",
"--nospinner",    "--oneshot",
"--onlydeps",     "--pretend",
"--quiet-repo-display",
"--quiet-unmerge-warn",
"--resume",
"--searchdesc",
"--skipfirst",
"--tree",
"--unordered-display",
"--update",
"--verbose",
"--verbose-main-repo-display",
]

shortmapping={
"1":"--oneshot",
"B":"--buildpkgonly",
"c":"--depclean",
"C":"--unmerge",
"d":"--debug",
"e":"--emptytree",
"f":"--fetchonly", "F":"--fetch-all-uri",
"h":"--help",
"l":"--changelog",
"n":"--noreplace", "N":"--newuse",
"o":"--onlydeps",  "O":"--nodeps",
"p":"--pretend",   "P":"--prune",
"r":"--resume",
"s":"--search",    "S":"--searchdesc",
"t":"--tree",
"u":"--update",
"v":"--verbose",   "V":"--version"
}

COWSAY_MOO = """

  Larry loves Gentoo (%s)

 _______________________
< Have you mooed today? >
 -----------------------
        \   ^__^
         \  (oo)\_______
            (__)\       )\/\ 
                ||----w |
                ||     ||

"""

def chk_updated_info_files(root, infodirs, prev_mtimes, retval):

	if os.path.exists(EPREFIX + "/usr/bin/install-info"):
		out = portage.output.EOutput()
		regen_infodirs=[]
		for z in infodirs:
			if z=='':
				continue
			inforoot=normpath(root+z)
			if os.path.isdir(inforoot) and \
				not [x for x in os.listdir(inforoot) \
				if x.startswith('.keepinfodir')]:
					infomtime = os.stat(inforoot)[stat.ST_MTIME]
					if inforoot not in prev_mtimes or \
						prev_mtimes[inforoot] != infomtime:
							regen_infodirs.append(inforoot)

		if not regen_infodirs:
			portage.writemsg_stdout("\n")
			if portage.util.noiselimit >= 0:
				out.einfo("GNU info directory index is up-to-date.")
		else:
			portage.writemsg_stdout("\n")
			if portage.util.noiselimit >= 0:
				out.einfo("Regenerating GNU info directory index...")

			dir_extensions = ("", ".gz", ".bz2")
			icount=0
			badcount=0
			errmsg = ""
			for inforoot in regen_infodirs:
				if inforoot=='':
					continue

				if not os.path.isdir(inforoot) or \
					not os.access(inforoot, os.W_OK):
					continue

				file_list = os.listdir(inforoot)
				file_list.sort()
				dir_file = os.path.join(inforoot, "dir")
				moved_old_dir = False
				processed_count = 0
				for x in file_list:
					if x.startswith(".") or \
						os.path.isdir(os.path.join(inforoot, x)):
						continue
					if x.startswith("dir"):
						skip = False
						for ext in dir_extensions:
							if x == "dir" + ext or \
								x == "dir" + ext + ".old":
								skip = True
								break
						if skip:
							continue
					if processed_count == 0:
						for ext in dir_extensions:
							try:
								os.rename(dir_file + ext, dir_file + ext + ".old")
								moved_old_dir = True
							except EnvironmentError as e:
								if e.errno != errno.ENOENT:
									raise
								del e
					processed_count += 1
<<<<<<< HEAD
					myso = portage.subprocess_getstatusoutput(
						"LANG=C LANGUAGE=C %s/usr/bin/install-info " \
						"--dir-file=%s/dir %s/%s" % (EPREFIX, inforoot, inforoot, x))[1]
=======
					try:
						proc = subprocess.Popen(
							['/usr/bin/install-info',
							'--dir-file=%s' % os.path.join(inforoot, "dir"),
							os.path.join(inforoot, x)],
							env=dict(os.environ, LANG="C", LANGUAGE="C"),
							stdout=subprocess.PIPE, stderr=subprocess.STDOUT)
					except OSError:
						myso = None
					else:
						myso = _unicode_decode(
							proc.communicate()[0]).rstrip("\n")
						proc.wait()
>>>>>>> 3f7a3b29
					existsstr="already exists, for file `"
					if myso:
						if re.search(existsstr,myso):
							# Already exists... Don't increment the count for this.
							pass
						elif myso[:44]=="install-info: warning: no info dir entry in ":
							# This info file doesn't contain a DIR-header: install-info produces this
							# (harmless) warning (the --quiet switch doesn't seem to work).
							# Don't increment the count for this.
							pass
						else:
							badcount=badcount+1
							errmsg += myso + "\n"
					icount=icount+1

				if moved_old_dir and not os.path.exists(dir_file):
					# We didn't generate a new dir file, so put the old file
					# back where it was originally found.
					for ext in dir_extensions:
						try:
							os.rename(dir_file + ext + ".old", dir_file + ext)
						except EnvironmentError as e:
							if e.errno != errno.ENOENT:
								raise
							del e

				# Clean dir.old cruft so that they don't prevent
				# unmerge of otherwise empty directories.
				for ext in dir_extensions:
					try:
						os.unlink(dir_file + ext + ".old")
					except EnvironmentError as e:
						if e.errno != errno.ENOENT:
							raise
						del e

				#update mtime so we can potentially avoid regenerating.
				prev_mtimes[inforoot] = os.stat(inforoot)[stat.ST_MTIME]

			if badcount:
				out.eerror("Processed %d info files; %d errors." % \
					(icount, badcount))
				writemsg_level(errmsg, level=logging.ERROR, noiselevel=-1)
			else:
				if icount > 0 and portage.util.noiselimit >= 0:
					out.einfo("Processed %d info files." % (icount,))

def display_preserved_libs(vardbapi, myopts):
	MAX_DISPLAY = 3

	if vardbapi._linkmap is None or \
		vardbapi._plib_registry is None:
		# preserve-libs is entirely disabled
		return

	# Explicitly load and prune the PreservedLibsRegistry in order
	# to ensure that we do not display stale data.
	vardbapi._plib_registry.load()

	if vardbapi._plib_registry.hasEntries():
		if "--quiet" in myopts:
			print()
			print(colorize("WARN", "!!!") + " existing preserved libs found")
			return
		else:
			print()
			print(colorize("WARN", "!!!") + " existing preserved libs:")

		plibdata = vardbapi._plib_registry.getPreservedLibs()
		linkmap = vardbapi._linkmap
		consumer_map = {}
		owners = {}

		try:
			linkmap.rebuild()
		except portage.exception.CommandNotFound as e:
			writemsg_level("!!! Command Not Found: %s\n" % (e,),
				level=logging.ERROR, noiselevel=-1)
			del e
		else:
			search_for_owners = set()
			for cpv in plibdata:
				internal_plib_keys = set(linkmap._obj_key(f) \
					for f in plibdata[cpv])
				for f in plibdata[cpv]:
					if f in consumer_map:
						continue
					consumers = []
					for c in linkmap.findConsumers(f):
						# Filter out any consumers that are also preserved libs
						# belonging to the same package as the provider.
						if linkmap._obj_key(c) not in internal_plib_keys:
							consumers.append(c)
					consumers.sort()
					consumer_map[f] = consumers
					search_for_owners.update(consumers[:MAX_DISPLAY+1])

			owners = {}
			for f in search_for_owners:
				owner_set = set()
				for owner in linkmap.getOwners(f):
					owner_dblink = vardbapi._dblink(owner)
					if owner_dblink.exists():
						owner_set.add(owner_dblink)
				if owner_set:
					owners[f] = owner_set

		for cpv in plibdata:
			print(colorize("WARN", ">>>") + " package: %s" % cpv)
			samefile_map = {}
			for f in plibdata[cpv]:
				obj_key = linkmap._obj_key(f)
				alt_paths = samefile_map.get(obj_key)
				if alt_paths is None:
					alt_paths = set()
					samefile_map[obj_key] = alt_paths
				alt_paths.add(f)

			for alt_paths in samefile_map.values():
				alt_paths = sorted(alt_paths)
				for p in alt_paths:
					print(colorize("WARN", " * ") + " - %s" % (p,))
				f = alt_paths[0]
				consumers = consumer_map.get(f, [])
				for c in consumers[:MAX_DISPLAY]:
					print(colorize("WARN", " * ") + "     used by %s (%s)" % \
						(c, ", ".join(x.mycpv for x in owners.get(c, []))))
				if len(consumers) == MAX_DISPLAY + 1:
					print(colorize("WARN", " * ") + "     used by %s (%s)" % \
						(consumers[MAX_DISPLAY], ", ".join(x.mycpv \
						for x in owners.get(consumers[MAX_DISPLAY], []))))
				elif len(consumers) > MAX_DISPLAY:
					print(colorize("WARN", " * ") + "     used by %d other files" % (len(consumers) - MAX_DISPLAY))
		print("Use " + colorize("GOOD", "emerge @preserved-rebuild") + " to rebuild packages using these libraries")

def post_emerge(myaction, myopts, myfiles,
	target_root, trees, mtimedb, retval):
	"""
	Misc. things to run at the end of a merge session.

	Update Info Files
	Update Config Files
	Update News Items
	Commit mtimeDB
	Display preserved libs warnings

	@param myaction: The action returned from parse_opts()
	@type myaction: String
	@param myopts: emerge options
	@type myopts: dict
	@param myfiles: emerge arguments
	@type myfiles: list
	@param target_root: The target EROOT for myaction
	@type target_root: String
	@param trees: A dictionary mapping each ROOT to it's package databases
	@type trees: dict
	@param mtimedb: The mtimeDB to store data needed across merge invocations
	@type mtimedb: MtimeDB class instance
	@param retval: Emerge's return value
	@type retval: Int
	"""

	root_config = trees[target_root]["root_config"]
	vardbapi = trees[target_root]['vartree'].dbapi
	settings = vardbapi.settings
	info_mtimes = mtimedb["info"]

	# Load the most current variables from ${ROOT}/etc/profile.env
	settings.unlock()
	settings.reload()
	settings.regenerate()
	settings.lock()

	config_protect = shlex_split(settings.get("CONFIG_PROTECT", ""))
	infodirs = settings.get("INFOPATH","").split(":") + \
		settings.get("INFODIR","").split(":")

	os.chdir("/")

	if retval == os.EX_OK:
		exit_msg = " *** exiting successfully."
	else:
		exit_msg = " *** exiting unsuccessfully with status '%s'." % retval
	emergelog("notitles" not in settings.features, exit_msg)

	_flush_elog_mod_echo()

	if not vardbapi._pkgs_changed:
		display_news_notification(root_config, myopts)
		# If vdb state has not changed then there's nothing else to do.
		return

	vdb_path = os.path.join(root_config.settings['EROOT'], portage.VDB_PATH)
	portage.util.ensure_dirs(vdb_path)
	vdb_lock = None
	if os.access(vdb_path, os.W_OK) and not "--pretend" in myopts:
		vardbapi.lock()
		vdb_lock = True

	if vdb_lock:
		try:
			if "noinfo" not in settings.features:
				chk_updated_info_files(target_root + EPREFIX,
					infodirs, info_mtimes, retval)
			mtimedb.commit()
		finally:
			if vdb_lock:
				vardbapi.unlock()

	chk_updated_cfg_files(settings['EROOT'], config_protect)

	display_news_notification(root_config, myopts)
	if retval in (None, os.EX_OK) or (not "--pretend" in myopts):
		display_preserved_libs(vardbapi, myopts)	

	postemerge = os.path.join(settings["PORTAGE_CONFIGROOT"],
		portage.USER_CONFIG_PATH, "bin", "post_emerge")
	if os.access(postemerge, os.X_OK):
		hook_retval = portage.process.spawn(
						[postemerge], env=settings.environ())
		if hook_retval != os.EX_OK:
			writemsg_level(
				" %s spawn failed of %s\n" % (bad("*"), postemerge,),
				level=logging.ERROR, noiselevel=-1)

	clean_logs(settings)

	if "--quiet" not in myopts and \
		myaction is None and "@world" in myfiles:
		show_depclean_suggestion()

def show_depclean_suggestion():
	out = portage.output.EOutput()
	msg = "After world updates, it is important to remove " + \
		"obsolete packages with emerge --depclean. Refer " + \
		"to `man emerge` for more information."
	for line in textwrap.wrap(msg, 72):
		out.ewarn(line)

def multiple_actions(action1, action2):
	sys.stderr.write("\n!!! Multiple actions requested... Please choose one only.\n")
	sys.stderr.write("!!! '%s' or '%s'\n\n" % (action1, action2))
	sys.exit(1)

def insert_optional_args(args):
	"""
	Parse optional arguments and insert a value if one has
	not been provided. This is done before feeding the args
	to the optparse parser since that parser does not support
	this feature natively.
	"""

	class valid_integers(object):
		def __contains__(self, s):
			try:
				return int(s) >= 0
			except (ValueError, OverflowError):
				return False

	valid_integers = valid_integers()
	y_or_n = ('y', 'n',)

	new_args = []

	default_arg_opts = {
		'--ask'                  : y_or_n,
		'--autounmask'           : y_or_n,
		'--autounmask-keep-masks': y_or_n,
		'--autounmask-unrestricted-atoms' : y_or_n,
		'--autounmask-write'     : y_or_n,
		'--buildpkg'             : y_or_n,
		'--complete-graph'       : y_or_n,
		'--deep'       : valid_integers,
		'--deselect'             : y_or_n,
		'--binpkg-respect-use'   : y_or_n,
		'--fail-clean'           : y_or_n,
		'--getbinpkg'            : y_or_n,
		'--getbinpkgonly'        : y_or_n,
		'--jobs'       : valid_integers,
		'--keep-going'           : y_or_n,
		'--package-moves'        : y_or_n,
		'--quiet'                : y_or_n,
		'--quiet-build'          : y_or_n,
		'--rebuild-if-new-rev'   : y_or_n,
		'--rebuild-if-new-ver'   : y_or_n,
		'--rebuild-if-unbuilt'   : y_or_n,
		'--rebuilt-binaries'     : y_or_n,
		'--root-deps'  : ('rdeps',),
		'--select'               : y_or_n,
		'--selective'            : y_or_n,
		"--use-ebuild-visibility": y_or_n,
		'--usepkg'               : y_or_n,
		'--usepkgonly'           : y_or_n,
	}

	if _ENABLE_DYN_LINK_MAP:
		default_arg_opts['--depclean-lib-check'] = y_or_n

	short_arg_opts = {
		'D' : valid_integers,
		'j' : valid_integers,
	}

	# Don't make things like "-kn" expand to "-k n"
	# since existence of -n makes it too ambiguous.
	short_arg_opts_n = {
		'a' : y_or_n,
		'b' : y_or_n,
		'g' : y_or_n,
		'G' : y_or_n,
		'k' : y_or_n,
		'K' : y_or_n,
		'q' : y_or_n,
	}

	arg_stack = args[:]
	arg_stack.reverse()
	while arg_stack:
		arg = arg_stack.pop()

		default_arg_choices = default_arg_opts.get(arg)
		if default_arg_choices is not None:
			new_args.append(arg)
			if arg_stack and arg_stack[-1] in default_arg_choices:
				new_args.append(arg_stack.pop())
			else:
				# insert default argument
				new_args.append('True')
			continue

		if arg[:1] != "-" or arg[:2] == "--":
			new_args.append(arg)
			continue

		match = None
		for k, arg_choices in short_arg_opts.items():
			if k in arg:
				match = k
				break

		if match is None:
			for k, arg_choices in short_arg_opts_n.items():
				if k in arg:
					match = k
					break

		if match is None:
			new_args.append(arg)
			continue

		if len(arg) == 2:
			new_args.append(arg)
			if arg_stack and arg_stack[-1] in arg_choices:
				new_args.append(arg_stack.pop())
			else:
				# insert default argument
				new_args.append('True')
			continue

		# Insert an empty placeholder in order to
		# satisfy the requirements of optparse.

		new_args.append("-" + match)
		opt_arg = None
		saved_opts = None

		if arg[1:2] == match:
			if match not in short_arg_opts_n and arg[2:] in arg_choices:
				opt_arg = arg[2:]
			else:
				saved_opts = arg[2:]
				opt_arg = "True"
		else:
			saved_opts = arg[1:].replace(match, "")
			opt_arg = "True"

		if opt_arg is None and arg_stack and \
			arg_stack[-1] in arg_choices:
			opt_arg = arg_stack.pop()

		if opt_arg is None:
			new_args.append("True")
		else:
			new_args.append(opt_arg)

		if saved_opts is not None:
			# Recycle these on arg_stack since they
			# might contain another match.
			arg_stack.append("-" + saved_opts)

	return new_args

def _find_bad_atoms(atoms, less_strict=False):
	"""
	Declares all atoms as invalid that have an operator,
	a use dependency, a blocker or a repo spec.
	It accepts atoms with wildcards.
	In less_strict mode it accepts operators and repo specs.
	"""
	bad_atoms = []
	for x in ' '.join(atoms).split():
		bad_atom = False
		try:
			atom = portage.dep.Atom(x, allow_wildcard=True, allow_repo=less_strict)
		except portage.exception.InvalidAtom:
			try:
				atom = portage.dep.Atom("*/"+x, allow_wildcard=True, allow_repo=less_strict)
			except portage.exception.InvalidAtom:
				bad_atom = True

		if bad_atom or (atom.operator and not less_strict) or atom.blocker or atom.use:
			bad_atoms.append(x)
	return bad_atoms


def parse_opts(tmpcmdline, silent=False):
	myaction=None
	myopts = {}
	myfiles=[]

	actions = frozenset([
		"clean", "check-news", "config", "depclean", "help",
		"info", "list-sets", "metadata", "moo",
		"prune", "regen",  "search",
		"sync",  "unmerge", "version",
	])

	longopt_aliases = {"--cols":"--columns", "--skip-first":"--skipfirst"}
	y_or_n = ("y", "n")
	true_y_or_n = ("True", "y", "n")
	true_y = ("True", "y")
	argument_options = {

		"--ask": {
			"shortopt" : "-a",
			"help"    : "prompt before performing any actions",
			"type"    : "choice",
			"choices" : true_y_or_n
		},

		"--autounmask": {
			"help"    : "automatically unmask packages",
			"type"    : "choice",
			"choices" : true_y_or_n
		},

		"--autounmask-unrestricted-atoms": {
			"help"    : "write autounmask changes with >= atoms if possible",
			"type"    : "choice",
			"choices" : true_y_or_n
		},

		"--autounmask-keep-masks": {
			"help"    : "don't add package.unmask entries",
			"type"    : "choice",
			"choices" : true_y_or_n
		},

		"--autounmask-write": {
			"help"    : "write changes made by --autounmask to disk",
			"type"    : "choice",
			"choices" : true_y_or_n
		},

		"--accept-properties": {
			"help":"temporarily override ACCEPT_PROPERTIES",
			"action":"store"
		},

		"--backtrack": {

			"help"   : "Specifies how many times to backtrack if dependency " + \
				"calculation fails ",

			"action" : "store"
		},

		"--buildpkg": {
			"shortopt" : "-b",
			"help"     : "build binary packages",
			"type"     : "choice",
			"choices"  : true_y_or_n
		},

		"--buildpkg-exclude": {
			"help"   :"A space separated list of package atoms for which " + \
				"no binary packages should be built. This option overrides all " + \
				"possible ways to enable building of binary packages.",

			"action" : "append"
		},

		"--config-root": {
			"help":"specify the location for portage configuration files",
			"action":"store"
		},
		"--color": {
			"help":"enable or disable color output",
			"type":"choice",
			"choices":("y", "n")
		},

		"--complete-graph": {
			"help"    : "completely account for all known dependencies",
			"type"    : "choice",
			"choices" : true_y_or_n
		},

		"--complete-graph-if-new-ver": {
			"help"    : "trigger --complete-graph behavior if an installed package version will change (upgrade or downgrade)",
			"type"    : "choice",
			"choices" : y_or_n
		},

		"--deep": {

			"shortopt" : "-D",

			"help"   : "Specifies how deep to recurse into dependencies " + \
				"of packages given as arguments. If no argument is given, " + \
				"depth is unlimited. Default behavior is to skip " + \
				"dependencies of installed packages.",

			"action" : "store"
		},

		"--deselect": {
			"help"    : "remove atoms/sets from the world file",
			"type"    : "choice",
			"choices" : true_y_or_n
		},

		"--dynamic-deps": {
			"help": "substitute the dependencies of installed packages with the dependencies of unbuilt ebuilds",
			"type": "choice",
			"choices": y_or_n
		},

		"--exclude": {
			"help"   :"A space separated list of package names or slot atoms. " + \
				"Emerge won't  install any ebuild or binary package that " + \
				"matches any of the given package atoms.",

			"action" : "append"
		},

		"--fail-clean": {
			"help"    : "clean temp files after build failure",
			"type"    : "choice",
			"choices" : true_y_or_n
		},

		"--jobs": {

			"shortopt" : "-j",

			"help"   : "Specifies the number of packages to build " + \
				"simultaneously.",

			"action" : "store"
		},

		"--keep-going": {
			"help"    : "continue as much as possible after an error",
			"type"    : "choice",
			"choices" : true_y_or_n
		},

		"--load-average": {

			"help"   :"Specifies that no new builds should be started " + \
				"if there are other builds running and the load average " + \
				"is at least LOAD (a floating-point number).",

			"action" : "store"
		},

		"--misspell-suggestions": {
			"help"    : "enable package name misspell suggestions",
			"type"    : "choice",
			"choices" : ("y", "n")
		},

		"--with-bdeps": {
			"help":"include unnecessary build time dependencies",
			"type":"choice",
			"choices":("y", "n")
		},
		"--reinstall": {
			"help":"specify conditions to trigger package reinstallation",
			"type":"choice",
			"choices":["changed-use"]
		},

		"--reinstall-atoms": {
			"help"   :"A space separated list of package names or slot atoms. " + \
				"Emerge will treat matching packages as if they are not " + \
				"installed, and reinstall them if necessary. Implies --deep.",

			"action" : "append",
		},

		"--binpkg-respect-use": {
			"help"    : "discard binary packages if their use flags \
				don't match the current configuration",
			"type"    : "choice",
			"choices" : true_y_or_n
		},

		"--getbinpkg": {
			"shortopt" : "-g",
			"help"     : "fetch binary packages",
			"type"     : "choice",
			"choices"  : true_y_or_n
		},

		"--getbinpkgonly": {
			"shortopt" : "-G",
			"help"     : "fetch binary packages only",
			"type"     : "choice",
			"choices"  : true_y_or_n
		},

		"--usepkg-exclude": {
			"help"   :"A space separated list of package names or slot atoms. " + \
				"Emerge will ignore matching binary packages. ",

			"action" : "append",
		},

		"--rebuild-exclude": {
			"help"   :"A space separated list of package names or slot atoms. " + \
				"Emerge will not rebuild these packages due to the " + \
				"--rebuild flag. ",

			"action" : "append",
		},

		"--rebuild-ignore": {
			"help"   :"A space separated list of package names or slot atoms. " + \
				"Emerge will not rebuild packages that depend on matching " + \
				"packages due to the --rebuild flag. ",

			"action" : "append",
		},

		"--package-moves": {
			"help"     : "perform package moves when necessary",
			"type"     : "choice",
			"choices"  : true_y_or_n
		},

		"--quiet": {
			"shortopt" : "-q",
			"help"     : "reduced or condensed output",
			"type"     : "choice",
			"choices"  : true_y_or_n
		},

		"--quiet-build": {
			"help"     : "redirect build output to logs",
			"type"     : "choice",
			"choices"  : true_y_or_n,
		},

		"--rebuild-if-new-rev": {
			"help"     : "Rebuild packages when dependencies that are " + \
				"used at both build-time and run-time are built, " + \
				"if the dependency is not already installed with the " + \
				"same version and revision.",
			"type"     : "choice",
			"choices"  : true_y_or_n
		},

		"--rebuild-if-new-ver": {
			"help"     : "Rebuild packages when dependencies that are " + \
				"used at both build-time and run-time are built, " + \
				"if the dependency is not already installed with the " + \
				"same version. Revision numbers are ignored.",
			"type"     : "choice",
			"choices"  : true_y_or_n
		},

		"--rebuild-if-unbuilt": {
			"help"     : "Rebuild packages when dependencies that are " + \
				"used at both build-time and run-time are built.",
			"type"     : "choice",
			"choices"  : true_y_or_n
		},

		"--rebuilt-binaries": {
			"help"     : "replace installed packages with binary " + \
			             "packages that have been rebuilt",
			"type"     : "choice",
			"choices"  : true_y_or_n
		},
		
		"--rebuilt-binaries-timestamp": {
			"help"   : "use only binaries that are newer than this " + \
			           "timestamp for --rebuilt-binaries",
			"action" : "store"
		},

		"--root": {
		 "help"   : "specify the target root filesystem for merging packages",
		 "action" : "store"
		},

		"--root-deps": {
			"help"    : "modify interpretation of depedencies",
			"type"    : "choice",
			"choices" :("True", "rdeps")
		},

		"--select": {
			"help"    : "add specified packages to the world set " + \
			            "(inverse of --oneshot)",
			"type"    : "choice",
			"choices" : true_y_or_n
		},

		"--selective": {
			"help"    : "identical to --noreplace",
			"type"    : "choice",
			"choices" : true_y_or_n
		},

		"--use-ebuild-visibility": {
			"help"     : "use unbuilt ebuild metadata for visibility checks on built packages",
			"type"     : "choice",
			"choices"  : true_y_or_n
		},

		"--useoldpkg-atoms": {
			"help"   :"A space separated list of package names or slot atoms. " + \
				"Emerge will prefer matching binary packages over newer unbuilt packages. ",

			"action" : "append",
		},

		"--usepkg": {
			"shortopt" : "-k",
			"help"     : "use binary packages",
			"type"     : "choice",
			"choices"  : true_y_or_n
		},

		"--usepkgonly": {
			"shortopt" : "-K",
			"help"     : "use only binary packages",
			"type"     : "choice",
			"choices"  : true_y_or_n
		},

	}

	if _ENABLE_DYN_LINK_MAP:
		argument_options["--depclean-lib-check"] = {
			"help"    : "check for consumers of libraries before removing them",
			"type"    : "choice",
			"choices" : true_y_or_n
		}

	from optparse import OptionParser
	parser = OptionParser()
	if parser.has_option("--help"):
		parser.remove_option("--help")

	for action_opt in actions:
		parser.add_option("--" + action_opt, action="store_true",
			dest=action_opt.replace("-", "_"), default=False)
	for myopt in options:
		parser.add_option(myopt, action="store_true",
			dest=myopt.lstrip("--").replace("-", "_"), default=False)
	for shortopt, longopt in shortmapping.items():
		parser.add_option("-" + shortopt, action="store_true",
			dest=longopt.lstrip("--").replace("-", "_"), default=False)
	for myalias, myopt in longopt_aliases.items():
		parser.add_option(myalias, action="store_true",
			dest=myopt.lstrip("--").replace("-", "_"), default=False)

	for myopt, kwargs in argument_options.items():
		shortopt = kwargs.pop("shortopt", None)
		args = [myopt]
		if shortopt is not None:
			args.append(shortopt)
		parser.add_option(dest=myopt.lstrip("--").replace("-", "_"),
			*args, **kwargs)

	tmpcmdline = insert_optional_args(tmpcmdline)

	myoptions, myargs = parser.parse_args(args=tmpcmdline)

	if myoptions.ask in true_y:
		myoptions.ask = True
	else:
		myoptions.ask = None

	if myoptions.autounmask in true_y:
		myoptions.autounmask = True

	if myoptions.autounmask_unrestricted_atoms in true_y:
		myoptions.autounmask_unrestricted_atoms = True

	if myoptions.autounmask_keep_masks in true_y:
		myoptions.autounmask_keep_masks = True

	if myoptions.autounmask_write in true_y:
		myoptions.autounmask_write = True

	if myoptions.buildpkg in true_y:
		myoptions.buildpkg = True

	if myoptions.buildpkg_exclude:
		bad_atoms = _find_bad_atoms(myoptions.buildpkg_exclude, less_strict=True)
		if bad_atoms and not silent:
			parser.error("Invalid Atom(s) in --buildpkg-exclude parameter: '%s'\n" % \
				(",".join(bad_atoms),))

	if myoptions.changed_use is not False:
		myoptions.reinstall = "changed-use"
		myoptions.changed_use = False

	if myoptions.deselect in true_y:
		myoptions.deselect = True

	if myoptions.binpkg_respect_use is not None:
		if myoptions.binpkg_respect_use in true_y:
			myoptions.binpkg_respect_use = 'y'
		else:
			myoptions.binpkg_respect_use = 'n'

	if myoptions.complete_graph in true_y:
		myoptions.complete_graph = True
	else:
		myoptions.complete_graph = None

	if _ENABLE_DYN_LINK_MAP:
		if myoptions.depclean_lib_check in true_y:
			myoptions.depclean_lib_check = True

	if myoptions.exclude:
		bad_atoms = _find_bad_atoms(myoptions.exclude)
		if bad_atoms and not silent:
			parser.error("Invalid Atom(s) in --exclude parameter: '%s' (only package names and slot atoms (with wildcards) allowed)\n" % \
				(",".join(bad_atoms),))

	if myoptions.reinstall_atoms:
		bad_atoms = _find_bad_atoms(myoptions.reinstall_atoms)
		if bad_atoms and not silent:
			parser.error("Invalid Atom(s) in --reinstall-atoms parameter: '%s' (only package names and slot atoms (with wildcards) allowed)\n" % \
				(",".join(bad_atoms),))

	if myoptions.rebuild_exclude:
		bad_atoms = _find_bad_atoms(myoptions.rebuild_exclude)
		if bad_atoms and not silent:
			parser.error("Invalid Atom(s) in --rebuild-exclude parameter: '%s' (only package names and slot atoms (with wildcards) allowed)\n" % \
				(",".join(bad_atoms),))

	if myoptions.rebuild_ignore:
		bad_atoms = _find_bad_atoms(myoptions.rebuild_ignore)
		if bad_atoms and not silent:
			parser.error("Invalid Atom(s) in --rebuild-ignore parameter: '%s' (only package names and slot atoms (with wildcards) allowed)\n" % \
				(",".join(bad_atoms),))

	if myoptions.usepkg_exclude:
		bad_atoms = _find_bad_atoms(myoptions.usepkg_exclude)
		if bad_atoms and not silent:
			parser.error("Invalid Atom(s) in --usepkg-exclude parameter: '%s' (only package names and slot atoms (with wildcards) allowed)\n" % \
				(",".join(bad_atoms),))

	if myoptions.useoldpkg_atoms:
		bad_atoms = _find_bad_atoms(myoptions.useoldpkg_atoms)
		if bad_atoms and not silent:
			parser.error("Invalid Atom(s) in --useoldpkg-atoms parameter: '%s' (only package names and slot atoms (with wildcards) allowed)\n" % \
				(",".join(bad_atoms),))

	if myoptions.fail_clean in true_y:
		myoptions.fail_clean = True

	if myoptions.getbinpkg in true_y:
		myoptions.getbinpkg = True
	else:
		myoptions.getbinpkg = None

	if myoptions.getbinpkgonly in true_y:
		myoptions.getbinpkgonly = True
	else:
		myoptions.getbinpkgonly = None

	if myoptions.keep_going in true_y:
		myoptions.keep_going = True
	else:
		myoptions.keep_going = None

	if myoptions.package_moves in true_y:
		myoptions.package_moves = True

	if myoptions.quiet in true_y:
		myoptions.quiet = True
	else:
		myoptions.quiet = None

	if myoptions.quiet_build in true_y:
		myoptions.quiet_build = 'y'

	if myoptions.rebuild_if_new_ver in true_y:
		myoptions.rebuild_if_new_ver = True
	else:
		myoptions.rebuild_if_new_ver = None

	if myoptions.rebuild_if_new_rev in true_y:
		myoptions.rebuild_if_new_rev = True
		myoptions.rebuild_if_new_ver = None
	else:
		myoptions.rebuild_if_new_rev = None

	if myoptions.rebuild_if_unbuilt in true_y:
		myoptions.rebuild_if_unbuilt = True
		myoptions.rebuild_if_new_rev = None
		myoptions.rebuild_if_new_ver = None
	else:
		myoptions.rebuild_if_unbuilt = None

	if myoptions.rebuilt_binaries in true_y:
		myoptions.rebuilt_binaries = True

	if myoptions.root_deps in true_y:
		myoptions.root_deps = True

	if myoptions.select in true_y:
		myoptions.select = True
		myoptions.oneshot = False
	elif myoptions.select == "n":
		myoptions.oneshot = True

	if myoptions.selective in true_y:
		myoptions.selective = True

	if myoptions.backtrack is not None:

		try:
			backtrack = int(myoptions.backtrack)
		except (OverflowError, ValueError):
			backtrack = -1

		if backtrack < 0:
			backtrack = None
			if not silent:
				parser.error("Invalid --backtrack parameter: '%s'\n" % \
					(myoptions.backtrack,))

		myoptions.backtrack = backtrack

	if myoptions.deep is not None:
		deep = None
		if myoptions.deep == "True":
			deep = True
		else:
			try:
				deep = int(myoptions.deep)
			except (OverflowError, ValueError):
				deep = -1

		if deep is not True and deep < 0:
			deep = None
			if not silent:
				parser.error("Invalid --deep parameter: '%s'\n" % \
					(myoptions.deep,))

		myoptions.deep = deep

	if myoptions.jobs:
		jobs = None
		if myoptions.jobs == "True":
			jobs = True
		else:
			try:
				jobs = int(myoptions.jobs)
			except ValueError:
				jobs = -1

		if jobs is not True and \
			jobs < 1:
			jobs = None
			if not silent:
				parser.error("Invalid --jobs parameter: '%s'\n" % \
					(myoptions.jobs,))

		myoptions.jobs = jobs

	if myoptions.load_average:
		try:
			load_average = float(myoptions.load_average)
		except ValueError:
			load_average = 0.0

		if load_average <= 0.0:
			load_average = None
			if not silent:
				parser.error("Invalid --load-average parameter: '%s'\n" % \
					(myoptions.load_average,))

		myoptions.load_average = load_average
	
	if myoptions.rebuilt_binaries_timestamp:
		try:
			rebuilt_binaries_timestamp = int(myoptions.rebuilt_binaries_timestamp)
		except ValueError:
			rebuilt_binaries_timestamp = -1

		if rebuilt_binaries_timestamp < 0:
			rebuilt_binaries_timestamp = 0
			if not silent:
				parser.error("Invalid --rebuilt-binaries-timestamp parameter: '%s'\n" % \
					(myoptions.rebuilt_binaries_timestamp,))

		myoptions.rebuilt_binaries_timestamp = rebuilt_binaries_timestamp

	if myoptions.use_ebuild_visibility in true_y:
		myoptions.use_ebuild_visibility = True
	else:
		# None or "n"
		pass

	if myoptions.usepkg in true_y:
		myoptions.usepkg = True
	else:
		myoptions.usepkg = None

	if myoptions.usepkgonly in true_y:
		myoptions.usepkgonly = True
	else:
		myoptions.usepkgonly = None

	for myopt in options:
		v = getattr(myoptions, myopt.lstrip("--").replace("-", "_"))
		if v:
			myopts[myopt] = True

	for myopt in argument_options:
		v = getattr(myoptions, myopt.lstrip("--").replace("-", "_"), None)
		if v is not None:
			myopts[myopt] = v

	if myoptions.searchdesc:
		myoptions.search = True

	for action_opt in actions:
		v = getattr(myoptions, action_opt.replace("-", "_"))
		if v:
			if myaction:
				multiple_actions(myaction, action_opt)
				sys.exit(1)
			myaction = action_opt

	if myaction is None and myoptions.deselect is True:
		myaction = 'deselect'

	if myargs and isinstance(myargs[0], bytes):
		for i in range(len(myargs)):
			myargs[i] = portage._unicode_decode(myargs[i])

	myfiles += myargs

	return myaction, myopts, myfiles

# Warn about features that may confuse users and
# lead them to report invalid bugs.
_emerge_features_warn = frozenset(['keeptemp', 'keepwork'])

def validate_ebuild_environment(trees):
	features_warn = set()
	for myroot in trees:
		settings = trees[myroot]["vartree"].settings
		settings.validate()
		features_warn.update(
			_emerge_features_warn.intersection(settings.features))

	if features_warn:
		msg = "WARNING: The FEATURES variable contains one " + \
			"or more values that should be disabled under " + \
			"normal circumstances: %s" % " ".join(features_warn)
		out = portage.output.EOutput()
		for line in textwrap.wrap(msg, 65):
			out.ewarn(line)

def apply_priorities(settings):
	ionice(settings)
	nice(settings)

def nice(settings):
	try:
		os.nice(int(settings.get("PORTAGE_NICENESS", "0")))
	except (OSError, ValueError) as e:
		out = portage.output.EOutput()
		out.eerror("Failed to change nice value to '%s'" % \
			settings["PORTAGE_NICENESS"])
		out.eerror("%s\n" % str(e))

def ionice(settings):

	ionice_cmd = settings.get("PORTAGE_IONICE_COMMAND")
	if ionice_cmd:
		ionice_cmd = portage.util.shlex_split(ionice_cmd)
	if not ionice_cmd:
		return

	variables = {"PID" : str(os.getpid())}
	cmd = [varexpand(x, mydict=variables) for x in ionice_cmd]

	try:
		rval = portage.process.spawn(cmd, env=os.environ)
	except portage.exception.CommandNotFound:
		# The OS kernel probably doesn't support ionice,
		# so return silently.
		return

	if rval != os.EX_OK:
		out = portage.output.EOutput()
		out.eerror("PORTAGE_IONICE_COMMAND returned %d" % (rval,))
		out.eerror("See the make.conf(5) man page for PORTAGE_IONICE_COMMAND usage instructions.")

def clean_logs(settings):

	if "clean-logs" not in settings.features:
		return

	clean_cmd = settings.get("PORT_LOGDIR_CLEAN")
	if clean_cmd:
		clean_cmd = shlex_split(clean_cmd)
	if not clean_cmd:
		return

	logdir = settings.get("PORT_LOGDIR")
	if logdir is None or not os.path.isdir(logdir):
		return

	variables = {"PORT_LOGDIR" : logdir}
	cmd = [varexpand(x, mydict=variables) for x in clean_cmd]

	try:
		rval = portage.process.spawn(cmd, env=os.environ)
	except portage.exception.CommandNotFound:
		rval = 127

	if rval != os.EX_OK:
		out = portage.output.EOutput()
		out.eerror("PORT_LOGDIR_CLEAN returned %d" % (rval,))
		out.eerror("See the make.conf(5) man page for "
			"PORT_LOGDIR_CLEAN usage instructions.")

def setconfig_fallback(root_config):
	from portage._sets.base import DummyPackageSet
	from portage._sets.files import WorldSelectedSet
	from portage._sets.profiles import PackagesSystemSet
	setconfig = root_config.setconfig
	setconfig.psets['world'] = DummyPackageSet(atoms=['@selected', '@system'])
	setconfig.psets['selected'] = WorldSelectedSet(root_config.settings['EROOT'])
	setconfig.psets['system'] = \
		PackagesSystemSet(root_config.settings.profiles)
	root_config.sets = setconfig.getSets()

def get_missing_sets(root_config):
	# emerge requires existence of "world", "selected", and "system"
	missing_sets = []

	for s in ("selected", "system", "world",):
		if s not in root_config.sets:
			missing_sets.append(s)

	return missing_sets

def missing_sets_warning(root_config, missing_sets):
	if len(missing_sets) > 2:
		missing_sets_str = ", ".join('"%s"' % s for s in missing_sets[:-1])
		missing_sets_str += ', and "%s"' % missing_sets[-1]
	elif len(missing_sets) == 2:
		missing_sets_str = '"%s" and "%s"' % tuple(missing_sets)
	else:
		missing_sets_str = '"%s"' % missing_sets[-1]
	msg = ["emerge: incomplete set configuration, " + \
		"missing set(s): %s" % missing_sets_str]
	if root_config.sets:
		msg.append("        sets defined: %s" % ", ".join(root_config.sets))
	global_config_path = portage.const.GLOBAL_CONFIG_PATH
	if root_config.settings['EPREFIX']:
		global_config_path = os.path.join(root_config.settings['EPREFIX'],
				portage.const.GLOBAL_CONFIG_PATH.lstrip(os.sep))
	msg.append("        This usually means that '%s'" % \
		(os.path.join(global_config_path, "sets/portage.conf"),))
	msg.append("        is missing or corrupt.")
	msg.append("        Falling back to default world and system set configuration!!!")
	for line in msg:
		writemsg_level(line + "\n", level=logging.ERROR, noiselevel=-1)

def ensure_required_sets(trees):
	warning_shown = False
	for root_trees in trees.values():
		missing_sets = get_missing_sets(root_trees["root_config"])
		if missing_sets and not warning_shown:
			warning_shown = True
			missing_sets_warning(root_trees["root_config"], missing_sets)
		if missing_sets:
			setconfig_fallback(root_trees["root_config"])

def expand_set_arguments(myfiles, myaction, root_config):
	retval = os.EX_OK
	setconfig = root_config.setconfig

	sets = setconfig.getSets()

	# In order to know exactly which atoms/sets should be added to the
	# world file, the depgraph performs set expansion later. It will get
	# confused about where the atoms came from if it's not allowed to
	# expand them itself.
	do_not_expand = (None, )
	newargs = []
	for a in myfiles:
		if a in ("system", "world"):
			newargs.append(SETPREFIX+a)
		else:
			newargs.append(a)
	myfiles = newargs
	del newargs
	newargs = []

	# separators for set arguments
	ARG_START = "{"
	ARG_END = "}"

	for i in range(0, len(myfiles)):
		if myfiles[i].startswith(SETPREFIX):
			start = 0
			end = 0
			x = myfiles[i][len(SETPREFIX):]
			newset = ""
			while x:
				start = x.find(ARG_START)
				end = x.find(ARG_END)
				if start > 0 and start < end:
					namepart = x[:start]
					argpart = x[start+1:end]

					# TODO: implement proper quoting
					args = argpart.split(",")
					options = {}
					for a in args:
						if "=" in a:
							k, v  = a.split("=", 1)
							options[k] = v
						else:
							options[a] = "True"
					setconfig.update(namepart, options)
					newset += (x[:start-len(namepart)]+namepart)
					x = x[end+len(ARG_END):]
				else:
					newset += x
					x = ""
			myfiles[i] = SETPREFIX+newset

	sets = setconfig.getSets()

	# display errors that occurred while loading the SetConfig instance
	for e in setconfig.errors:
		print(colorize("BAD", "Error during set creation: %s" % e))

	unmerge_actions = ("unmerge", "prune", "clean", "depclean")

	for a in myfiles:
		if a.startswith(SETPREFIX):		
				s = a[len(SETPREFIX):]
				if s not in sets:
					display_missing_pkg_set(root_config, s)
					return (None, 1)
				setconfig.active.append(s)
				try:
					set_atoms = setconfig.getSetAtoms(s)
				except portage.exception.PackageSetNotFound as e:
					writemsg_level(("emerge: the given set '%s' " + \
						"contains a non-existent set named '%s'.\n") % \
						(s, e), level=logging.ERROR, noiselevel=-1)
					return (None, 1)
				if myaction in unmerge_actions and \
						not sets[s].supportsOperation("unmerge"):
					sys.stderr.write("emerge: the given set '%s' does " % s + \
						"not support unmerge operations\n")
					retval = 1
				elif not set_atoms:
					print("emerge: '%s' is an empty set" % s)
				elif myaction not in do_not_expand:
					newargs.extend(set_atoms)
				else:
					newargs.append(SETPREFIX+s)
				for e in sets[s].errors:
					print(e)
		else:
			newargs.append(a)
	return (newargs, retval)

def repo_name_check(trees):
	missing_repo_names = set()
	for root_trees in trees.values():
		porttree = root_trees.get("porttree")
		if porttree:
			portdb = porttree.dbapi
			missing_repo_names.update(portdb.getMissingRepoNames())
			if portdb.porttree_root in missing_repo_names and \
				not os.path.exists(os.path.join(
				portdb.porttree_root, "profiles")):
				# This is normal if $PORTDIR happens to be empty,
				# so don't warn about it.
				missing_repo_names.remove(portdb.porttree_root)

	if missing_repo_names:
		msg = []
		msg.append("WARNING: One or more repositories " + \
			"have missing repo_name entries:")
		msg.append("")
		for p in missing_repo_names:
			msg.append("\t%s/profiles/repo_name" % (p,))
		msg.append("")
		msg.extend(textwrap.wrap("NOTE: Each repo_name entry " + \
			"should be a plain text file containing a unique " + \
			"name for the repository on the first line.", 70))
		msg.append("\n")
		writemsg_level("".join("%s\n" % l for l in msg),
			level=logging.WARNING, noiselevel=-1)

	return bool(missing_repo_names)

def repo_name_duplicate_check(trees):
	ignored_repos = {}
	for root, root_trees in trees.items():
		if 'porttree' in root_trees:
			portdb = root_trees['porttree'].dbapi
			if portdb.settings.get('PORTAGE_REPO_DUPLICATE_WARN') != '0':
				for repo_name, paths in portdb.getIgnoredRepos():
					k = (root, repo_name, portdb.getRepositoryPath(repo_name))
					ignored_repos.setdefault(k, []).extend(paths)

	if ignored_repos:
		msg = []
		msg.append('WARNING: One or more repositories ' + \
			'have been ignored due to duplicate')
		msg.append('  profiles/repo_name entries:')
		msg.append('')
		for k in sorted(ignored_repos):
			msg.append('  %s overrides' % ", ".join(k))
			for path in ignored_repos[k]:
				msg.append('    %s' % (path,))
			msg.append('')
		msg.extend('  ' + x for x in textwrap.wrap(
			"All profiles/repo_name entries must be unique in order " + \
			"to avoid having duplicates ignored. " + \
			"Set PORTAGE_REPO_DUPLICATE_WARN=\"0\" in " + \
			"/etc/make.conf if you would like to disable this warning."))
		msg.append("\n")
		writemsg_level(''.join('%s\n' % l for l in msg),
			level=logging.WARNING, noiselevel=-1)

	return bool(ignored_repos)

def config_protect_check(trees):
	for root, root_trees in trees.items():
		settings = root_trees["root_config"].settings
		if not settings.get("CONFIG_PROTECT"):
			msg = "!!! CONFIG_PROTECT is empty"
			if settings["ROOT"] != "/":
				msg += " for '%s'" % root
			msg += "\n"
			writemsg_level(msg, level=logging.WARN, noiselevel=-1)

def profile_check(trees, myaction):
	if myaction in ("help", "info", "search", "sync", "version"):
		return os.EX_OK
	for root_trees in trees.values():
		if root_trees["root_config"].settings.profiles:
			continue
		# generate some profile related warning messages
		validate_ebuild_environment(trees)
		msg = ("Your current profile is invalid. If you have just changed "
			"your profile configuration, you should revert back to the "
			"previous configuration. Allowed actions are limited to "
			"--help, --info, --search, --sync, and --version.")
		writemsg_level("".join("!!! %s\n" % l for l in textwrap.wrap(msg, 70)),
			level=logging.ERROR, noiselevel=-1)
		return 1
	return os.EX_OK

def check_procfs():
	procfs_path = '/proc'
	if platform.system() not in ("Linux",) or \
		os.path.ismount(procfs_path):
		return os.EX_OK
	msg = "It seems that %s is not mounted. You have been warned." % procfs_path
	writemsg_level("".join("!!! %s\n" % l for l in textwrap.wrap(msg, 70)),
		level=logging.ERROR, noiselevel=-1)
	return 1

def emerge_main(args=None):
	"""
	@param args: command arguments (default: sys.argv[1:])
	@type args: list
	"""
	if args is None:
		args = sys.argv[1:]

	portage._disable_legacy_globals()
	portage.dep._internal_warnings = True
	# Disable color until we're sure that it should be enabled (after
	# EMERGE_DEFAULT_OPTS has been parsed).
	portage.output.havecolor = 0
	# This first pass is just for options that need to be known as early as
	# possible, such as --config-root.  They will be parsed again later,
	# together with EMERGE_DEFAULT_OPTS (which may vary depending on the
	# the value of --config-root).
	myaction, myopts, myfiles = parse_opts(args, silent=True)
	if "--debug" in myopts:
		os.environ["PORTAGE_DEBUG"] = "1"
	if "--config-root" in myopts:
		os.environ["PORTAGE_CONFIGROOT"] = myopts["--config-root"]
	if "--root" in myopts:
		os.environ["ROOT"] = myopts["--root"]
	if "--accept-properties" in myopts:
		os.environ["ACCEPT_PROPERTIES"] = myopts["--accept-properties"]

	# Portage needs to ensure a sane umask for the files it creates.
	os.umask(0o22)
	settings, trees, mtimedb = load_emerge_config()
	portdb = trees[settings['EROOT']]['porttree'].dbapi
	rval = profile_check(trees, myaction)
	if rval != os.EX_OK:
		return rval

	tmpcmdline = []
	if "--ignore-default-opts" not in myopts:
		tmpcmdline.extend(settings["EMERGE_DEFAULT_OPTS"].split())
	tmpcmdline.extend(args)
	myaction, myopts, myfiles = parse_opts(tmpcmdline)

	# skip global updates prior to sync, since it's called after sync
	if myaction not in ('help', 'info', 'sync', 'version') and \
		myopts.get('--package-moves') != 'n' and \
		_global_updates(trees, mtimedb["updates"], quiet=("--quiet" in myopts)):
		mtimedb.commit()
		# Reload the whole config from scratch.
		settings, trees, mtimedb = load_emerge_config(trees=trees)
		portdb = trees[settings['EROOT']]['porttree'].dbapi

	xterm_titles = "notitles" not in settings.features
	if xterm_titles:
		xtermTitle("emerge")

	if "--digest" in myopts:
		os.environ["FEATURES"] = os.environ.get("FEATURES","") + " digest"
		# Reload the whole config from scratch so that the portdbapi internal
		# config is updated with new FEATURES.
		settings, trees, mtimedb = load_emerge_config(trees=trees)
		portdb = trees[settings['EROOT']]['porttree'].dbapi

	# NOTE: adjust_configs() can map options to FEATURES, so any relevant
	# options adjustments should be made prior to calling adjust_configs().
	if "--buildpkgonly" in myopts:
		myopts["--buildpkg"] = True

	adjust_configs(myopts, trees)
	apply_priorities(settings)

	if myaction == 'version':
		writemsg_stdout(getportageversion(
			settings["PORTDIR"], None,
			settings.profile_path, settings["CHOST"],
			trees[settings['EROOT']]['vartree'].dbapi) + '\n', noiselevel=-1)
		return 0
	elif myaction == 'help':
		_emerge.help.help()
		return 0

	spinner = stdout_spinner()
	if "candy" in settings.features:
		spinner.update = spinner.update_scroll

	if "--quiet" not in myopts:
		portage.deprecated_profile_check(settings=settings)
		if portage.const._ENABLE_REPO_NAME_WARN:
			# Bug #248603 - Disable warnings about missing
			# repo_name entries for stable branch.
			repo_name_check(trees)
		repo_name_duplicate_check(trees)
		config_protect_check(trees)
	check_procfs()

	if "getbinpkg" in settings.features:
		myopts["--getbinpkg"] = True

	if "--getbinpkgonly" in myopts:
		myopts["--getbinpkg"] = True

	if "--getbinpkgonly" in myopts:
		myopts["--usepkgonly"] = True

	if "--getbinpkg" in myopts:
		myopts["--usepkg"] = True

	if "--usepkgonly" in myopts:
		myopts["--usepkg"] = True

	if "--buildpkgonly" in myopts:
		# --buildpkgonly will not merge anything, so
		# it cancels all binary package options.
		for opt in ("--getbinpkg", "--getbinpkgonly",
			"--usepkg", "--usepkgonly"):
			myopts.pop(opt, None)

	for mytrees in trees.values():
		mydb = mytrees["porttree"].dbapi
		# Freeze the portdbapi for performance (memoize all xmatch results).
		mydb.freeze()

		if myaction in ('search', None) and \
			"--usepkg" in myopts:
			# Populate the bintree with current --getbinpkg setting.
			# This needs to happen before expand_set_arguments(), in case
			# any sets use the bintree.
			mytrees["bintree"].populate(
				getbinpkgs="--getbinpkg" in myopts)

	del mytrees, mydb

	if "moo" in myfiles:
		print(COWSAY_MOO % platform.system())
		msg = ("The above `emerge moo` display is deprecated. "
			"Please use `emerge --moo` instead.")
		for line in textwrap.wrap(msg, 50):
			print(" %s %s" % (colorize("WARN", "*"), line))

	for x in myfiles:
		ext = os.path.splitext(x)[1]
		if (ext == ".ebuild" or ext == ".tbz2") and os.path.exists(os.path.abspath(x)):
			print(colorize("BAD", "\n*** emerging by path is broken and may not always work!!!\n"))
			break

	root_config = trees[settings['EROOT']]['root_config']
	if myaction == "moo":
		print(COWSAY_MOO % platform.system())
		return os.EX_OK
	elif myaction == "list-sets":
		writemsg_stdout("".join("%s\n" % s for s in sorted(root_config.sets)))
		return os.EX_OK
	elif myaction == "check-news":
		news_counts = count_unread_news(
			root_config.trees["porttree"].dbapi,
			root_config.trees["vartree"].dbapi)
		if any(news_counts.values()):
			display_news_notifications(news_counts)
		elif "--quiet" not in myopts:
			print("", colorize("GOOD", "*"), "No news items were found.")
		return os.EX_OK

	ensure_required_sets(trees)

	# only expand sets for actions taking package arguments
	oldargs = myfiles[:]
	if myaction in ("clean", "config", "depclean", "info", "prune", "unmerge", None):
		myfiles, retval = expand_set_arguments(myfiles, myaction, root_config)
		if retval != os.EX_OK:
			return retval

		# Need to handle empty sets specially, otherwise emerge will react 
		# with the help message for empty argument lists
		if oldargs and not myfiles:
			print("emerge: no targets left after set expansion")
			return 0

	if ("--tree" in myopts) and ("--columns" in myopts):
		print("emerge: can't specify both of \"--tree\" and \"--columns\".")
		return 1

	if '--emptytree' in myopts and '--noreplace' in myopts:
		writemsg_level("emerge: can't specify both of " + \
			"\"--emptytree\" and \"--noreplace\".\n",
			level=logging.ERROR, noiselevel=-1)
		return 1

	if ("--quiet" in myopts):
		spinner.update = spinner.update_quiet
		portage.util.noiselimit = -1

	if "--fetch-all-uri" in myopts:
		myopts["--fetchonly"] = True

	if "--skipfirst" in myopts and "--resume" not in myopts:
		myopts["--resume"] = True

	# Allow -p to remove --ask
	if "--pretend" in myopts:
		myopts.pop("--ask", None)

	# forbid --ask when not in a terminal
	# note: this breaks `emerge --ask | tee logfile`, but that doesn't work anyway.
	if ("--ask" in myopts) and (not sys.stdin.isatty()):
		portage.writemsg("!!! \"--ask\" should only be used in a terminal. Exiting.\n",
			noiselevel=-1)
		return 1

	if settings.get("PORTAGE_DEBUG", "") == "1":
		spinner.update = spinner.update_quiet
		portage.util.noiselimit = 0
		if "python-trace" in settings.features:
			import portage.debug as portage_debug
			portage_debug.set_trace(True)

	if not ("--quiet" in myopts):
		if '--nospinner' in myopts or \
			settings.get('TERM') == 'dumb' or \
			not sys.stdout.isatty():
			spinner.update = spinner.update_basic

	if "--debug" in myopts:
		print("myaction", myaction)
		print("myopts", myopts)

	if not myaction and not myfiles and "--resume" not in myopts:
		_emerge.help.help()
		return 1

	pretend = "--pretend" in myopts
	fetchonly = "--fetchonly" in myopts or "--fetch-all-uri" in myopts
	buildpkgonly = "--buildpkgonly" in myopts

	# check if root user is the current user for the actions where emerge needs this
	if portage.secpass < 2:
		# We've already allowed "--version" and "--help" above.
		if "--pretend" not in myopts and myaction not in ("search","info"):
			need_superuser = myaction in ('clean', 'depclean', 'deselect',
				'prune', 'unmerge') or not \
				(fetchonly or \
				(buildpkgonly and secpass >= 1) or \
				myaction in ("metadata", "regen", "sync"))
			if portage.secpass < 1 or \
				need_superuser:
				if need_superuser:
					access_desc = "superuser"
				else:
					access_desc = "portage group"
				# Always show portage_group_warning() when only portage group
				# access is required but the user is not in the portage group.
				from portage.data import portage_group_warning
				if "--ask" in myopts:
					writemsg_stdout("This action requires %s access...\n" % \
						(access_desc,), noiselevel=-1)
					if portage.secpass < 1 and not need_superuser:
						portage_group_warning()
					if userquery("Would you like to add --pretend to options?",
						"--ask-enter-invalid" in myopts) == "No":
						return 128 + signal.SIGINT
					myopts["--pretend"] = True
					del myopts["--ask"]
				else:
					sys.stderr.write(("emerge: %s access is required\n") \
						% access_desc)
					if portage.secpass < 1 and not need_superuser:
						portage_group_warning()
					return 1

	# Disable emergelog for everything except build or unmerge operations.
	# This helps minimize parallel emerge.log entries that can confuse log
	# parsers like genlop.
	disable_emergelog = False
	for x in ("--pretend", "--fetchonly", "--fetch-all-uri"):
		if x in myopts:
			disable_emergelog = True
			break
	if disable_emergelog:
		pass
	elif myaction in ("search", "info"):
		disable_emergelog = True
	elif portage.data.secpass < 1:
		disable_emergelog = True

	_emerge.emergelog._disable = disable_emergelog

	if not disable_emergelog:
		if 'EMERGE_LOG_DIR' in settings:
			try:
				# At least the parent needs to exist for the lock file.
				portage.util.ensure_dirs(settings['EMERGE_LOG_DIR'])
			except portage.exception.PortageException as e:
				writemsg_level("!!! Error creating directory for " + \
					"EMERGE_LOG_DIR='%s':\n!!! %s\n" % \
					(settings['EMERGE_LOG_DIR'], e),
					noiselevel=-1, level=logging.ERROR)
				portage.util.ensure_dirs(_emerge.emergelog._emerge_log_dir)
			else:
				_emerge.emergelog._emerge_log_dir = settings["EMERGE_LOG_DIR"]
		else:
			_emerge.emergelog._emerge_log_dir = os.path.join(os.sep,
				settings["EPREFIX"].lstrip(os.sep), "var", "log")
			portage.util.ensure_dirs(_emerge.emergelog._emerge_log_dir)

	if not "--pretend" in myopts:
		emergelog(xterm_titles, "Started emerge on: "+\
			_unicode_decode(
				time.strftime("%b %d, %Y %H:%M:%S", time.localtime()),
				encoding=_encodings['content'], errors='replace'))
		myelogstr=""
		if myopts:
			opt_list = []
			for opt, arg in myopts.items():
				if arg is True:
					opt_list.append(opt)
				elif isinstance(arg, list):
					# arguments like --exclude that use 'append' action
					for x in arg:
						opt_list.append("%s=%s" % (opt, x))
				else:
					opt_list.append("%s=%s" % (opt, arg))
			myelogstr=" ".join(opt_list)
		if myaction:
			myelogstr += " --" + myaction
		if myfiles:
			myelogstr += " " + " ".join(oldargs)
		emergelog(xterm_titles, " *** emerge " + myelogstr)
	del oldargs

	def emergeexitsig(signum, frame):
		signal.signal(signal.SIGINT, signal.SIG_IGN)
		signal.signal(signal.SIGTERM, signal.SIG_IGN)
		portage.util.writemsg("\n\nExiting on signal %(signal)s\n" % {"signal":signum})
		sys.exit(128 + signum)
	signal.signal(signal.SIGINT, emergeexitsig)
	signal.signal(signal.SIGTERM, emergeexitsig)

	def emergeexit():
		"""This gets out final log message in before we quit."""
		if "--pretend" not in myopts:
			emergelog(xterm_titles, " *** terminating.")
		if xterm_titles:
			xtermTitleReset()
	portage.atexit_register(emergeexit)

	if myaction in ("config", "metadata", "regen", "sync"):
		if "--pretend" in myopts:
			sys.stderr.write(("emerge: The '%s' action does " + \
				"not support '--pretend'.\n") % myaction)
			return 1

	if "sync" == myaction:
		return action_sync(settings, trees, mtimedb, myopts, myaction)
	elif "metadata" == myaction:
		action_metadata(settings, portdb, myopts)
	elif myaction=="regen":
		validate_ebuild_environment(trees)
		return action_regen(settings, portdb, myopts.get("--jobs"),
			myopts.get("--load-average"))
	# HELP action
	elif "config"==myaction:
		validate_ebuild_environment(trees)
		action_config(settings, trees, myopts, myfiles)

	# SEARCH action
	elif "search"==myaction:
		validate_ebuild_environment(trees)
		action_search(trees[settings['EROOT']]['root_config'],
			myopts, myfiles, spinner)

	elif myaction in ('clean', 'depclean', 'deselect', 'prune', 'unmerge'):
		validate_ebuild_environment(trees)
		rval = action_uninstall(settings, trees, mtimedb["ldpath"],
			myopts, myaction, myfiles, spinner)
		if not (myaction == 'deselect' or buildpkgonly or fetchonly or pretend):
			post_emerge(myaction, myopts, myfiles, settings['EROOT'],
				trees, mtimedb, rval)
		return rval

	elif myaction == 'info':

		# Ensure atoms are valid before calling unmerge().
		vardb = trees[settings['EROOT']]['vartree'].dbapi
		portdb = trees[settings['EROOT']]['porttree'].dbapi
		bindb = trees[settings['EROOT']]["bintree"].dbapi
		valid_atoms = []
		for x in myfiles:
			if is_valid_package_atom(x, allow_repo=True):
				try:
					#look at the installed files first, if there is no match
					#look at the ebuilds, since EAPI 4 allows running pkg_info
					#on non-installed packages
					valid_atom = dep_expand(x, mydb=vardb, settings=settings)
					if valid_atom.cp.split("/")[0] == "null":
						valid_atom = dep_expand(x, mydb=portdb, settings=settings)
					if valid_atom.cp.split("/")[0] == "null" and "--usepkg" in myopts:
						valid_atom = dep_expand(x, mydb=bindb, settings=settings)
					valid_atoms.append(valid_atom)
				except portage.exception.AmbiguousPackageName as e:
					msg = "The short ebuild name \"" + x + \
						"\" is ambiguous.  Please specify " + \
						"one of the following " + \
						"fully-qualified ebuild names instead:"
					for line in textwrap.wrap(msg, 70):
						writemsg_level("!!! %s\n" % (line,),
							level=logging.ERROR, noiselevel=-1)
					for i in e.args[0]:
						writemsg_level("    %s\n" % colorize("INFORM", i),
							level=logging.ERROR, noiselevel=-1)
					writemsg_level("\n", level=logging.ERROR, noiselevel=-1)
					return 1
				continue
			msg = []
			msg.append("'%s' is not a valid package atom." % (x,))
			msg.append("Please check ebuild(5) for full details.")
			writemsg_level("".join("!!! %s\n" % line for line in msg),
				level=logging.ERROR, noiselevel=-1)
			return 1

		return action_info(settings, trees, myopts, valid_atoms)

	# "update", "system", or just process files:
	else:
		validate_ebuild_environment(trees)

		for x in myfiles:
			if x.startswith(SETPREFIX) or \
				is_valid_package_atom(x, allow_repo=True):
				continue
			if x[:1] == os.sep:
				continue
			try:
				os.lstat(x)
				continue
			except OSError:
				pass
			msg = []
			msg.append("'%s' is not a valid package atom." % (x,))
			msg.append("Please check ebuild(5) for full details.")
			writemsg_level("".join("!!! %s\n" % line for line in msg),
				level=logging.ERROR, noiselevel=-1)
			return 1

		if "--pretend" not in myopts:
			display_news_notification(root_config, myopts)
		retval = action_build(settings, trees, mtimedb,
			myopts, myaction, myfiles, spinner)
		post_emerge(myaction, myopts, myfiles, settings['EROOT'],
			trees, mtimedb, retval)

		return retval<|MERGE_RESOLUTION|>--- conflicted
+++ resolved
@@ -181,25 +181,9 @@
 									raise
 								del e
 					processed_count += 1
-<<<<<<< HEAD
 					myso = portage.subprocess_getstatusoutput(
 						"LANG=C LANGUAGE=C %s/usr/bin/install-info " \
 						"--dir-file=%s/dir %s/%s" % (EPREFIX, inforoot, inforoot, x))[1]
-=======
-					try:
-						proc = subprocess.Popen(
-							['/usr/bin/install-info',
-							'--dir-file=%s' % os.path.join(inforoot, "dir"),
-							os.path.join(inforoot, x)],
-							env=dict(os.environ, LANG="C", LANGUAGE="C"),
-							stdout=subprocess.PIPE, stderr=subprocess.STDOUT)
-					except OSError:
-						myso = None
-					else:
-						myso = _unicode_decode(
-							proc.communicate()[0]).rstrip("\n")
-						proc.wait()
->>>>>>> 3f7a3b29
 					existsstr="already exists, for file `"
 					if myso:
 						if re.search(existsstr,myso):
