# Copyright 1999-2010 Gentoo Foundation
# Distributed under the terms of the GNU General Public License v2

from _emerge.AsynchronousLock import AsynchronousLock
from _emerge.SlotObject import SlotObject
import portage
from portage import os
<<<<<<< HEAD
import sys
=======
from portage.exception import PortageException
>>>>>>> 38602604
import errno

class EbuildBuildDir(SlotObject):

	__slots__ = ("scheduler", "settings",
		"locked", "_catdir", "_lock_obj")

	def __init__(self, **kwargs):
		SlotObject.__init__(self, **kwargs)
		self.locked = False

	def lock(self):
		"""
		This raises an AlreadyLocked exception if lock() is called
		while a lock is already held. In order to avoid this, call
		unlock() or check whether the "locked" attribute is True
		or False before calling lock().
		"""
		if self._lock_obj is not None:
			raise self.AlreadyLocked((self._lock_obj,))

		dir_path = self.settings.get('PORTAGE_BUILDDIR')
		if not dir_path:
			raise AssertionError('PORTAGE_BUILDDIR is unset')
		catdir = os.path.dirname(dir_path)
		self._catdir = catdir

		try:
			portage.util.ensure_dirs(os.path.dirname(catdir),
				gid=portage.portage_gid,
				mode=0o70, mask=0)
		except PortageException:
			if not os.path.isdir(os.path.dirname(catdir)):
				raise
		catdir_lock = AsynchronousLock(path=catdir, scheduler=self.scheduler)
		catdir_lock.start()
		catdir_lock.wait()
		try:
			try:
				portage.util.ensure_dirs(catdir,
					gid=portage.portage_gid,
					mode=0o70, mask=0)
			except PortageException:
				if not os.path.isdir(catdir):
					raise
			builddir_lock = AsynchronousLock(path=dir_path,
				scheduler=self.scheduler)
			builddir_lock.start()
			builddir_lock.wait()
			self._lock_obj = builddir_lock
			self.settings['PORTAGE_BUILDIR_LOCKED'] = '1'
		finally:
			self.locked = self._lock_obj is not None
			catdir_lock.unlock()

	def clean_log(self):
		"""Discard existing log. The log will not be be discarded
		in cases when it would not make sense, like when FEATURES=keepwork
		is enabled."""
		settings = self.settings
		if 'keepwork' in settings.features:
			return
		log_file = settings.get('PORTAGE_LOG_FILE')
		if log_file is not None and os.path.isfile(log_file):
			try:
				os.unlink(log_file)
			except OSError:
				pass

	def unlock(self):
		if self._lock_obj is None:
			return

		self._lock_obj.unlock()
		self._lock_obj = None
		self.locked = False
		self.settings.pop('PORTAGE_BUILDIR_LOCKED', None)
		catdir_lock = AsynchronousLock(path=self._catdir, scheduler=self.scheduler)
		catdir_lock.start()
		catdir_lock.wait()
		try:
			os.rmdir(self._catdir)
		except OSError as e:
			if e.errno not in (errno.ENOENT,
				errno.ENOTEMPTY, errno.EEXIST, errno.EPERM):
				raise
		finally:
			catdir_lock.unlock()

	class AlreadyLocked(portage.exception.PortageException):
		pass
<|MERGE_RESOLUTION|>--- conflicted
+++ resolved
@@ -5,11 +5,8 @@
 from _emerge.SlotObject import SlotObject
 import portage
 from portage import os
-<<<<<<< HEAD
 import sys
-=======
 from portage.exception import PortageException
->>>>>>> 38602604
 import errno
 
 class EbuildBuildDir(SlotObject):
