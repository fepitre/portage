#
# dispatch-conf.conf
#

# Directory to archive replaced configs
<<<<<<< HEAD
archive-dir="@PORTAGE_EPREFIX@/etc/config-archive"
=======
archive-dir=${EPREFIX}/etc/config-archive
>>>>>>> 174ffd83

# Use rcs for storing files in the archive directory?
# WARNING: When configured to use rcs, read and execute permissions of
# archived files may be inherited from the first check in of a working
# file, as documented in the ci(1) man page. This means that even if
# the permissions of the working file have since changed, the older
# permissions of the first check in may be inherited. As mentioned in
# the ci(1) man page, users can control access to RCS files by setting
# the permissions of the directory containing the files (see
# archive-dir above).
# (yes or no)
use-rcs=no

# Diff for display
# %s old file
# %s new file
# If using colordiff instead of diff, the less -R option may be required
# for correct display.
diff="diff -Nu '%s' '%s'"

# Set the pager for use with diff commands (this will
# cause the PAGER environment variable to be ignored).
# Setting pager="cat" will disable pager usage.
pager=""

# Default options used if less is the pager
less-opts="--no-init --QUIT-AT-EOF"

# Diff for interactive merges.
# %s output file
# %s old file
# %s new file
merge="sdiff --suppress-common-lines --output='%s' '%s' '%s'"

# Automerge files comprising only CVS interpolations (e.g. Header or Id)
# (yes or no)
replace-cvs=yes

# Automerge files comprising only whitespace and/or comments
# (yes or no)
replace-wscomments=no

# Automerge files that the user hasn't modified
# (yes or no)
replace-unmodified=no

# Ignore a version that is identical to the previously merged version,
# even though it is different from the current user modified version
# Note that emerge already has a similar feature enabled by default,
# which can be disabled by the emerge --noconfmem option.
# (yes or no)
ignore-previously-merged=no

# Per-session log file of changes made to configuration files
#log-file=/var/log/dispatch-conf.log

# List of frozen files for which dispatch-conf will automatically zap updates
#frozen-files=""<|MERGE_RESOLUTION|>--- conflicted
+++ resolved
@@ -3,11 +3,7 @@
 #
 
 # Directory to archive replaced configs
-<<<<<<< HEAD
-archive-dir="@PORTAGE_EPREFIX@/etc/config-archive"
-=======
 archive-dir=${EPREFIX}/etc/config-archive
->>>>>>> 174ffd83
 
 # Use rcs for storing files in the archive directory?
 # WARNING: When configured to use rcs, read and execute permissions of
