#!/bin/bash
# Copyright 1999-2017 Gentoo Foundation
# Distributed under the terms of the GNU General Public License v2

export DESTTREE=/usr
export INSDESTTREE=""
export _E_EXEDESTTREE_=""
export _E_DOCDESTTREE_=""
export INSOPTIONS="-m0644"
export EXEOPTIONS="-m0755"
export LIBOPTIONS="-m0644"
export DIROPTIONS="-m0755"
export MOPREFIX=${PN}
# Do not compress files which are smaller than this (in bytes). #169260
export PORTAGE_DOCOMPRESS_SIZE_LIMIT="128"
declare -a PORTAGE_DOCOMPRESS=( /usr/share/{doc,info,man} )
declare -a PORTAGE_DOCOMPRESS_SKIP=( /usr/share/doc/${PF}/html )

into() {
	if [ "$1" == "/" ]; then
		export DESTTREE=""
	else
		export DESTTREE=$1
		if ! ___eapi_has_prefix_variables; then
			local ED=${D}
		fi
		if [ ! -d "${ED}${DESTTREE}" ]; then
			install -d "${ED}${DESTTREE}"
			local ret=$?
			if [[ $ret -ne 0 ]] ; then
				__helpers_die "${FUNCNAME[0]} failed"
				return $ret
			fi
		fi
	fi
}

insinto() {
	if [ "$1" == "/" ]; then
		export INSDESTTREE=""
	else
		export INSDESTTREE=$1
		if ! ___eapi_has_prefix_variables; then
			local ED=${D}
		fi
		if [ ! -d "${ED}${INSDESTTREE}" ]; then
			install -d "${ED}${INSDESTTREE}"
			local ret=$?
			if [[ $ret -ne 0 ]] ; then
				__helpers_die "${FUNCNAME[0]} failed"
				return $ret
			fi
		fi
	fi
}

exeinto() {
	if [ "$1" == "/" ]; then
		export _E_EXEDESTTREE_=""
	else
		export _E_EXEDESTTREE_="$1"
		if ! ___eapi_has_prefix_variables; then
			local ED=${D}
		fi
		if [ ! -d "${ED}${_E_EXEDESTTREE_}" ]; then
			install -d "${ED}${_E_EXEDESTTREE_}"
			local ret=$?
			if [[ $ret -ne 0 ]] ; then
				__helpers_die "${FUNCNAME[0]} failed"
				return $ret
			fi
		fi
	fi
}

docinto() {
	if [ "$1" == "/" ]; then
		export _E_DOCDESTTREE_=""
	else
		export _E_DOCDESTTREE_="$1"
		if ! ___eapi_has_prefix_variables; then
			local ED=${D}
		fi
		if [ ! -d "${ED}usr/share/doc/${PF}/${_E_DOCDESTTREE_}" ]; then
			install -d "${ED}usr/share/doc/${PF}/${_E_DOCDESTTREE_}"
			local ret=$?
			if [[ $ret -ne 0 ]] ; then
				__helpers_die "${FUNCNAME[0]} failed"
				return $ret
			fi
		fi
	fi
}

insopts() {
	export INSOPTIONS="$@"

	# `install` should never be called with '-s' ...
	has -s ${INSOPTIONS} && die "Never call insopts() with -s"
}

diropts() {
	export DIROPTIONS="$@"
}

exeopts() {
	export EXEOPTIONS="$@"

	# `install` should never be called with '-s' ...
	has -s ${EXEOPTIONS} && die "Never call exeopts() with -s"
}

libopts() {
	export LIBOPTIONS="$@"

	# `install` should never be called with '-s' ...
	has -s ${LIBOPTIONS} && die "Never call libopts() with -s"
}

docompress() {
	___eapi_has_docompress || die "'docompress' not supported in this EAPI"

	local f g
	if [[ $1 = "-x" ]]; then
		shift
		for f; do
			f=$(__strip_duplicate_slashes "${f}"); f=${f%/}
			[[ ${f:0:1} = / ]] || f="/${f}"
			for g in "${PORTAGE_DOCOMPRESS_SKIP[@]}"; do
				[[ ${f} = "${g}" ]] && continue 2
			done
			PORTAGE_DOCOMPRESS_SKIP[${#PORTAGE_DOCOMPRESS_SKIP[@]}]=${f}
		done
	else
		for f; do
			f=$(__strip_duplicate_slashes "${f}"); f=${f%/}
			[[ ${f:0:1} = / ]] || f="/${f}"
			for g in "${PORTAGE_DOCOMPRESS[@]}"; do
				[[ ${f} = "${g}" ]] && continue 2
			done
			PORTAGE_DOCOMPRESS[${#PORTAGE_DOCOMPRESS[@]}]=${f}
		done
	fi
}

useq() {
	has $EBUILD_PHASE prerm postrm || eqawarn \
		"QA Notice: The 'useq' function is deprecated (replaced by 'use')"
	use ${1}
}

usev() {
	if use ${1}; then
		echo "${1#!}"
		return 0
	fi
	return 1
}

if ___eapi_has_usex; then
	usex() {
		if use "$1"; then
			echo "${2-yes}$4"
		else
			echo "${3-no}$5"
		fi
		return 0
	}
fi

use() {
	local u=$1
	local found=0

	# if we got something like '!flag', then invert the return value
	if [[ ${u:0:1} == "!" ]] ; then
		u=${u:1}
		found=1
	fi

	if [[ $EBUILD_PHASE = depend ]] ; then
		# TODO: Add a registration interface for eclasses to register
		# any number of phase hooks, so that global scope eclass
		# initialization can by migrated to phase hooks in new EAPIs.
		# Example: add_phase_hook before pkg_setup $ECLASS_pre_pkg_setup
		#if [[ -n $EAPI ]] && ! has "$EAPI" 0 1 2 3 ; then
		#	die "use() called during invalid phase: $EBUILD_PHASE"
		#fi
		true

	# Make sure we have this USE flag in IUSE, but exempt binary
	# packages for API consumers like Entropy which do not require
	# a full profile with IUSE_IMPLICIT and stuff (see bug #456830).
	elif [[ -n $PORTAGE_IUSE && -n $EBUILD_PHASE &&
		-n $PORTAGE_INTERNAL_CALLER ]] ; then
<<<<<<< HEAD
		if ( [[ ! " ${FEATURES} " == *" force-multilib "* && $u == multilib ]] && \
			[[ ! $u =~ $PORTAGE_IUSE ]] ) ; then
			if [[ ! ${EAPI} =~ ^(0|1|2|3|4|4-python|4-slot-abi)$ ]] ; then
=======
		if [[ ! $u =~ $PORTAGE_IUSE ]] ; then
			if [[ ${EMERGE_FROM} != binary &&
				! ${EAPI} =~ ^(0|1|2|3|4|4-python|4-slot-abi)$ ]] ; then
>>>>>>> 92fe3869
				# This is only strict starting with EAPI 5, since implicit IUSE
				# is not well defined for earlier EAPIs (see bug #449708).
				die "USE Flag '${u}' not in IUSE for ${CATEGORY}/${PF}"
			fi
			eqawarn "QA Notice: USE Flag '${u}' not" \
				"in IUSE for ${CATEGORY}/${PF}"
		fi
	fi

	local IFS=$' \t\n' prev_shopts=$- ret
	set -f
	if has ${u} ${USE} ; then
		ret=${found}
	else
		ret=$((!found))
	fi
	[[ ${prev_shopts} == *f* ]] || set +f
	return ${ret}
}

use_with() {
	if [ -z "$1" ]; then
		echo "!!! use_with() called without a parameter." >&2
		echo "!!! use_with <USEFLAG> [<flagname> [value]]" >&2
		return 1
	fi

	if ___eapi_use_enable_and_use_with_support_empty_third_argument; then
		local UW_SUFFIX=${3+=$3}
	else
		local UW_SUFFIX=${3:+=$3}
	fi
	local UWORD=${2:-$1}

	if use $1; then
		echo "--with-${UWORD}${UW_SUFFIX}"
	else
		echo "--without-${UWORD}"
	fi
	return 0
}

use_enable() {
	if [ -z "$1" ]; then
		echo "!!! use_enable() called without a parameter." >&2
		echo "!!! use_enable <USEFLAG> [<flagname> [value]]" >&2
		return 1
	fi

	if ___eapi_use_enable_and_use_with_support_empty_third_argument; then
		local UE_SUFFIX=${3+=$3}
	else
		local UE_SUFFIX=${3:+=$3}
	fi
	local UWORD=${2:-$1}

	if use $1; then
		echo "--enable-${UWORD}${UE_SUFFIX}"
	else
		echo "--disable-${UWORD}"
	fi
	return 0
}

unpack() {
	local srcdir
	local x
	local y y_insensitive
	local suffix suffix_insensitive
	local myfail
	local eapi=${EAPI:-0}
	[ -z "$*" ] && die "Nothing passed to the 'unpack' command"

	for x in "$@"; do
		__vecho ">>> Unpacking ${x} to ${PWD}"
		suffix=${x##*.}
		suffix_insensitive=$(LC_ALL=C tr "[:upper:]" "[:lower:]" <<< "${suffix}")
		y=${x%.*}
		y=${y##*.}
		y_insensitive=$(LC_ALL=C tr "[:upper:]" "[:lower:]" <<< "${y}")

		# wrt PMS 11.3.3.13 Misc Commands
		if [[ ${x} != */* ]]; then
			# filename without path of any kind
			srcdir=${DISTDIR}/
		elif [[ ${x} == ./* ]]; then
			# relative path starting with './'
			srcdir=
		else
			# non-'./' filename with path of some kind
			if ___eapi_unpack_supports_absolute_paths; then
				# EAPI 6 allows absolute and deep relative paths
				srcdir=

				if [[ ${x} == ${DISTDIR%/}/* ]]; then
					eqawarn "QA Notice: unpack called with redundant \${DISTDIR} in path"
				fi
			elif [[ ${x} == ${DISTDIR%/}/* ]]; then
				die "Arguments to unpack() cannot begin with \${DISTDIR} in EAPI ${EAPI}"
			elif [[ ${x} == /* ]] ; then
				die "Arguments to unpack() cannot be absolute in EAPI ${EAPI}"
			else
				die "Relative paths to unpack() must be prefixed with './' in EAPI ${EAPI}"
			fi
		fi
		if [[ ! -s ${srcdir}${x} ]]; then
			__helpers_die "unpack: ${x} does not exist"
			return 1
		fi

		__unpack_tar() {
			if [[ ${y_insensitive} == tar ]] ; then
				if ___eapi_unpack_is_case_sensitive && \
					[[ tar != ${y} ]] ; then
					eqawarn "QA Notice: unpack called with" \
						"secondary suffix '${y}' which is unofficially" \
						"supported with EAPI '${EAPI}'. Instead use 'tar'."
				fi
				$1 -c -- "$srcdir$x" | tar xof -
				__assert_sigpipe_ok "$myfail" || return 1
			else
				local cwd_dest=${x##*/}
				cwd_dest=${cwd_dest%.*}
				if ! $1 -c -- "${srcdir}${x}" > "${cwd_dest}"; then
					__helpers_die "$myfail"
					return 1
				fi
			fi
		}

		myfail="unpack: failure unpacking ${x}"
		case "${suffix_insensitive}" in
			tar)
				if ___eapi_unpack_is_case_sensitive && \
					[[ tar != ${suffix} ]] ; then
					eqawarn "QA Notice: unpack called with" \
						"suffix '${suffix}' which is unofficially supported" \
						"with EAPI '${EAPI}'. Instead use 'tar'."
				fi
				if ! tar xof "$srcdir$x"; then
					__helpers_die "$myfail"
					return 1
				fi
				;;
			tgz)
				if ___eapi_unpack_is_case_sensitive && \
					[[ tgz != ${suffix} ]] ; then
					eqawarn "QA Notice: unpack called with" \
						"suffix '${suffix}' which is unofficially supported" \
						"with EAPI '${EAPI}'. Instead use 'tgz'."
				fi
				if ! tar xozf "$srcdir$x"; then
					__helpers_die "$myfail"
					return 1
				fi
				;;
			tbz|tbz2)
				if ___eapi_unpack_is_case_sensitive && \
					[[ " tbz tbz2 " != *" ${suffix} "* ]] ; then
					eqawarn "QA Notice: unpack called with" \
						"suffix '${suffix}' which is unofficially supported" \
						"with EAPI '${EAPI}'. Instead use 'tbz' or 'tbz2'."
				fi
				${PORTAGE_BUNZIP2_COMMAND:-${PORTAGE_BZIP2_COMMAND} -d} -c -- "$srcdir$x" | tar xof -
				__assert_sigpipe_ok "$myfail" || return 1
				;;
			zip|jar)
				if ___eapi_unpack_is_case_sensitive && \
					[[ " ZIP zip jar " != *" ${suffix} "* ]] ; then
					eqawarn "QA Notice: unpack called with" \
						"suffix '${suffix}' which is unofficially supported" \
						"with EAPI '${EAPI}'." \
						"Instead use 'ZIP', 'zip', or 'jar'."
				fi
				# unzip will interactively prompt under some error conditions,
				# as reported in bug #336285
				if ! unzip -qo "${srcdir}${x}"; then
					__helpers_die "$myfail"
					return 1
				fi < <(set +x ; while true ; do echo n || break ; done)
				;;
			gz|z)
				if ___eapi_unpack_is_case_sensitive && \
					[[ " gz z Z " != *" ${suffix} "* ]] ; then
					eqawarn "QA Notice: unpack called with" \
						"suffix '${suffix}' which is unofficially supported" \
						"with EAPI '${EAPI}'. Instead use 'gz', 'z', or 'Z'."
				fi
				__unpack_tar "gzip -d" || return 1
				;;
			bz2|bz)
				if ___eapi_unpack_is_case_sensitive && \
					[[ " bz bz2 " != *" ${suffix} "* ]] ; then
					eqawarn "QA Notice: unpack called with" \
						"suffix '${suffix}' which is unofficially supported" \
						"with EAPI '${EAPI}'. Instead use 'bz' or 'bz2'."
				fi
				__unpack_tar "${PORTAGE_BUNZIP2_COMMAND:-${PORTAGE_BZIP2_COMMAND} -d}" \
					|| return 1
				;;
			7z)
				local my_output
				my_output="$(7z x -y "${srcdir}${x}")"
				if [ $? -ne 0 ]; then
					echo "${my_output}" >&2
					die "$myfail"
				fi
				;;
			rar)
				if ___eapi_unpack_is_case_sensitive && \
					[[ " rar RAR " != *" ${suffix} "* ]] ; then
					eqawarn "QA Notice: unpack called with" \
						"suffix '${suffix}' which is unofficially supported" \
						"with EAPI '${EAPI}'. Instead use 'rar' or 'RAR'."
				fi
				if ! unrar x -idq -o+ "${srcdir}${x}"; then
					__helpers_die "$myfail"
					return 1
				fi
				;;
			lha|lzh)
				if ___eapi_unpack_is_case_sensitive && \
					[[ " LHA LHa lha lzh " != *" ${suffix} "* ]] ; then
					eqawarn "QA Notice: unpack called with" \
						"suffix '${suffix}' which is unofficially supported" \
						"with EAPI '${EAPI}'." \
						"Instead use 'LHA', 'LHa', 'lha', or 'lzh'."
				fi
				if ! lha xfq "${srcdir}${x}"; then
					__helpers_die "$myfail"
					return 1
				fi
				;;
			a)
				if ___eapi_unpack_is_case_sensitive && \
					[[ " a " != *" ${suffix} "* ]] ; then
					eqawarn "QA Notice: unpack called with" \
						"suffix '${suffix}' which is unofficially supported" \
						"with EAPI '${EAPI}'. Instead use 'a'."
				fi
				if ! ar x "${srcdir}${x}"; then
					__helpers_die "$myfail"
					return 1
				fi
				;;
			deb)
				if ___eapi_unpack_is_case_sensitive && \
					[[ " deb " != *" ${suffix} "* ]] ; then
					eqawarn "QA Notice: unpack called with" \
						"suffix '${suffix}' which is unofficially supported" \
						"with EAPI '${EAPI}'. Instead use 'deb'."
				fi
				# Unpacking .deb archives can not always be done with
				# `ar`.  For instance on AIX this doesn't work out.
				# If `ar` is not the GNU binutils version and we have
				# `deb2targz` installed, prefer it over `ar` for that
				# reason.  We just make sure on AIX `deb2targz` is
				# installed.
				if [[ $(ar --version 2>/dev/null) != "GNU ar"* ]] && \
					type -P deb2targz > /dev/null; then
					y=${x##*/}
					local created_symlink=0
					if [ ! "$srcdir$x" -ef "$y" ] ; then
						# deb2targz always extracts into the same directory as
						# the source file, so create a symlink in the current
						# working directory if necessary.
						if ! ln -sf "$srcdir$x" "$y"; then
							__helpers_die "$myfail"
							return 1
						fi
						created_symlink=1
					fi
					if ! deb2targz "$y"; then
						__helpers_die "$myfail"
						return 1
					fi
					if [ $created_symlink = 1 ] ; then
						# Clean up the symlink so the ebuild
						# doesn't inadvertently install it.
						rm -f "$y"
					fi
					if ! mv -f "${y%.deb}".tar.gz data.tar.gz; then
						if ! mv -f "${y%.deb}".tar.xz data.tar.xz; then
							__helpers_die "$myfail"
							return 1
						fi
					fi
				else
					if ! ar x "$srcdir$x"; then
						__helpers_die "$myfail"
						return 1
					fi
				fi
				;;
			lzma)
				if ___eapi_unpack_is_case_sensitive && \
					[[ " lzma " != *" ${suffix} "* ]] ; then
					eqawarn "QA Notice: unpack called with" \
						"suffix '${suffix}' which is unofficially supported" \
						"with EAPI '${EAPI}'. Instead use 'lzma'."
				fi
				__unpack_tar "lzma -d" || return 1
				;;
			xz)
				if ___eapi_unpack_is_case_sensitive && \
					[[ " xz " != *" ${suffix} "* ]] ; then
					eqawarn "QA Notice: unpack called with" \
						"suffix '${suffix}' which is unofficially supported" \
						"with EAPI '${EAPI}'. Instead use 'xz'."
				fi
				if ___eapi_unpack_supports_xz; then
					__unpack_tar "xz -d" || return 1
				else
					__vecho "unpack ${x}: file format not recognized. Ignoring."
				fi
				;;
			txz)
				if ___eapi_unpack_is_case_sensitive && \
					[[ " txz " != *" ${suffix} "* ]] ; then
					eqawarn "QA Notice: unpack called with" \
						"suffix '${suffix}' which is unofficially supported" \
						"with EAPI '${EAPI}'. Instead use 'txz'."
				fi
				if ___eapi_unpack_supports_txz; then
					if ! tar xof "$srcdir$x"; then
						__helpers_die "$myfail"
						return 1
					fi
				else
					__vecho "unpack ${x}: file format not recognized. Ignoring."
				fi
				;;
			*)
				__vecho "unpack ${x}: file format not recognized. Ignoring."
				;;
		esac
	done
	# Do not chmod '.' since it's probably ${WORKDIR} and PORTAGE_WORKDIR_MODE
	# should be preserved.
	find . -mindepth 1 -maxdepth 1 ! -type l -print0 | \
		${XARGS} -0 "${PORTAGE_BIN_PATH}/chmod-lite"
}

econf() {
	local x
	local pid=${BASHPID:-$(__bashpid)}

	if ! ___eapi_has_prefix_variables; then
		local EPREFIX=
	fi

	__hasg() {
		local x s=$1
		shift
		for x ; do [[ ${x} == ${s} ]] && echo "${x}" && return 0 ; done
		return 1
	}

	__hasgq() { __hasg "$@" >/dev/null ; }

	local phase_func=$(__ebuild_arg_to_phase "$EBUILD_PHASE")
	if [[ -n $phase_func ]] ; then
		if ! ___eapi_has_src_configure; then
			[[ $phase_func != src_compile ]] && \
				eqawarn "QA Notice: econf called in" \
					"$phase_func instead of src_compile"
		else
			[[ $phase_func != src_configure ]] && \
				eqawarn "QA Notice: econf called in" \
					"$phase_func instead of src_configure"
		fi
	fi

	: ${ECONF_SOURCE:=.}
	if [ -x "${ECONF_SOURCE}/configure" ]; then
		if [[ -n $CONFIG_SHELL && \
			"$(head -n1 "$ECONF_SOURCE/configure")" =~ ^'#!'[[:space:]]*/bin/sh([[:space:]]|$) ]] ; then
			cp -p "${ECONF_SOURCE}/configure" "${ECONF_SOURCE}/configure._portage_tmp_.${pid}" || die
			sed -i \
				-e "1s:^#![[:space:]]*/bin/sh:#!$CONFIG_SHELL:" \
				"${ECONF_SOURCE}/configure._portage_tmp_.${pid}" \
				|| die "Substition of shebang in '${ECONF_SOURCE}/configure' failed"
			# preserve timestamp, see bug #440304
			touch -r "${ECONF_SOURCE}/configure" "${ECONF_SOURCE}/configure._portage_tmp_.${pid}" || die
			mv -f "${ECONF_SOURCE}/configure._portage_tmp_.${pid}" "${ECONF_SOURCE}/configure" || die
		fi
		if [ -e "${EPREFIX}"/usr/share/gnuconfig/ ]; then
			find "${WORKDIR}" -type f '(' \
			-name config.guess -o -name config.sub ')' -print0 | \
			while read -r -d $'\0' x ; do
				__vecho " * econf: updating ${x/${WORKDIR}\/} with ${EPREFIX}/usr/share/gnuconfig/${x##*/}"
				# Make sure we do this atomically incase we're run in parallel. #487478
				cp -f "${EPREFIX}"/usr/share/gnuconfig/"${x##*/}" "${x}.${pid}"
				mv -f "${x}.${pid}" "${x}"
			done
		fi

		local conf_args=()
		if ___eapi_econf_passes_--disable-dependency-tracking || ___eapi_econf_passes_--disable-silent-rules || ___eapi_econf_passes_--docdir_and_--htmldir; then
			local conf_help=$("${ECONF_SOURCE}/configure" --help 2>/dev/null)

			if ___eapi_econf_passes_--disable-dependency-tracking; then
				if [[ ${conf_help} == *--disable-dependency-tracking* ]]; then
					conf_args+=( --disable-dependency-tracking )
				fi
			fi

			if ___eapi_econf_passes_--disable-silent-rules; then
				if [[ ${conf_help} == *--disable-silent-rules* ]]; then
					conf_args+=( --disable-silent-rules )
				fi
			fi

			if ___eapi_econf_passes_--docdir_and_--htmldir; then
				if [[ ${conf_help} == *--docdir* ]]; then
					conf_args+=( --docdir="${EPREFIX}"/usr/share/doc/${PF} )
				fi

				if [[ ${conf_help} == *--htmldir* ]]; then
					conf_args+=( --htmldir="${EPREFIX}"/usr/share/doc/${PF}/html )
				fi
			fi
		fi

		# if the profile defines a location to install libs to aside from default, pass it on.
		# if the ebuild passes in --libdir, they're responsible for the conf_libdir fun.
		local CONF_LIBDIR LIBDIR_VAR="LIBDIR_${ABI}"
		if [[ -n ${ABI} && -n ${!LIBDIR_VAR} ]] ; then
			CONF_LIBDIR=${!LIBDIR_VAR}
		fi
		if [[ -n ${CONF_LIBDIR} ]] && ! __hasgq --libdir=\* "$@" ; then
			export CONF_PREFIX=$(__hasg --exec-prefix=\* "$@")
			[[ -z ${CONF_PREFIX} ]] && CONF_PREFIX=$(__hasg --prefix=\* "$@")
			: ${CONF_PREFIX:=${EPREFIX}/usr}
			CONF_PREFIX=${CONF_PREFIX#*=}
			[[ ${CONF_PREFIX} != /* ]] && CONF_PREFIX="/${CONF_PREFIX}"
			[[ ${CONF_LIBDIR} != /* ]] && CONF_LIBDIR="/${CONF_LIBDIR}"
			conf_args+=(
				--libdir="$(__strip_duplicate_slashes "${CONF_PREFIX}${CONF_LIBDIR}")"
			)
		fi

		# Handle arguments containing quoted whitespace (see bug #457136).
		eval "local -a EXTRA_ECONF=(${EXTRA_ECONF})"

		set -- \
			--prefix="${EPREFIX}"/usr \
			${CBUILD:+--build=${CBUILD}} \
			--host=${CHOST} \
			${CTARGET:+--target=${CTARGET}} \
			--mandir="${EPREFIX}"/usr/share/man \
			--infodir="${EPREFIX}"/usr/share/info \
			--datadir="${EPREFIX}"/usr/share \
			--sysconfdir="${EPREFIX}"/etc \
			--localstatedir="${EPREFIX}"/var/lib \
			"${conf_args[@]}" \
			"$@" \
			"${EXTRA_ECONF[@]}"
		__vecho "${ECONF_SOURCE}/configure" "$@"

		if ! "${ECONF_SOURCE}/configure" "$@" ; then

			if [ -s config.log ]; then
				echo
				echo "!!! Please attach the following file when seeking support:"
				echo "!!! ${PWD}/config.log"
			fi
			__helpers_die "econf failed"
			return 1
		fi
	elif [ -f "${ECONF_SOURCE}/configure" ]; then
		die "configure is not executable"
	else
		die "no configure script found"
	fi
}

einstall() {
	if ! ___eapi_has_einstall; then
		die "'${FUNCNAME}' has been banned for EAPI '$EAPI'"
		exit 1
	fi

	# CONF_PREFIX is only set if they didn't pass in libdir above.
	local LOCAL_EXTRA_EINSTALL="${EXTRA_EINSTALL}"
	if ! ___eapi_has_prefix_variables; then
		local ED=${D}
	fi
	LIBDIR_VAR="LIBDIR_${ABI}"
	if [ -n "${ABI}" -a -n "${!LIBDIR_VAR}" ]; then
		CONF_LIBDIR="${!LIBDIR_VAR}"
	fi
	unset LIBDIR_VAR
	if [ -n "${CONF_LIBDIR}" ] && [ "${CONF_PREFIX:+set}" = set ]; then
		EI_DESTLIBDIR="${D}/${CONF_PREFIX}/${CONF_LIBDIR}"
		EI_DESTLIBDIR="$(__strip_duplicate_slashes "${EI_DESTLIBDIR}")"
		LOCAL_EXTRA_EINSTALL="libdir=${EI_DESTLIBDIR} ${LOCAL_EXTRA_EINSTALL}"
		unset EI_DESTLIBDIR
	fi

	if [ -f ./[mM]akefile -o -f ./GNUmakefile ] ; then
		if [ "${PORTAGE_DEBUG}" == "1" ]; then
			${MAKE:-make} -n prefix="${ED}usr" \
				datadir="${ED}usr/share" \
				infodir="${ED}usr/share/info" \
				localstatedir="${ED}var/lib" \
				mandir="${ED}usr/share/man" \
				sysconfdir="${ED}etc" \
				${LOCAL_EXTRA_EINSTALL} \
				${MAKEOPTS} -j1 \
				"$@" ${EXTRA_EMAKE} install
		fi
		if ! ${MAKE:-make} prefix="${ED}usr" \
			datadir="${ED}usr/share" \
			infodir="${ED}usr/share/info" \
			localstatedir="${ED}var/lib" \
			mandir="${ED}usr/share/man" \
			sysconfdir="${ED}etc" \
			${LOCAL_EXTRA_EINSTALL} \
			${MAKEOPTS} -j1 \
			"$@" ${EXTRA_EMAKE} install
		then
			__helpers_die "einstall failed"
			return 1
		fi
	else
		die "no Makefile found"
	fi
}

__eapi0_pkg_nofetch() {
	[[ -z ${A} ]] && return

	elog "The following files cannot be fetched for ${PN}:"
	local x
	for x in ${A}; do
		elog "   ${x}"
	done
}

__eapi0_src_unpack() {
	[[ -n ${A} ]] && unpack ${A}
}

__eapi0_src_compile() {
	if [ -x ./configure ] ; then
		econf
	fi
	__eapi2_src_compile
}

__eapi0_src_test() {
	# Since we don't want emake's automatic die
	# support (EAPI 4 and later), and we also don't
	# want the warning messages that it produces if
	# we call it in 'nonfatal' mode, we use emake_cmd
	# to emulate the desired parts of emake behavior.
	local emake_cmd="${MAKE:-make} ${MAKEOPTS} ${EXTRA_EMAKE}"
	local internal_opts=
	if ___eapi_default_src_test_disables_parallel_jobs; then
		internal_opts+=" -j1"
	fi
	if $emake_cmd ${internal_opts} check -n &> /dev/null; then
		__vecho "${emake_cmd} ${internal_opts} check" >&2
		$emake_cmd ${internal_opts} check || \
			die "Make check failed. See above for details."
	elif $emake_cmd ${internal_opts} test -n &> /dev/null; then
		__vecho "${emake_cmd} ${internal_opts} test" >&2
		$emake_cmd ${internal_opts} test || \
			die "Make test failed. See above for details."
	fi
}

__eapi1_src_compile() {
	__eapi2_src_configure
	__eapi2_src_compile
}

__eapi2_src_prepare() {
	:
}

__eapi2_src_configure() {
	if [[ -x ${ECONF_SOURCE:-.}/configure ]] ; then
		econf
	fi
}

__eapi2_src_compile() {
	if [ -f Makefile ] || [ -f GNUmakefile ] || [ -f makefile ]; then
		emake || die "emake failed"
	fi
}

__eapi4_src_install() {
	if [[ -f Makefile || -f GNUmakefile || -f makefile ]] ; then
		emake DESTDIR="${D}" install
	fi

	if ! declare -p DOCS &>/dev/null ; then
		local d
		for d in README* ChangeLog AUTHORS NEWS TODO CHANGES \
				THANKS BUGS FAQ CREDITS CHANGELOG ; do
			[[ -s "${d}" ]] && dodoc "${d}"
		done
	elif [[ $(declare -p DOCS) == "declare -a "* ]] ; then
		dodoc "${DOCS[@]}"
	else
		dodoc ${DOCS}
	fi
}

__eapi6_src_prepare() {
	if [[ $(declare -p PATCHES 2>/dev/null) == "declare -a"* ]]; then
		[[ -n ${PATCHES[@]} ]] && eapply "${PATCHES[@]}"
	elif [[ -n ${PATCHES} ]]; then
		eapply ${PATCHES}
	fi

	eapply_user
}

__eapi6_src_install() {
	if [[ -f Makefile || -f GNUmakefile || -f makefile ]] ; then
		emake DESTDIR="${D}" install
	fi

	einstalldocs
}

# @FUNCTION: has_version
# @USAGE: [--host-root] <DEPEND ATOM>
# @DESCRIPTION:
# Return true if given package is installed. Otherwise return false.
# Callers may override the ROOT variable in order to match packages from an
# alternative ROOT.
has_version() {

	local atom eroot host_root=false root=${ROOT}
	if [[ $1 == --host-root ]] ; then
		host_root=true
		shift
	fi
	atom=$1
	shift
	[ $# -gt 0 ] && die "${FUNCNAME[0]}: unused argument(s): $*"

	if ${host_root} ; then
		if ! ___eapi_best_version_and_has_version_support_--host-root; then
			die "${FUNCNAME[0]}: option --host-root is not supported with EAPI ${EAPI}"
		fi
		root=/
	fi

	if ___eapi_has_prefix_variables; then
		# [[ ${root} == / ]] would be ambiguous here,
		# since both prefixes can share root=/ while
		# having different EPREFIX offsets.
		if ${host_root} ; then
			eroot=${root%/}${PORTAGE_OVERRIDE_EPREFIX}/
		else
			eroot=${root%/}${EPREFIX}/
		fi
	else
		eroot=${root}
	fi
	if [[ -n $PORTAGE_IPC_DAEMON ]] ; then
		"$PORTAGE_BIN_PATH"/ebuild-ipc has_version "${eroot}" "${atom}"
	else
		"${PORTAGE_BIN_PATH}/ebuild-helpers/portageq" has_version "${eroot}" "${atom}"
	fi
	local retval=$?
	case "${retval}" in
		0|1)
			return ${retval}
			;;
		2)
			die "${FUNCNAME[0]}: invalid atom: ${atom}"
			;;
		*)
			if [[ -n ${PORTAGE_IPC_DAEMON} ]]; then
				die "${FUNCNAME[0]}: unexpected ebuild-ipc exit code: ${retval}"
			else
				die "${FUNCNAME[0]}: unexpected portageq exit code: ${retval}"
			fi
			;;
	esac
}

# @FUNCTION: best_version
# @USAGE: [--host-root] <DEPEND ATOM>
# @DESCRIPTION:
# Returns highest installed matching category/package-version (without .ebuild).
# Callers may override the ROOT variable in order to match packages from an
# alternative ROOT.
best_version() {

	local atom eroot host_root=false root=${ROOT}
	if [[ $1 == --host-root ]] ; then
		host_root=true
		shift
	fi
	atom=$1
	shift
	[ $# -gt 0 ] && die "${FUNCNAME[0]}: unused argument(s): $*"

	if ${host_root} ; then
		if ! ___eapi_best_version_and_has_version_support_--host-root; then
			die "${FUNCNAME[0]}: option --host-root is not supported with EAPI ${EAPI}"
		fi
		root=/
	fi

	if ___eapi_has_prefix_variables; then
		# [[ ${root} == / ]] would be ambiguous here,
		# since both prefixes can share root=/ while
		# having different EPREFIX offsets.
		if ${host_root} ; then
			eroot=${root%/}${PORTAGE_OVERRIDE_EPREFIX}/
		else
			eroot=${root%/}${EPREFIX}/
		fi
	else
		eroot=${root}
	fi
	if [[ -n $PORTAGE_IPC_DAEMON ]] ; then
		"$PORTAGE_BIN_PATH"/ebuild-ipc best_version "${eroot}" "${atom}"
	else
		"${PORTAGE_BIN_PATH}/ebuild-helpers/portageq" best_version "${eroot}" "${atom}"
	fi
	local retval=$?
	case "${retval}" in
		0|1)
			return ${retval}
			;;
		2)
			die "${FUNCNAME[0]}: invalid atom: ${atom}"
			;;
		*)
			if [[ -n ${PORTAGE_IPC_DAEMON} ]]; then
				die "${FUNCNAME[0]}: unexpected ebuild-ipc exit code: ${retval}"
			else
				die "${FUNCNAME[0]}: unexpected portageq exit code: ${retval}"
			fi
			;;
	esac
}

if ___eapi_has_get_libdir; then
	get_libdir() {
		local libdir_var="LIBDIR_${ABI}"
		local libdir="lib"

		[[ -n ${ABI} && -n ${!libdir_var} ]] && libdir=${!libdir_var}

		echo "${libdir}"
	}
fi

if ___eapi_has_einstalldocs; then
	einstalldocs() {
		(
			if ! declare -p DOCS &>/dev/null ; then
				local d
				for d in README* ChangeLog AUTHORS NEWS TODO CHANGES \
						THANKS BUGS FAQ CREDITS CHANGELOG ; do
					[[ -f ${d} && -s ${d} ]] && docinto / && dodoc "${d}"
				done
			elif [[ $(declare -p DOCS) == "declare -a"* ]] ; then
				[[ ${DOCS[@]} ]] && docinto / && dodoc -r "${DOCS[@]}"
			else
				[[ ${DOCS} ]] && docinto / && dodoc -r ${DOCS}
			fi
		)

		(
			if [[ $(declare -p HTML_DOCS 2>/dev/null) == "declare -a"* ]] ; then
				[[ ${HTML_DOCS[@]} ]] && \
					docinto html && dodoc -r "${HTML_DOCS[@]}"
			else
				[[ ${HTML_DOCS} ]] && \
					docinto html && dodoc -r ${HTML_DOCS}
			fi
		)
	}
fi

if ___eapi_has_eapply; then
	eapply() {
		local failed patch_cmd=patch
		local -x LC_COLLATE=POSIX

		# for bsd userland support, use gpatch if available
		type -P gpatch > /dev/null && patch_cmd=gpatch

		_eapply_patch() {
			local f=${1}
			local prefix=${2}

			started_applying=1
			ebegin "${prefix:-Applying }${f##*/}"
			# -p1 as a sane default
			# -f to avoid interactivity
			# -s to silence progress output
			# -g0 to guarantee no VCS interaction
			# --no-backup-if-mismatch not to pollute the sources
			${patch_cmd} -p1 -f -s -g0 --no-backup-if-mismatch \
				"${patch_options[@]}" < "${f}"
			failed=${?}
			if ! eend "${failed}"; then
				__helpers_die "patch -p1 ${patch_options[*]} failed with ${f}"
			fi
		}

		local patch_options=() files=()
		local i found_doublehyphen
		# first, try to split on --
		for (( i = 1; i <= ${#@}; ++i )); do
			if [[ ${@:i:1} == -- ]]; then
				patch_options=( "${@:1:i-1}" )
				files=( "${@:i+1}" )
				found_doublehyphen=1
				break
			fi
		done

		# then, try to split on first non-option
		if [[ -z ${found_doublehyphen} ]]; then
			for (( i = 1; i <= ${#@}; ++i )); do
				if [[ ${@:i:1} != -* ]]; then
					patch_options=( "${@:1:i-1}" )
					files=( "${@:i}" )
					break
				fi
			done

			# ensure that no options were interspersed with files
			for i in "${files[@]}"; do
				if [[ ${i} == -* ]]; then
					die "eapply: all options must be passed before non-options"
				fi
			done
		fi

		if [[ -z ${files[@]} ]]; then
			die "eapply: no files specified"
		fi

		local f
		for f in "${files[@]}"; do
			if [[ -d ${f} ]]; then
				_eapply_get_files() {
					local LC_ALL=POSIX
					local prev_shopt=$(shopt -p nullglob)
					shopt -s nullglob
					local f
					for f in "${1}"/*; do
						if [[ ${f} == *.diff || ${f} == *.patch ]]; then
							files+=( "${f}" )
						fi
					done
					${prev_shopt}
				}

				local files=()
				_eapply_get_files "${f}"
				[[ -z ${files[@]} ]] && die "No *.{patch,diff} files in directory ${f}"

				einfo "Applying patches from ${f} ..."
				local f2
				for f2 in "${files[@]}"; do
					_eapply_patch "${f2}" '  '

					# in case of nonfatal
					[[ ${failed} -ne 0 ]] && return "${failed}"
				done
			else
				_eapply_patch "${f}"

				# in case of nonfatal
				[[ ${failed} -ne 0 ]] && return "${failed}"
			fi
		done

		return 0
	}
fi

if ___eapi_has_eapply_user; then
	eapply_user() {
		[[ ${EBUILD_PHASE} == prepare ]] || \
			die "eapply_user() called during invalid phase: ${EBUILD_PHASE}"
		# keep path in __dyn_prepare in sync!
		local tagfile=${T}/.portage_user_patches_applied
		[[ -f ${tagfile} ]] && return
		>> "${tagfile}"

		local basedir=${PORTAGE_CONFIGROOT%/}/etc/portage/patches

		local applied d f
		local -A _eapply_user_patches
		local prev_shopt=$(shopt -p nullglob)
		shopt -s nullglob

		# Patches from all matched directories are combined into a
		# sorted (POSIX order) list of the patch basenames. Patches
		# in more-specific directories override patches of the same
		# basename found in less-specific directories. An empty patch
		# (or /dev/null symlink) negates a patch with the same
		# basename found in a less-specific directory.
		#
		# order of specificity:
		# 1. ${CATEGORY}/${P}-${PR} (note: -r0 desired to avoid applying
		#    ${P} twice)
		# 2. ${CATEGORY}/${P}
		# 3. ${CATEGORY}/${PN}
		# all of the above may be optionally followed by a slot
		for d in "${basedir}"/${CATEGORY}/{${P}-${PR},${P},${PN}}{:${SLOT%/*},}; do
			for f in "${d}"/*; do
				if [[ ( ${f} == *.diff || ${f} == *.patch ) &&
					-z ${_eapply_user_patches[${f##*/}]} ]]; then
					_eapply_user_patches[${f##*/}]=${f}
				fi
			done
		done

		if [[ ${#_eapply_user_patches[@]} -gt 0 ]]; then
			while read -r -d '' f; do
				f=${_eapply_user_patches[${f}]}
				if [[ -s ${f} ]]; then
					eapply "${f}"
					applied=1
				fi
			done < <(printf -- '%s\0' "${!_eapply_user_patches[@]}" |
				LC_ALL=C sort -z)
		fi

		${prev_shopt}

		[[ -n ${applied} ]] && ewarn "User patches applied."
	}
fi

if ___eapi_has_in_iuse; then
	in_iuse() {
		local use=${1}

		if [[ -z "${use}" ]]; then
			echo "!!! in_iuse() called without a parameter." >&2
			echo "!!! in_iuse <USEFLAG>" >&2
			die "in_iuse() called without a parameter"
		fi

		local liuse=( ${IUSE_EFFECTIVE} )

		has "${use}" "${liuse[@]#[+-]}"
	}
fi

if ___eapi_has_master_repositories; then
	master_repositories() {
		local output repository=$1 retval
		shift
		[[ $# -gt 0 ]] && die "${FUNCNAME[0]}: unused argument(s): $*"

		if [[ -n ${PORTAGE_IPC_DAEMON} ]]; then
			"${PORTAGE_BIN_PATH}/ebuild-ipc" master_repositories "${EROOT}" "${repository}"
		else
			output=$("${PORTAGE_BIN_PATH}/ebuild-helpers/portageq" master_repositories "${EROOT}" "${repository}")
		fi
		retval=$?
		[[ -n ${output} ]] && echo "${output}"
		case "${retval}" in
			0|1)
				return ${retval}
				;;
			2)
				die "${FUNCNAME[0]}: invalid repository: ${repository}"
				;;
			*)
				if [[ -n ${PORTAGE_IPC_DAEMON} ]]; then
					die "${FUNCNAME[0]}: unexpected ebuild-ipc exit code: ${retval}"
				else
					die "${FUNCNAME[0]}: unexpected portageq exit code: ${retval}"
				fi
				;;
		esac
	}
fi

if ___eapi_has_repository_path; then
	repository_path() {
		local output repository=$1 retval
		shift
		[[ $# -gt 0 ]] && die "${FUNCNAME[0]}: unused argument(s): $*"

		if [[ -n ${PORTAGE_IPC_DAEMON} ]]; then
			"${PORTAGE_BIN_PATH}/ebuild-ipc" repository_path "${EROOT}" "${repository}"
		else
			output=$("${PORTAGE_BIN_PATH}/ebuild-helpers/portageq" get_repo_path "${EROOT}" "${repository}")
		fi
		retval=$?
		[[ -n ${output} ]] && echo "${output}"
		case "${retval}" in
			0|1)
				return ${retval}
				;;
			2)
				die "${FUNCNAME[0]}: invalid repository: ${repository}"
				;;
			*)
				if [[ -n ${PORTAGE_IPC_DAEMON} ]]; then
					die "${FUNCNAME[0]}: unexpected ebuild-ipc exit code: ${retval}"
				else
					die "${FUNCNAME[0]}: unexpected portageq exit code: ${retval}"
				fi
				;;
		esac
	}
fi

if ___eapi_has_available_eclasses; then
	available_eclasses() {
		local output repository=${PORTAGE_REPO_NAME} retval
		[[ $# -gt 0 ]] && die "${FUNCNAME[0]}: unused argument(s): $*"

		if [[ -n ${PORTAGE_IPC_DAEMON} ]]; then
			"${PORTAGE_BIN_PATH}/ebuild-ipc" available_eclasses "${EROOT}" "${repository}"
		else
			output=$("${PORTAGE_BIN_PATH}/ebuild-helpers/portageq" available_eclasses "${EROOT}" "${repository}")
		fi
		retval=$?
		[[ -n ${output} ]] && echo "${output}"
		case "${retval}" in
			0|1)
				return ${retval}
				;;
			2)
				die "${FUNCNAME[0]}: invalid repository: ${repository}"
				;;
			*)
				if [[ -n ${PORTAGE_IPC_DAEMON} ]]; then
					die "${FUNCNAME[0]}: unexpected ebuild-ipc exit code: ${retval}"
				else
					die "${FUNCNAME[0]}: unexpected portageq exit code: ${retval}"
				fi
				;;
		esac
	}
fi

if ___eapi_has_eclass_path; then
	eclass_path() {
		local eclass=$1 output repository=${PORTAGE_REPO_NAME} retval
		shift
		[[ $# -gt 0 ]] && die "${FUNCNAME[0]}: unused argument(s): $*"

		if [[ -n ${PORTAGE_IPC_DAEMON} ]]; then
			"${PORTAGE_BIN_PATH}/ebuild-ipc" eclass_path "${EROOT}" "${repository}" "${eclass}"
		else
			output=$("${PORTAGE_BIN_PATH}/ebuild-helpers/portageq" eclass_path "${EROOT}" "${repository}" "${eclass}")
		fi
		retval=$?
		[[ -n ${output} ]] && echo "${output}"
		case "${retval}" in
			0|1)
				return ${retval}
				;;
			2)
				die "${FUNCNAME[0]}: invalid repository: ${repository}"
				;;
			*)
				if [[ -n ${PORTAGE_IPC_DAEMON} ]]; then
					die "${FUNCNAME[0]}: unexpected ebuild-ipc exit code: ${retval}"
				else
					die "${FUNCNAME[0]}: unexpected portageq exit code: ${retval}"
				fi
				;;
		esac
	}
fi

if ___eapi_has_license_path; then
	license_path() {
		local license=$1 output repository=${PORTAGE_REPO_NAME} retval
		shift
		[[ $# -gt 0 ]] && die "${FUNCNAME[0]}: unused argument(s): $*"

		if [[ -n ${PORTAGE_IPC_DAEMON} ]]; then
			"${PORTAGE_BIN_PATH}/ebuild-ipc" license_path "${EROOT}" "${repository}" "${license}"
		else
			output=$("${PORTAGE_BIN_PATH}/ebuild-helpers/portageq" license_path "${EROOT}" "${repository}" "${license}")
		fi
		retval=$?
		[[ -n ${output} ]] && echo "${output}"
		case "${retval}" in
			0|1)
				return ${retval}
				;;
			2)
				die "${FUNCNAME[0]}: invalid repository: ${repository}"
				;;
			*)
				if [[ -n ${PORTAGE_IPC_DAEMON} ]]; then
					die "${FUNCNAME[0]}: unexpected ebuild-ipc exit code: ${retval}"
				else
					die "${FUNCNAME[0]}: unexpected portageq exit code: ${retval}"
				fi
				;;
		esac
	}
fi

if ___eapi_has_package_manager_build_user; then
	package_manager_build_user() {
		echo "${PORTAGE_BUILD_USER}"
	}
fi

if ___eapi_has_package_manager_build_group; then
	package_manager_build_group() {
		echo "${PORTAGE_BUILD_GROUP}"
	}
fi<|MERGE_RESOLUTION|>--- conflicted
+++ resolved
@@ -193,15 +193,10 @@
 	# a full profile with IUSE_IMPLICIT and stuff (see bug #456830).
 	elif [[ -n $PORTAGE_IUSE && -n $EBUILD_PHASE &&
 		-n $PORTAGE_INTERNAL_CALLER ]] ; then
-<<<<<<< HEAD
 		if ( [[ ! " ${FEATURES} " == *" force-multilib "* && $u == multilib ]] && \
 			[[ ! $u =~ $PORTAGE_IUSE ]] ) ; then
-			if [[ ! ${EAPI} =~ ^(0|1|2|3|4|4-python|4-slot-abi)$ ]] ; then
-=======
-		if [[ ! $u =~ $PORTAGE_IUSE ]] ; then
 			if [[ ${EMERGE_FROM} != binary &&
 				! ${EAPI} =~ ^(0|1|2|3|4|4-python|4-slot-abi)$ ]] ; then
->>>>>>> 92fe3869
 				# This is only strict starting with EAPI 5, since implicit IUSE
 				# is not well defined for earlier EAPIs (see bug #449708).
 				die "USE Flag '${u}' not in IUSE for ${CATEGORY}/${PF}"
