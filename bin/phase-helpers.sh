#!/bin/bash
# Copyright 1999-2019 Gentoo Authors
# Distributed under the terms of the GNU General Public License v2

if ___eapi_has_DESTTREE_INSDESTTREE; then
	export DESTTREE=/usr
	export INSDESTTREE=""
else
	export _E_DESTTREE_=/usr
	export _E_INSDESTTREE_=""
fi
export _E_EXEDESTTREE_=""
export _E_DOCDESTTREE_=""
export INSOPTIONS="-m0644"
export EXEOPTIONS="-m0755"
export LIBOPTIONS="-m0644"
export DIROPTIONS="-m0755"
export MOPREFIX=${PN}
# Do not compress files which are smaller than this (in bytes). #169260
export PORTAGE_DOCOMPRESS_SIZE_LIMIT="128"
declare -a PORTAGE_DOCOMPRESS=( /usr/share/{doc,info,man} )
declare -a PORTAGE_DOCOMPRESS_SKIP=( /usr/share/doc/${PF}/html )
declare -a PORTAGE_DOSTRIP=( / )
has strip ${RESTRICT} && PORTAGE_DOSTRIP=()
declare -a PORTAGE_DOSTRIP_SKIP=()

into() {
	if [ "$1" == "/" ]; then
		export _E_DESTTREE_=""
	else
		export _E_DESTTREE_=$1
		if ! ___eapi_has_prefix_variables; then
			local ED=${D}
		fi
		if [ ! -d "${ED%/}/${_E_DESTTREE_#/}" ]; then
			install -d "${ED%/}/${_E_DESTTREE_#/}"
			local ret=$?
			if [[ $ret -ne 0 ]] ; then
				__helpers_die "${FUNCNAME[0]} failed"
				return $ret
			fi
		fi
	fi

	if ___eapi_has_DESTTREE_INSDESTTREE; then
		export DESTTREE=${_E_DESTTREE_}
	fi
}

insinto() {
	if [ "$1" == "/" ]; then
		export _E_INSDESTTREE_=""
	else
		export _E_INSDESTTREE_=$1
		if ! ___eapi_has_prefix_variables; then
			local ED=${D}
		fi
		if [ ! -d "${ED%/}/${_E_INSDESTTREE_#/}" ]; then
			install -d "${ED%/}/${_E_INSDESTTREE_#/}"
			local ret=$?
			if [[ $ret -ne 0 ]] ; then
				__helpers_die "${FUNCNAME[0]} failed"
				return $ret
			fi
		fi
	fi

	if ___eapi_has_DESTTREE_INSDESTTREE; then
		export INSDESTTREE=${_E_INSDESTTREE_}
	fi
}

exeinto() {
	if [ "$1" == "/" ]; then
		export _E_EXEDESTTREE_=""
	else
		export _E_EXEDESTTREE_="$1"
		if ! ___eapi_has_prefix_variables; then
			local ED=${D}
		fi
		if [ ! -d "${ED%/}/${_E_EXEDESTTREE_#/}" ]; then
			install -d "${ED%/}/${_E_EXEDESTTREE_#/}"
			local ret=$?
			if [[ $ret -ne 0 ]] ; then
				__helpers_die "${FUNCNAME[0]} failed"
				return $ret
			fi
		fi
	fi
}

docinto() {
	if [ "$1" == "/" ]; then
		export _E_DOCDESTTREE_=""
	else
		export _E_DOCDESTTREE_="$1"
		if ! ___eapi_has_prefix_variables; then
			local ED=${D}
		fi
		if [ ! -d "${ED%/}/usr/share/doc/${PF}/${_E_DOCDESTTREE_#/}" ]; then
			install -d "${ED%/}/usr/share/doc/${PF}/${_E_DOCDESTTREE_#/}"
			local ret=$?
			if [[ $ret -ne 0 ]] ; then
				__helpers_die "${FUNCNAME[0]} failed"
				return $ret
			fi
		fi
	fi
}

insopts() {
	export INSOPTIONS="$@"

	# `install` should never be called with '-s' ...
	has -s ${INSOPTIONS} && die "Never call insopts() with -s"
}

diropts() {
	export DIROPTIONS="$@"
}

exeopts() {
	export EXEOPTIONS="$@"

	# `install` should never be called with '-s' ...
	has -s ${EXEOPTIONS} && die "Never call exeopts() with -s"
}

libopts() {
	if ! ___eapi_has_dolib_libopts; then
		die "'${FUNCNAME}' has been banned for EAPI '$EAPI'"
	fi

	export LIBOPTIONS="$@"

	# `install` should never be called with '-s' ...
	has -s ${LIBOPTIONS} && die "Never call libopts() with -s"
}

docompress() {
	___eapi_has_docompress || die "'docompress' not supported in this EAPI"

	local f g
	if [[ $1 = "-x" ]]; then
		shift
		for f; do
			f=$(__strip_duplicate_slashes "${f}"); f=${f%/}
			[[ ${f:0:1} = / ]] || f="/${f}"
			for g in "${PORTAGE_DOCOMPRESS_SKIP[@]}"; do
				[[ ${f} = "${g}" ]] && continue 2
			done
			PORTAGE_DOCOMPRESS_SKIP[${#PORTAGE_DOCOMPRESS_SKIP[@]}]=${f}
		done
	else
		for f; do
			f=$(__strip_duplicate_slashes "${f}"); f=${f%/}
			[[ ${f:0:1} = / ]] || f="/${f}"
			for g in "${PORTAGE_DOCOMPRESS[@]}"; do
				[[ ${f} = "${g}" ]] && continue 2
			done
			PORTAGE_DOCOMPRESS[${#PORTAGE_DOCOMPRESS[@]}]=${f}
		done
	fi
}

dostrip() {
	___eapi_has_dostrip || die "'${FUNCNAME}' not supported in this EAPI"

	local f g
	if [[ $1 = "-x" ]]; then
		shift
		for f; do
			f=$(__strip_duplicate_slashes "${f}"); f=${f%/}
			[[ ${f:0:1} = / ]] || f="/${f}"
			for g in "${PORTAGE_DOSTRIP_SKIP[@]}"; do
				[[ ${f} = "${g}" ]] && continue 2
			done
			PORTAGE_DOSTRIP_SKIP+=( "${f}" )
		done
	else
		for f; do
			f=$(__strip_duplicate_slashes "${f}"); f=${f%/}
			[[ ${f:0:1} = / ]] || f="/${f}"
			for g in "${PORTAGE_DOSTRIP[@]}"; do
				[[ ${f} = "${g}" ]] && continue 2
			done
			PORTAGE_DOSTRIP+=( "${f}" )
		done
	fi
}

useq() {
	has $EBUILD_PHASE prerm postrm || eqawarn \
		"QA Notice: The 'useq' function is deprecated (replaced by 'use')"
	use ${1}
}

usev() {
	if use ${1}; then
		echo "${1#!}"
		return 0
	fi
	return 1
}

if ___eapi_has_usex; then
	usex() {
		if use "$1"; then
			echo "${2-yes}$4"
		else
			echo "${3-no}$5"
		fi
		return 0
	}
fi

use() {
	local u=$1
	local found=0

	# if we got something like '!flag', then invert the return value
	if [[ ${u:0:1} == "!" ]] ; then
		u=${u:1}
		found=1
	fi

	if [[ $EBUILD_PHASE = depend ]] ; then
		# TODO: Add a registration interface for eclasses to register
		# any number of phase hooks, so that global scope eclass
		# initialization can by migrated to phase hooks in new EAPIs.
		# Example: add_phase_hook before pkg_setup $ECLASS_pre_pkg_setup
		#if [[ -n $EAPI ]] && ! has "$EAPI" 0 1 2 3 ; then
		#	die "use() called during invalid phase: $EBUILD_PHASE"
		#fi
		true

	# Make sure we have this USE flag in IUSE, but exempt binary
	# packages for API consumers like Entropy which do not require
	# a full profile with IUSE_IMPLICIT and stuff (see bug #456830).
<<<<<<< HEAD
	elif [[ -n $PORTAGE_IUSE && -n $EBUILD_PHASE &&
		-n $PORTAGE_INTERNAL_CALLER ]] ; then
		if ( [[ ! " ${FEATURES} " == *" force-multilib "* && $u == multilib ]] && \
			[[ ! $u =~ $PORTAGE_IUSE ]] ) ; then
=======
	elif declare -f ___in_portage_iuse >/dev/null &&
		[[ -n ${EBUILD_PHASE} && -n ${PORTAGE_INTERNAL_CALLER} ]] ; then
		if ! ___in_portage_iuse "${u}"; then
>>>>>>> 59b94619
			if [[ ${EMERGE_FROM} != binary &&
				! ${EAPI} =~ ^(0|1|2|3|4|4-python|4-slot-abi)$ ]] ; then
				# This is only strict starting with EAPI 5, since implicit IUSE
				# is not well defined for earlier EAPIs (see bug #449708).
				die "USE Flag '${u}' not in IUSE for ${CATEGORY}/${PF}"
			fi
			eqawarn "QA Notice: USE Flag '${u}' not" \
				"in IUSE for ${CATEGORY}/${PF}"
		fi
	fi

	local IFS=$' \t\n' prev_shopts=$- ret
	set -f
	if has ${u} ${USE} ; then
		ret=${found}
	else
		ret=$((!found))
	fi
	[[ ${prev_shopts} == *f* ]] || set +f
	return ${ret}
}

use_with() {
	if [ -z "$1" ]; then
		echo "!!! use_with() called without a parameter." >&2
		echo "!!! use_with <USEFLAG> [<flagname> [value]]" >&2
		return 1
	fi

	if ___eapi_use_enable_and_use_with_support_empty_third_argument; then
		local UW_SUFFIX=${3+=$3}
	else
		local UW_SUFFIX=${3:+=$3}
	fi
	local UWORD=${2:-$1}

	if use $1; then
		echo "--with-${UWORD}${UW_SUFFIX}"
	else
		echo "--without-${UWORD}"
	fi
	return 0
}

use_enable() {
	if [ -z "$1" ]; then
		echo "!!! use_enable() called without a parameter." >&2
		echo "!!! use_enable <USEFLAG> [<flagname> [value]]" >&2
		return 1
	fi

	if ___eapi_use_enable_and_use_with_support_empty_third_argument; then
		local UE_SUFFIX=${3+=$3}
	else
		local UE_SUFFIX=${3:+=$3}
	fi
	local UWORD=${2:-$1}

	if use $1; then
		echo "--enable-${UWORD}${UE_SUFFIX}"
	else
		echo "--disable-${UWORD}"
	fi
	return 0
}

unpack() {
	local srcdir
	local x
	local y y_insensitive
	local suffix suffix_insensitive
	local myfail
	local eapi=${EAPI:-0}
	[ -z "$*" ] && die "Nothing passed to the 'unpack' command"

	for x in "$@"; do
		__vecho ">>> Unpacking ${x} to ${PWD}"
		suffix=${x##*.}
		suffix_insensitive=$(LC_ALL=C tr "[:upper:]" "[:lower:]" <<< "${suffix}")
		y=${x%.*}
		y=${y##*.}
		y_insensitive=$(LC_ALL=C tr "[:upper:]" "[:lower:]" <<< "${y}")

		# wrt PMS 11.3.3.13 Misc Commands
		if [[ ${x} != */* ]]; then
			# filename without path of any kind
			srcdir=${DISTDIR}/
		elif [[ ${x} == ./* ]]; then
			# relative path starting with './'
			srcdir=
		else
			# non-'./' filename with path of some kind
			if ___eapi_unpack_supports_absolute_paths; then
				# EAPI 6 allows absolute and deep relative paths
				srcdir=

				if [[ ${x} == ${DISTDIR%/}/* ]]; then
					eqawarn "QA Notice: unpack called with redundant \${DISTDIR} in path"
				fi
			elif [[ ${x} == ${DISTDIR%/}/* ]]; then
				die "Arguments to unpack() cannot begin with \${DISTDIR} in EAPI ${EAPI}"
			elif [[ ${x} == /* ]] ; then
				die "Arguments to unpack() cannot be absolute in EAPI ${EAPI}"
			else
				die "Relative paths to unpack() must be prefixed with './' in EAPI ${EAPI}"
			fi
		fi
		[[ ! -s ${srcdir}${x} ]] && die "unpack: ${x} does not exist"

		__unpack_tar() {
			if [[ ${y_insensitive} == tar ]] ; then
				if ___eapi_unpack_is_case_sensitive && \
					[[ tar != ${y} ]] ; then
					eqawarn "QA Notice: unpack called with" \
						"secondary suffix '${y}' which is unofficially" \
						"supported with EAPI '${EAPI}'. Instead use 'tar'."
				fi
				$1 -c -- "$srcdir$x" | tar xof -
				__assert_sigpipe_ok "$myfail"
			else
				local cwd_dest=${x##*/}
				cwd_dest=${cwd_dest%.*}
				$1 -c -- "${srcdir}${x}" > "${cwd_dest}" || die "$myfail"
			fi
		}

		myfail="unpack: failure unpacking ${x}"
		case "${suffix_insensitive}" in
			tar)
				if ___eapi_unpack_is_case_sensitive && \
					[[ tar != ${suffix} ]] ; then
					eqawarn "QA Notice: unpack called with" \
						"suffix '${suffix}' which is unofficially supported" \
						"with EAPI '${EAPI}'. Instead use 'tar'."
				fi
				tar xof "$srcdir$x" || die "$myfail"
				;;
			tgz)
				if ___eapi_unpack_is_case_sensitive && \
					[[ tgz != ${suffix} ]] ; then
					eqawarn "QA Notice: unpack called with" \
						"suffix '${suffix}' which is unofficially supported" \
						"with EAPI '${EAPI}'. Instead use 'tgz'."
				fi
				tar xozf "$srcdir$x" || die "$myfail"
				;;
			tbz|tbz2)
				if ___eapi_unpack_is_case_sensitive && \
					[[ " tbz tbz2 " != *" ${suffix} "* ]] ; then
					eqawarn "QA Notice: unpack called with" \
						"suffix '${suffix}' which is unofficially supported" \
						"with EAPI '${EAPI}'. Instead use 'tbz' or 'tbz2'."
				fi
				${PORTAGE_BUNZIP2_COMMAND:-${PORTAGE_BZIP2_COMMAND} -d} -c -- "$srcdir$x" | tar xof -
				__assert_sigpipe_ok "$myfail"
				;;
			zip|jar)
				if ___eapi_unpack_is_case_sensitive && \
					[[ " ZIP zip jar " != *" ${suffix} "* ]] ; then
					eqawarn "QA Notice: unpack called with" \
						"suffix '${suffix}' which is unofficially supported" \
						"with EAPI '${EAPI}'." \
						"Instead use 'ZIP', 'zip', or 'jar'."
				fi
				# unzip will interactively prompt under some error conditions,
				# as reported in bug #336285
				( set +x ; while true ; do echo n || break ; done ) | \
				unzip -qo "${srcdir}${x}" || die "$myfail"
				;;
			gz|z)
				if ___eapi_unpack_is_case_sensitive && \
					[[ " gz z Z " != *" ${suffix} "* ]] ; then
					eqawarn "QA Notice: unpack called with" \
						"suffix '${suffix}' which is unofficially supported" \
						"with EAPI '${EAPI}'. Instead use 'gz', 'z', or 'Z'."
				fi
				__unpack_tar "gzip -d"
				;;
			bz2|bz)
				if ___eapi_unpack_is_case_sensitive && \
					[[ " bz bz2 " != *" ${suffix} "* ]] ; then
					eqawarn "QA Notice: unpack called with" \
						"suffix '${suffix}' which is unofficially supported" \
						"with EAPI '${EAPI}'. Instead use 'bz' or 'bz2'."
				fi
				__unpack_tar "${PORTAGE_BUNZIP2_COMMAND:-${PORTAGE_BZIP2_COMMAND} -d}"
				;;
			7z)
				local my_output
				my_output="$(7z x -y "${srcdir}${x}")"
				if [ $? -ne 0 ]; then
					echo "${my_output}" >&2
					die "$myfail"
				fi
				;;
			rar)
				if ___eapi_unpack_is_case_sensitive && \
					[[ " rar RAR " != *" ${suffix} "* ]] ; then
					eqawarn "QA Notice: unpack called with" \
						"suffix '${suffix}' which is unofficially supported" \
						"with EAPI '${EAPI}'. Instead use 'rar' or 'RAR'."
				fi
				unrar x -idq -o+ "${srcdir}${x}" || die "$myfail"
				;;
			lha|lzh)
				if ___eapi_unpack_is_case_sensitive && \
					[[ " LHA LHa lha lzh " != *" ${suffix} "* ]] ; then
					eqawarn "QA Notice: unpack called with" \
						"suffix '${suffix}' which is unofficially supported" \
						"with EAPI '${EAPI}'." \
						"Instead use 'LHA', 'LHa', 'lha', or 'lzh'."
				fi
				lha xfq "${srcdir}${x}" || die "$myfail"
				;;
			a)
				if ___eapi_unpack_is_case_sensitive && \
					[[ " a " != *" ${suffix} "* ]] ; then
					eqawarn "QA Notice: unpack called with" \
						"suffix '${suffix}' which is unofficially supported" \
						"with EAPI '${EAPI}'. Instead use 'a'."
				fi
				ar x "${srcdir}${x}" || die "$myfail"
				;;
			deb)
				if ___eapi_unpack_is_case_sensitive && \
					[[ " deb " != *" ${suffix} "* ]] ; then
					eqawarn "QA Notice: unpack called with" \
						"suffix '${suffix}' which is unofficially supported" \
						"with EAPI '${EAPI}'. Instead use 'deb'."
				fi
				# Unpacking .deb archives can not always be done with
				# `ar`.  For instance on AIX this doesn't work out.
				# If `ar` is not the GNU binutils version and we have
				# `deb2targz` installed, prefer it over `ar` for that
				# reason.  We just make sure on AIX `deb2targz` is
				# installed.
				if [[ $(ar --version 2>/dev/null) != "GNU ar"* ]] && \
					type -P deb2targz > /dev/null; then
					y=${x##*/}
					local created_symlink=0
					if [ ! "$srcdir$x" -ef "$y" ] ; then
						# deb2targz always extracts into the same directory as
						# the source file, so create a symlink in the current
						# working directory if necessary.
						ln -sf "$srcdir$x" "$y" || die "$myfail"
						created_symlink=1
					fi
					deb2targz "$y" || die "$myfail"
					if [ $created_symlink = 1 ] ; then
						# Clean up the symlink so the ebuild
						# doesn't inadvertently install it.
						rm -f "$y"
					fi
					mv -f "${y%.deb}".tar.gz data.tar.gz \
						|| mv -f "${y%.deb}".tar.xz data.tar.xz \
						|| die "$myfail"
				else
					ar x "$srcdir$x" || die "$myfail"
				fi
				;;
			lzma)
				if ___eapi_unpack_is_case_sensitive && \
					[[ " lzma " != *" ${suffix} "* ]] ; then
					eqawarn "QA Notice: unpack called with" \
						"suffix '${suffix}' which is unofficially supported" \
						"with EAPI '${EAPI}'. Instead use 'lzma'."
				fi
				__unpack_tar "lzma -d"
				;;
			xz)
				if ___eapi_unpack_is_case_sensitive && \
					[[ " xz " != *" ${suffix} "* ]] ; then
					eqawarn "QA Notice: unpack called with" \
						"suffix '${suffix}' which is unofficially supported" \
						"with EAPI '${EAPI}'. Instead use 'xz'."
				fi
				if ___eapi_unpack_supports_xz; then
					__unpack_tar "xz -d"
				else
					__vecho "unpack ${x}: file format not recognized. Ignoring."
				fi
				;;
			txz)
				if ___eapi_unpack_is_case_sensitive && \
					[[ " txz " != *" ${suffix} "* ]] ; then
					eqawarn "QA Notice: unpack called with" \
						"suffix '${suffix}' which is unofficially supported" \
						"with EAPI '${EAPI}'. Instead use 'txz'."
				fi
				if ___eapi_unpack_supports_txz; then
					tar xof "$srcdir$x" || die "$myfail"
				else
					__vecho "unpack ${x}: file format not recognized. Ignoring."
				fi
				;;
			*)
				__vecho "unpack ${x}: file format not recognized. Ignoring."
				;;
		esac
	done
	# Do not chmod '.' since it's probably ${WORKDIR} and PORTAGE_WORKDIR_MODE
	# should be preserved.
	find . -mindepth 1 -maxdepth 1 ! -type l -print0 | \
		${XARGS} -0 "${PORTAGE_BIN_PATH}/chmod-lite"
}

econf() {
	local x
	local pid=${BASHPID:-$(__bashpid)}

	if ! ___eapi_has_prefix_variables; then
		local EPREFIX=
	fi

	__hasg() {
		local x s=$1
		shift
		for x ; do [[ ${x} == ${s} ]] && echo "${x}" && return 0 ; done
		return 1
	}

	__hasgq() { __hasg "$@" >/dev/null ; }

	local phase_func=$(__ebuild_arg_to_phase "$EBUILD_PHASE")
	if [[ -n $phase_func ]] ; then
		if ! ___eapi_has_src_configure; then
			[[ $phase_func != src_compile ]] && \
				eqawarn "QA Notice: econf called in" \
					"$phase_func instead of src_compile"
		else
			[[ $phase_func != src_configure ]] && \
				eqawarn "QA Notice: econf called in" \
					"$phase_func instead of src_configure"
		fi
	fi

	: ${ECONF_SOURCE:=.}
	if [ -x "${ECONF_SOURCE}/configure" ]; then
		if [[ -n $CONFIG_SHELL && \
			"$(head -n1 "$ECONF_SOURCE/configure")" =~ ^'#!'[[:space:]]*/bin/sh([[:space:]]|$) ]] ; then
			cp -p "${ECONF_SOURCE}/configure" "${ECONF_SOURCE}/configure._portage_tmp_.${pid}" || die
			sed -i \
				-e "1s:^#![[:space:]]*/bin/sh:#!$CONFIG_SHELL:" \
				"${ECONF_SOURCE}/configure._portage_tmp_.${pid}" \
				|| die "Substition of shebang in '${ECONF_SOURCE}/configure' failed"
			# preserve timestamp, see bug #440304
			touch -r "${ECONF_SOURCE}/configure" "${ECONF_SOURCE}/configure._portage_tmp_.${pid}" || die
			mv -f "${ECONF_SOURCE}/configure._portage_tmp_.${pid}" "${ECONF_SOURCE}/configure" || die
		fi
		if [ -e "${EPREFIX}"/usr/share/gnuconfig/ ]; then
			find "${WORKDIR}" -type f '(' \
			-name config.guess -o -name config.sub ')' -print0 | \
			while read -r -d $'\0' x ; do
				__vecho " * econf: updating ${x/${WORKDIR}\/} with ${EPREFIX}/usr/share/gnuconfig/${x##*/}"
				# Make sure we do this atomically incase we're run in parallel. #487478
				cp -f "${EPREFIX}"/usr/share/gnuconfig/"${x##*/}" "${x}.${pid}"
				mv -f "${x}.${pid}" "${x}"
			done
		fi

		local conf_args=()
		if ___eapi_econf_passes_--disable-dependency-tracking || ___eapi_econf_passes_--disable-silent-rules || ___eapi_econf_passes_--docdir_and_--htmldir || ___eapi_econf_passes_--with-sysroot; then
			local conf_help=$("${ECONF_SOURCE}/configure" --help 2>/dev/null)

			if ___eapi_econf_passes_--disable-dependency-tracking; then
				if [[ ${conf_help} == *--disable-dependency-tracking* ]]; then
					conf_args+=( --disable-dependency-tracking )
				fi
			fi

			if ___eapi_econf_passes_--disable-silent-rules; then
				if [[ ${conf_help} == *--disable-silent-rules* ]]; then
					conf_args+=( --disable-silent-rules )
				fi
			fi

			if ___eapi_econf_passes_--docdir_and_--htmldir; then
				if [[ ${conf_help} == *--docdir* ]]; then
					conf_args+=( --docdir="${EPREFIX}"/usr/share/doc/${PF} )
				fi

				if [[ ${conf_help} == *--htmldir* ]]; then
					conf_args+=( --htmldir="${EPREFIX}"/usr/share/doc/${PF}/html )
				fi
			fi

			if ___eapi_econf_passes_--with-sysroot; then
				if [[ ${conf_help} == *--with-sysroot* ]]; then
					conf_args+=( --with-sysroot="${ESYSROOT:-/}" )
				fi
			fi
		fi

		# if the profile defines a location to install libs to aside from default, pass it on.
		# if the ebuild passes in --libdir, they're responsible for the conf_libdir fun.
		local CONF_LIBDIR LIBDIR_VAR="LIBDIR_${ABI}"
		if [[ -n ${ABI} && -n ${!LIBDIR_VAR} ]] ; then
			CONF_LIBDIR=${!LIBDIR_VAR}
		fi
		if [[ -n ${CONF_LIBDIR} ]] && ! __hasgq --libdir=\* "$@" ; then
			export CONF_PREFIX=$(__hasg --exec-prefix=\* "$@")
			[[ -z ${CONF_PREFIX} ]] && CONF_PREFIX=$(__hasg --prefix=\* "$@")
			: ${CONF_PREFIX:=${EPREFIX}/usr}
			CONF_PREFIX=${CONF_PREFIX#*=}
			[[ ${CONF_PREFIX} != /* ]] && CONF_PREFIX="/${CONF_PREFIX}"
			[[ ${CONF_LIBDIR} != /* ]] && CONF_LIBDIR="/${CONF_LIBDIR}"
			conf_args+=(
				--libdir="$(__strip_duplicate_slashes "${CONF_PREFIX}${CONF_LIBDIR}")"
			)
		fi

		# Handle arguments containing quoted whitespace (see bug #457136).
		eval "local -a EXTRA_ECONF=(${EXTRA_ECONF})"

		set -- \
			--prefix="${EPREFIX}"/usr \
			${CBUILD:+--build=${CBUILD}} \
			--host=${CHOST} \
			${CTARGET:+--target=${CTARGET}} \
			--mandir="${EPREFIX}"/usr/share/man \
			--infodir="${EPREFIX}"/usr/share/info \
			--datadir="${EPREFIX}"/usr/share \
			--sysconfdir="${EPREFIX}"/etc \
			--localstatedir="${EPREFIX}"/var/lib \
			"${conf_args[@]}" \
			"$@" \
			"${EXTRA_ECONF[@]}"
		__vecho "${ECONF_SOURCE}/configure" "$@"

		if ! "${ECONF_SOURCE}/configure" "$@" ; then

			if [ -s config.log ]; then
				echo
				echo "!!! Please attach the following file when seeking support:"
				echo "!!! ${PWD}/config.log"
			fi
			# econf dies unconditionally in EAPIs 0 to 3
			___eapi_helpers_can_die || die "econf failed"
			__helpers_die "econf failed"
			return 1
		fi
	elif [ -f "${ECONF_SOURCE}/configure" ]; then
		die "configure is not executable"
	else
		die "no configure script found"
	fi
}

einstall() {
	if ! ___eapi_has_einstall; then
		die "'${FUNCNAME}' has been banned for EAPI '$EAPI'"
		exit 1
	fi

	# CONF_PREFIX is only set if they didn't pass in libdir above.
	local LOCAL_EXTRA_EINSTALL="${EXTRA_EINSTALL}"
	if ! ___eapi_has_prefix_variables; then
		local ED=${D}
	fi
	LIBDIR_VAR="LIBDIR_${ABI}"
	if [ -n "${ABI}" -a -n "${!LIBDIR_VAR}" ]; then
		CONF_LIBDIR="${!LIBDIR_VAR}"
	fi
	unset LIBDIR_VAR
	if [ -n "${CONF_LIBDIR}" ] && [ "${CONF_PREFIX:+set}" = set ]; then
		EI_DESTLIBDIR="${D%/}/${CONF_PREFIX}/${CONF_LIBDIR}"
		EI_DESTLIBDIR="$(__strip_duplicate_slashes "${EI_DESTLIBDIR}")"
		LOCAL_EXTRA_EINSTALL="libdir=${EI_DESTLIBDIR} ${LOCAL_EXTRA_EINSTALL}"
		unset EI_DESTLIBDIR
	fi

	if [[ -f Makefile || -f GNUmakefile || -f makefile ]] ; then
		if [ "${PORTAGE_DEBUG}" == "1" ]; then
			${MAKE:-make} -n prefix="${ED%/}/usr" \
				datadir="${ED%/}/usr/share" \
				infodir="${ED%/}/usr/share/info" \
				localstatedir="${ED%/}/var/lib" \
				mandir="${ED%/}/usr/share/man" \
				sysconfdir="${ED%/}/etc" \
				${LOCAL_EXTRA_EINSTALL} \
				${MAKEOPTS} -j1 \
				"$@" ${EXTRA_EMAKE} install
		fi
		if ! ${MAKE:-make} prefix="${ED%/}/usr" \
			datadir="${ED%/}/usr/share" \
			infodir="${ED%/}/usr/share/info" \
			localstatedir="${ED%/}/var/lib" \
			mandir="${ED%/}/usr/share/man" \
			sysconfdir="${ED%/}/etc" \
			${LOCAL_EXTRA_EINSTALL} \
			${MAKEOPTS} -j1 \
			"$@" ${EXTRA_EMAKE} install
		then
			__helpers_die "einstall failed"
			return 1
		fi
	else
		die "no Makefile found"
	fi
}

__eapi0_pkg_nofetch() {
	[[ -z ${A} ]] && return

	elog "The following files cannot be fetched for ${PN}:"
	local x
	for x in ${A}; do
		elog "   ${x}"
	done
}

__eapi0_src_unpack() {
	[[ -n ${A} ]] && unpack ${A}
}

__eapi0_src_compile() {
	if [ -x ./configure ] ; then
		econf
	fi
	__eapi2_src_compile
}

__eapi0_src_test() {
	# Since we don't want emake's automatic die
	# support (EAPI 4 and later), and we also don't
	# want the warning messages that it produces if
	# we call it in 'nonfatal' mode, we use emake_cmd
	# to emulate the desired parts of emake behavior.
	local emake_cmd="${MAKE:-make} ${MAKEOPTS} ${EXTRA_EMAKE}"
	local internal_opts=
	if ___eapi_default_src_test_disables_parallel_jobs; then
		internal_opts+=" -j1"
	fi
	if $emake_cmd ${internal_opts} check -n &> /dev/null; then
		__vecho "${emake_cmd} ${internal_opts} check" >&2
		$emake_cmd ${internal_opts} check || \
			die "Make check failed. See above for details."
	elif $emake_cmd ${internal_opts} test -n &> /dev/null; then
		__vecho "${emake_cmd} ${internal_opts} test" >&2
		$emake_cmd ${internal_opts} test || \
			die "Make test failed. See above for details."
	fi
}

__eapi1_src_compile() {
	__eapi2_src_configure
	__eapi2_src_compile
}

__eapi2_src_prepare() {
	:
}

__eapi2_src_configure() {
	if [[ -x ${ECONF_SOURCE:-.}/configure ]] ; then
		econf
	fi
}

__eapi2_src_compile() {
	if [ -f Makefile ] || [ -f GNUmakefile ] || [ -f makefile ]; then
		emake || die "emake failed"
	fi
}

__eapi4_src_install() {
	if [[ -f Makefile || -f GNUmakefile || -f makefile ]] ; then
		emake DESTDIR="${D}" install
	fi

	if ! declare -p DOCS &>/dev/null ; then
		local d
		for d in README* ChangeLog AUTHORS NEWS TODO CHANGES \
				THANKS BUGS FAQ CREDITS CHANGELOG ; do
			[[ -s "${d}" ]] && dodoc "${d}"
		done
	elif ___is_indexed_array_var DOCS ; then
		dodoc "${DOCS[@]}"
	else
		dodoc ${DOCS}
	fi
}

__eapi6_src_prepare() {
	if ___is_indexed_array_var PATCHES ; then
		[[ ${#PATCHES[@]} -gt 0 ]] && eapply "${PATCHES[@]}"
	elif [[ -n ${PATCHES} ]]; then
		eapply ${PATCHES}
	fi

	eapply_user
}

__eapi6_src_install() {
	if [[ -f Makefile || -f GNUmakefile || -f makefile ]] ; then
		emake DESTDIR="${D}" install
	fi

	einstalldocs
}

___best_version_and_has_version_common() {
	local atom root root_arg
	local -a cmd=()
	case $1 in
		--host-root|-r|-d|-b)
			root_arg=$1
			shift ;;
	esac
	atom=$1
	shift
	[ $# -gt 0 ] && die "${FUNCNAME[1]}: unused argument(s): $*"

	case ${root_arg} in
		"") if ___eapi_has_prefix_variables; then
				root=${ROOT%/}/${EPREFIX#/}
			else
				root=${ROOT}
			fi ;;
		--host-root)
			if ! ___eapi_best_version_and_has_version_support_--host-root; then
				die "${FUNCNAME[1]}: option ${root_arg} is not supported with EAPI ${EAPI}"
			fi
			if ___eapi_has_prefix_variables; then
				# Since portageq requires the root argument be consistent
				# with EPREFIX, ensure consistency here (bug 655414).
				root=/${PORTAGE_OVERRIDE_EPREFIX#/}
				cmd+=(env EPREFIX="${PORTAGE_OVERRIDE_EPREFIX}")
			else
				root=/
			fi ;;
		-r|-d|-b)
			if ! ___eapi_best_version_and_has_version_support_-b_-d_-r; then
				die "${FUNCNAME[1]}: option ${root_arg} is not supported with EAPI ${EAPI}"
			fi
			if ___eapi_has_prefix_variables; then
				case ${root_arg} in
					-r) root=${ROOT%/}/${EPREFIX#/} ;;
					-d) root=${ESYSROOT} ;;
					-b)
						# Use /${PORTAGE_OVERRIDE_EPREFIX#/} which is equivalent
						# to BROOT, except BROOT is only defined in src_* phases.
						root=/${PORTAGE_OVERRIDE_EPREFIX#/}
						cmd+=(env EPREFIX="${PORTAGE_OVERRIDE_EPREFIX}")
						;;
				esac
			else
				case ${root_arg} in
					-r) root=${ROOT} ;;
					-d) root=${SYSROOT} ;;
					-b) root=/ ;;
				esac
			fi ;;
	esac

	if [[ -n $PORTAGE_IPC_DAEMON ]] ; then
		cmd+=("${PORTAGE_BIN_PATH}"/ebuild-ipc "${FUNCNAME[1]}" "${root}" "${atom}")
	else
		cmd+=("${PORTAGE_BIN_PATH}"/ebuild-helpers/portageq "${FUNCNAME[1]}" "${root}" "${atom}")
	fi
	"${cmd[@]}"
	local retval=$?
	case "${retval}" in
		0|1)
			return ${retval}
			;;
		2)
			die "${FUNCNAME[1]}: invalid atom: ${atom}"
			;;
		*)
			if [[ -n ${PORTAGE_IPC_DAEMON} ]]; then
				die "${FUNCNAME[1]}: unexpected ebuild-ipc exit code: ${retval}"
			else
				die "${FUNCNAME[1]}: unexpected portageq exit code: ${retval}"
			fi
			;;
	esac
}

# @FUNCTION: has_version
# @USAGE: [--host-root|-r|-d|-b] <DEPEND ATOM>
# @DESCRIPTION:
# Return true if given package is installed. Otherwise return false.
# Callers may override the ROOT variable in order to match packages from an
# alternative ROOT.
has_version() {
	___best_version_and_has_version_common "$@"
}

# @FUNCTION: best_version
# @USAGE: [--host-root|-r|-d|-b] <DEPEND ATOM>
# @DESCRIPTION:
# Returns highest installed matching category/package-version (without .ebuild).
# Callers may override the ROOT variable in order to match packages from an
# alternative ROOT.
best_version() {
	___best_version_and_has_version_common "$@"
}

if ___eapi_has_get_libdir; then
	get_libdir() {
		local libdir_var="LIBDIR_${ABI}"
		local libdir="lib"

		[[ -n ${ABI} && -n ${!libdir_var} ]] && libdir=${!libdir_var}

		echo "${libdir}"
	}
fi

if ___eapi_has_einstalldocs; then
	einstalldocs() {
		(
			if ! declare -p DOCS &>/dev/null ; then
				local d
				for d in README* ChangeLog AUTHORS NEWS TODO CHANGES \
						THANKS BUGS FAQ CREDITS CHANGELOG ; do
					[[ -f ${d} && -s ${d} ]] && docinto / && dodoc "${d}"
				done
			elif ___is_indexed_array_var DOCS ; then
				[[ ${#DOCS[@]} -gt 0 ]] && docinto / && dodoc -r "${DOCS[@]}"
			else
				[[ ${DOCS} ]] && docinto / && dodoc -r ${DOCS}
			fi
		)

		(
			if ___is_indexed_array_var HTML_DOCS ; then
				[[ ${#HTML_DOCS[@]} -gt 0 ]] && \
					docinto html && dodoc -r "${HTML_DOCS[@]}"
			else
				[[ ${HTML_DOCS} ]] && \
					docinto html && dodoc -r ${HTML_DOCS}
			fi
		)
	}
fi

if ___eapi_has_eapply; then
	eapply() {
		local failed patch_cmd=patch
		local -x LC_COLLATE=POSIX

		# for bsd userland support, use gpatch if available
		type -P gpatch > /dev/null && patch_cmd=gpatch

		_eapply_patch() {
			local f=${1}
			local prefix=${2}

			ebegin "${prefix:-Applying }${f##*/}"
			# -p1 as a sane default
			# -f to avoid interactivity
			# -g0 to guarantee no VCS interaction
			# --no-backup-if-mismatch not to pollute the sources
			local all_opts=(
				-p1 -f -g0 --no-backup-if-mismatch
				"${patch_options[@]}"
			)
			# try applying with -F0 first, output a verbose warning
			# if fuzz factor is necessary
			if ${patch_cmd} "${all_opts[@]}" --dry-run -s -F0 \
					< "${f}" &>/dev/null; then
				all_opts+=( -s -F0 )
			else
				eqawarn "    ${f}: patch failed to apply without a fuzz factor, please rebase"
			fi

			${patch_cmd} "${all_opts[@]}" < "${f}"
			failed=${?}
			if ! eend "${failed}"; then
				__helpers_die "patch -p1 ${patch_options[*]} failed with ${f}"
			fi
		}

		local patch_options=() files=()
		local i found_doublehyphen
		# first, try to split on --
		for (( i = 1; i <= ${#@}; ++i )); do
			if [[ ${@:i:1} == -- ]]; then
				patch_options=( "${@:1:i-1}" )
				files=( "${@:i+1}" )
				found_doublehyphen=1
				break
			fi
		done

		# then, try to split on first non-option
		if [[ -z ${found_doublehyphen} ]]; then
			for (( i = 1; i <= ${#@}; ++i )); do
				if [[ ${@:i:1} != -* ]]; then
					patch_options=( "${@:1:i-1}" )
					files=( "${@:i}" )
					break
				fi
			done

			# ensure that no options were interspersed with files
			for i in "${files[@]}"; do
				if [[ ${i} == -* ]]; then
					die "eapply: all options must be passed before non-options"
				fi
			done
		fi

		if [[ ${#files[@]} -eq 0 ]]; then
			die "eapply: no files specified"
		fi

		local f
		for f in "${files[@]}"; do
			if [[ -d ${f} ]]; then
				_eapply_get_files() {
					local LC_ALL=POSIX
					local prev_shopt=$(shopt -p nullglob)
					shopt -s nullglob
					local f
					for f in "${1}"/*; do
						if [[ ${f} == *.diff || ${f} == *.patch ]]; then
							files+=( "${f}" )
						fi
					done
					${prev_shopt}
				}

				local files=()
				_eapply_get_files "${f}"
				[[ ${#files[@]} -eq 0 ]] && die "No *.{patch,diff} files in directory ${f}"

				einfo "Applying patches from ${f} ..."
				local f2
				for f2 in "${files[@]}"; do
					_eapply_patch "${f2}" '  '

					# in case of nonfatal
					[[ ${failed} -ne 0 ]] && return "${failed}"
				done
			else
				_eapply_patch "${f}"

				# in case of nonfatal
				[[ ${failed} -ne 0 ]] && return "${failed}"
			fi
		done

		return 0
	}
fi

if ___eapi_has_eapply_user; then
	eapply_user() {
		[[ ${EBUILD_PHASE} == prepare ]] || \
			die "eapply_user() called during invalid phase: ${EBUILD_PHASE}"
		# keep path in __dyn_prepare in sync!
		local tagfile=${T}/.portage_user_patches_applied
		[[ -f ${tagfile} ]] && return
		>> "${tagfile}"

		local basedir=${PORTAGE_CONFIGROOT%/}/etc/portage/patches

		local applied d f
		local -A _eapply_user_patches
		local prev_shopt=$(shopt -p nullglob)
		shopt -s nullglob

		# Patches from all matched directories are combined into a
		# sorted (POSIX order) list of the patch basenames. Patches
		# in more-specific directories override patches of the same
		# basename found in less-specific directories. An empty patch
		# (or /dev/null symlink) negates a patch with the same
		# basename found in a less-specific directory.
		#
		# order of specificity:
		# 1. ${CATEGORY}/${P}-${PR} (note: -r0 desired to avoid applying
		#    ${P} twice)
		# 2. ${CATEGORY}/${P}
		# 3. ${CATEGORY}/${PN}
		# all of the above may be optionally followed by a slot
		for d in "${basedir}"/${CATEGORY}/{${P}-${PR},${P},${PN}}{:${SLOT%/*},}; do
			for f in "${d}"/*; do
				if [[ ( ${f} == *.diff || ${f} == *.patch ) &&
					-z ${_eapply_user_patches[${f##*/}]} ]]; then
					_eapply_user_patches[${f##*/}]=${f}
				fi
			done
		done

		if [[ ${#_eapply_user_patches[@]} -gt 0 ]]; then
			while read -r -d '' f; do
				f=${_eapply_user_patches[${f}]}
				if [[ -s ${f} ]]; then
					eapply "${f}"
					applied=1
				fi
			done < <(printf -- '%s\0' "${!_eapply_user_patches[@]}" |
				LC_ALL=C sort -z)
		fi

		${prev_shopt}

		[[ -n ${applied} ]] && ewarn "User patches applied."
	}
fi

if ___eapi_has_in_iuse; then
	in_iuse() {
		local use=${1}

		if [[ -z "${use}" ]]; then
			echo "!!! in_iuse() called without a parameter." >&2
			echo "!!! in_iuse <USEFLAG>" >&2
			die "in_iuse() called without a parameter"
		fi

		local liuse=( ${IUSE_EFFECTIVE} )

		has "${use}" "${liuse[@]#[+-]}"
	}
fi

if ___eapi_has_master_repositories; then
	master_repositories() {
		local output repository=$1 retval
		shift
		[[ $# -gt 0 ]] && die "${FUNCNAME[0]}: unused argument(s): $*"

		if [[ -n ${PORTAGE_IPC_DAEMON} ]]; then
			"${PORTAGE_BIN_PATH}/ebuild-ipc" master_repositories "${EROOT}" "${repository}"
		else
			output=$("${PORTAGE_BIN_PATH}/ebuild-helpers/portageq" master_repositories "${EROOT}" "${repository}")
		fi
		retval=$?
		[[ -n ${output} ]] && echo "${output}"
		case "${retval}" in
			0|1)
				return ${retval}
				;;
			2)
				die "${FUNCNAME[0]}: invalid repository: ${repository}"
				;;
			*)
				if [[ -n ${PORTAGE_IPC_DAEMON} ]]; then
					die "${FUNCNAME[0]}: unexpected ebuild-ipc exit code: ${retval}"
				else
					die "${FUNCNAME[0]}: unexpected portageq exit code: ${retval}"
				fi
				;;
		esac
	}
fi

if ___eapi_has_repository_path; then
	repository_path() {
		local output repository=$1 retval
		shift
		[[ $# -gt 0 ]] && die "${FUNCNAME[0]}: unused argument(s): $*"

		if [[ -n ${PORTAGE_IPC_DAEMON} ]]; then
			"${PORTAGE_BIN_PATH}/ebuild-ipc" repository_path "${EROOT}" "${repository}"
		else
			output=$("${PORTAGE_BIN_PATH}/ebuild-helpers/portageq" get_repo_path "${EROOT}" "${repository}")
		fi
		retval=$?
		[[ -n ${output} ]] && echo "${output}"
		case "${retval}" in
			0|1)
				return ${retval}
				;;
			2)
				die "${FUNCNAME[0]}: invalid repository: ${repository}"
				;;
			*)
				if [[ -n ${PORTAGE_IPC_DAEMON} ]]; then
					die "${FUNCNAME[0]}: unexpected ebuild-ipc exit code: ${retval}"
				else
					die "${FUNCNAME[0]}: unexpected portageq exit code: ${retval}"
				fi
				;;
		esac
	}
fi

if ___eapi_has_available_eclasses; then
	available_eclasses() {
		local output repository=${PORTAGE_REPO_NAME} retval
		[[ $# -gt 0 ]] && die "${FUNCNAME[0]}: unused argument(s): $*"

		if [[ -n ${PORTAGE_IPC_DAEMON} ]]; then
			"${PORTAGE_BIN_PATH}/ebuild-ipc" available_eclasses "${EROOT}" "${repository}"
		else
			output=$("${PORTAGE_BIN_PATH}/ebuild-helpers/portageq" available_eclasses "${EROOT}" "${repository}")
		fi
		retval=$?
		[[ -n ${output} ]] && echo "${output}"
		case "${retval}" in
			0|1)
				return ${retval}
				;;
			2)
				die "${FUNCNAME[0]}: invalid repository: ${repository}"
				;;
			*)
				if [[ -n ${PORTAGE_IPC_DAEMON} ]]; then
					die "${FUNCNAME[0]}: unexpected ebuild-ipc exit code: ${retval}"
				else
					die "${FUNCNAME[0]}: unexpected portageq exit code: ${retval}"
				fi
				;;
		esac
	}
fi

if ___eapi_has_eclass_path; then
	eclass_path() {
		local eclass=$1 output repository=${PORTAGE_REPO_NAME} retval
		shift
		[[ $# -gt 0 ]] && die "${FUNCNAME[0]}: unused argument(s): $*"

		if [[ -n ${PORTAGE_IPC_DAEMON} ]]; then
			"${PORTAGE_BIN_PATH}/ebuild-ipc" eclass_path "${EROOT}" "${repository}" "${eclass}"
		else
			output=$("${PORTAGE_BIN_PATH}/ebuild-helpers/portageq" eclass_path "${EROOT}" "${repository}" "${eclass}")
		fi
		retval=$?
		[[ -n ${output} ]] && echo "${output}"
		case "${retval}" in
			0|1)
				return ${retval}
				;;
			2)
				die "${FUNCNAME[0]}: invalid repository: ${repository}"
				;;
			*)
				if [[ -n ${PORTAGE_IPC_DAEMON} ]]; then
					die "${FUNCNAME[0]}: unexpected ebuild-ipc exit code: ${retval}"
				else
					die "${FUNCNAME[0]}: unexpected portageq exit code: ${retval}"
				fi
				;;
		esac
	}
fi

if ___eapi_has_license_path; then
	license_path() {
		local license=$1 output repository=${PORTAGE_REPO_NAME} retval
		shift
		[[ $# -gt 0 ]] && die "${FUNCNAME[0]}: unused argument(s): $*"

		if [[ -n ${PORTAGE_IPC_DAEMON} ]]; then
			"${PORTAGE_BIN_PATH}/ebuild-ipc" license_path "${EROOT}" "${repository}" "${license}"
		else
			output=$("${PORTAGE_BIN_PATH}/ebuild-helpers/portageq" license_path "${EROOT}" "${repository}" "${license}")
		fi
		retval=$?
		[[ -n ${output} ]] && echo "${output}"
		case "${retval}" in
			0|1)
				return ${retval}
				;;
			2)
				die "${FUNCNAME[0]}: invalid repository: ${repository}"
				;;
			*)
				if [[ -n ${PORTAGE_IPC_DAEMON} ]]; then
					die "${FUNCNAME[0]}: unexpected ebuild-ipc exit code: ${retval}"
				else
					die "${FUNCNAME[0]}: unexpected portageq exit code: ${retval}"
				fi
				;;
		esac
	}
fi

if ___eapi_has_package_manager_build_user; then
	package_manager_build_user() {
		echo "${PORTAGE_BUILD_USER}"
	}
fi

if ___eapi_has_package_manager_build_group; then
	package_manager_build_group() {
		echo "${PORTAGE_BUILD_GROUP}"
	}
fi<|MERGE_RESOLUTION|>--- conflicted
+++ resolved
@@ -237,16 +237,10 @@
 	# Make sure we have this USE flag in IUSE, but exempt binary
 	# packages for API consumers like Entropy which do not require
 	# a full profile with IUSE_IMPLICIT and stuff (see bug #456830).
-<<<<<<< HEAD
-	elif [[ -n $PORTAGE_IUSE && -n $EBUILD_PHASE &&
-		-n $PORTAGE_INTERNAL_CALLER ]] ; then
-		if ( [[ ! " ${FEATURES} " == *" force-multilib "* && $u == multilib ]] && \
-			[[ ! $u =~ $PORTAGE_IUSE ]] ) ; then
-=======
 	elif declare -f ___in_portage_iuse >/dev/null &&
 		[[ -n ${EBUILD_PHASE} && -n ${PORTAGE_INTERNAL_CALLER} ]] ; then
+		if ( [[ ! " ${FEATURES} " == *" force-multilib "* && $u == multilib ]] && \
 		if ! ___in_portage_iuse "${u}"; then
->>>>>>> 59b94619
 			if [[ ${EMERGE_FROM} != binary &&
 				! ${EAPI} =~ ^(0|1|2|3|4|4-python|4-slot-abi)$ ]] ; then
 				# This is only strict starting with EAPI 5, since implicit IUSE
