--- conflicted
+++ resolved
@@ -212,17 +212,13 @@
 
 	# Make sure we have this USE flag in IUSE
 	elif [[ -n $PORTAGE_IUSE && -n $EBUILD_PHASE ]] ; then
-<<<<<<< HEAD
-		[[ " ${FEATURES} " == *" force-multilib "* && $u == multilib ]] || \
-			[[ $u =~ $PORTAGE_IUSE ]] || \
-=======
-		if [[ ! $u =~ $PORTAGE_IUSE ]] ; then
+		if ( [[ ! " ${FEATURES} " == *" force-multilib "* && $u == multilib ]] && \
+			[[ ! $u =~ $PORTAGE_IUSE ]] ) ; then
 			if [[ ! ${EAPI} =~ ^(0|1|2|3|4|4-python|4-slot-abi)$ ]] ; then
 				# This is only strict starting with EAPI 5, since implicit IUSE
 				# is not well defined for earlier EAPIs (see bug #449708).
 				die "USE Flag '${u}' not in IUSE for ${CATEGORY}/${PF}"
 			fi
->>>>>>> 0fc94e20
 			eqawarn "QA Notice: USE Flag '${u}' not" \
 				"in IUSE for ${CATEGORY}/${PF}"
 		fi
