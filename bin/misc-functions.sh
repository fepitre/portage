#!@PORTAGE_BASH@
# Copyright 1999-2010 Gentoo Foundation
# Distributed under the terms of the GNU General Public License v2
#
# Miscellaneous shell functions that make use of the ebuild env but don't need
# to be included directly in ebuild.sh.
#
# We're sourcing ebuild.sh here so that we inherit all of it's goodness,
# including bashrc trickery.  This approach allows us to do our miscellaneous
# shell work withing the same env that ebuild.sh has, but without polluting
# ebuild.sh itself with unneeded logic and shell code.
#
# XXX hack: clear the args so ebuild.sh doesn't see them
MISC_FUNCTIONS_ARGS="$@"
shift $#

source "${PORTAGE_BIN_PATH:-@PORTAGE_BASE@/bin}/ebuild.sh"

install_symlink_html_docs() {
	cd "${D}" || die "cd failed"
	[[ ! -d ${ED} ]] && dodir /
	cd "${ED}" || die "cd shouldn't have failed"
	#symlink the html documentation (if DOC_SYMLINKS_DIR is set in make.conf)
	if [ -n "${DOC_SYMLINKS_DIR}" ] ; then
		local mydocdir docdir
		for docdir in "${HTMLDOC_DIR:-does/not/exist}" "${PF}/html" "${PF}/HTML" "${P}/html" "${P}/HTML" ; do
			if [ -d "usr/share/doc/${docdir}" ] ; then
				mydocdir="${EPREFIX}/usr/share/doc/${docdir}"
			fi
		done
		if [ -n "${mydocdir}" ] ; then
			local mysympath
			if [ -z "${SLOT}" -o "${SLOT}" = "0" ] ; then
				mysympath="${DOC_SYMLINKS_DIR}/${CATEGORY}/${PN}"
			else
				mysympath="${DOC_SYMLINKS_DIR}/${CATEGORY}/${PN}-${SLOT}"
			fi
			einfo "Symlinking ${mysympath} to the HTML documentation"
			dodir "${DOC_SYMLINKS_DIR}/${CATEGORY}"
			dosym "${mydocdir}" "${mysympath}"
		fi
	fi
}

install_qa_check() {
	local f

	cd "${D}" || die "cd failed"

	export STRIP_MASK
	prepall
	ecompressdir --dequeue
	ecompress --dequeue

	# Now we look for all world writable files.
	local i
	for i in $(find "${D}/" -type f -perm -2); do
		vecho -ne '\a'
		vecho "QA Security Notice:"
		vecho "- ${i:${#D}:${#i}} will be a world writable file."
		vecho "- This may or may not be a security problem, most of the time it is one."
		vecho "- Please double check that $PF really needs a world writeable bit and file bugs accordingly."
		sleep 1
	done

	# anything outside the prefix should be caught by the Prefix QA
	# check, so if there's nothing in ED, we skip searching for QA
	# checks there, the specific QA funcs can hence rely on ED existing
	if [[ -d ${ED} ]] ; then
		case ${CHOST} in
			*-darwin*)
				# Mach-O platforms (NeXT, Darwin, OSX)
				install_qa_check_macho
			;;
			*-interix*|*-winnt*)
				# PECOFF platforms (Windows/Interix)
				install_qa_check_pecoff
			;;
			*-aix*)
				# XCOFF platforms (AIX)
				install_qa_check_xcoff
			;;
			*)
				# because this is the majority: ELF platforms (Linux,
				# Solaris, *BSD, IRIX, etc.)
				install_qa_check_elf
			;;
		esac
	fi

	# this is basically here such that the diff with trunk remains just
	# offsetted and not out of order
	install_qa_check_misc

	# Prefix specific checks
	[[ -n ${EPREFIX} ]] && install_qa_check_prefix
}

install_qa_check_elf() {
	if type -P scanelf > /dev/null && ! hasq binchecks ${RESTRICT}; then
		local qa_var insecure_rpath=0 tmp_quiet=${PORTAGE_QUIET}
		local x

		# display warnings when using stricter because we die afterwards
		if has stricter ${FEATURES} ; then
			unset PORTAGE_QUIET
		fi

		# Make sure we disallow insecure RUNPATH/RPATHs
		# Don't want paths that point to the tree where the package was built
		# (older, broken libtools would do this).  Also check for null paths
		# because the loader will search $PWD when it finds null paths.
		f=$(scanelf -qyRF '%r %p' "${D}" | grep -E "(${PORTAGE_BUILDDIR}|: |::|^:|^ )")
		# Reject set*id binaries with $ORIGIN in RPATH #260331
		x=$(
			find "${D}" -type f \( -perm -u+s -o -perm -g+s \) -print0 | \
			xargs -0 scanelf -qyRF '%r %p' | grep '$ORIGIN'
		)
		if [[ -n ${f}${x} ]] ; then
			vecho -ne '\a\n'
			eqawarn "QA Notice: The following files contain insecure RUNPATHs"
			eqawarn " Please file a bug about this at http://bugs.gentoo.org/"
			eqawarn " with the maintaining herd of the package."
			eqawarn "${f}${f:+${x:+\n}}${x}"
			vecho -ne '\a\n'
			if [[ -n ${x} ]] || has stricter ${FEATURES} ; then
				insecure_rpath=1
			else
				vecho "Auto fixing rpaths for ${f}"
				TMPDIR=${PORTAGE_BUILDDIR} scanelf -BXr ${f} -o /dev/null
			fi
		fi

		# TEXTRELs are baaaaaaaad
		# Allow devs to mark things as ignorable ... e.g. things that are
		# binary-only and upstream isn't cooperating (nvidia-glx) ... we
		# allow ebuild authors to set QA_TEXTRELS_arch and QA_TEXTRELS ...
		# the former overrides the latter ... regexes allowed ! :)
		qa_var="QA_TEXTRELS_${ARCH/-/_}"
		[[ -n ${!qa_var} ]] && QA_TEXTRELS=${!qa_var}
		[[ -n ${QA_STRICT_TEXTRELS} ]] && QA_TEXTRELS=""
		export QA_TEXTRELS="${QA_TEXTRELS} lib*/modules/*.ko"
		f=$(scanelf -qyRF '%t %p' "${D}" | grep -v 'usr/lib/debug/')
		if [[ -n ${f} ]] ; then
			scanelf -qyRAF '%T %p' "${PORTAGE_BUILDDIR}"/ &> "${T}"/scanelf-textrel.log
			vecho -ne '\a\n'
			eqawarn "QA Notice: The following files contain runtime text relocations"
			eqawarn " Text relocations force the dynamic linker to perform extra"
			eqawarn " work at startup, waste system resources, and may pose a security"
			eqawarn " risk.  On some architectures, the code may not even function"
			eqawarn " properly, if at all."
			eqawarn " For more information, see http://hardened.gentoo.org/pic-fix-guide.xml"
			eqawarn " Please include the following list of files in your report:"
			eqawarn "${f}"
			vecho -ne '\a\n'
			die_msg="${die_msg} textrels,"
			sleep 1
		fi

		# Also, executable stacks only matter on linux (and just glibc atm ...)
		f=""
		case ${CTARGET:-${CHOST}} in
			*-linux-gnu*)
			# Check for files with executable stacks, but only on arches which
			# are supported at the moment.  Keep this list in sync with
			# http://hardened.gentoo.org/gnu-stack.xml (Arch Status)
			case ${CTARGET:-${CHOST}} in
				arm*|i?86*|ia64*|m68k*|s390*|sh*|x86_64*)
					# Allow devs to mark things as ignorable ... e.g. things
					# that are binary-only and upstream isn't cooperating ...
					# we allow ebuild authors to set QA_EXECSTACK_arch and
					# QA_EXECSTACK ... the former overrides the latter ...
					# regexes allowed ! :)

					qa_var="QA_EXECSTACK_${ARCH/-/_}"
					[[ -n ${!qa_var} ]] && QA_EXECSTACK=${!qa_var}
					[[ -n ${QA_STRICT_EXECSTACK} ]] && QA_EXECSTACK=""
					qa_var="QA_WX_LOAD_${ARCH/-/_}"
					[[ -n ${!qa_var} ]] && QA_WX_LOAD=${!qa_var}
					[[ -n ${QA_STRICT_WX_LOAD} ]] && QA_WX_LOAD=""
					export QA_EXECSTACK="${QA_EXECSTACK} lib*/modules/*.ko"
					export QA_WX_LOAD="${QA_WX_LOAD} lib*/modules/*.ko"
					f=$(scanelf -qyRAF '%e %p' "${D}" | grep -v 'usr/lib/debug/')
					;;
			esac
			;;
		esac
		if [[ -n ${f} ]] ; then
			# One more pass to help devs track down the source
			scanelf -qyRAF '%e %p' "${PORTAGE_BUILDDIR}"/ &> "${T}"/scanelf-execstack.log
			vecho -ne '\a\n'
			eqawarn "QA Notice: The following files contain writable and executable sections"
			eqawarn " Files with such sections will not work properly (or at all!) on some"
			eqawarn " architectures/operating systems.  A bug should be filed at"
			eqawarn " http://bugs.gentoo.org/ to make sure the issue is fixed."
			eqawarn " For more information, see http://hardened.gentoo.org/gnu-stack.xml"
			eqawarn " Please include the following list of files in your report:"
			eqawarn " Note: Bugs should be filed for the respective maintainers"
			eqawarn " of the package in question and not hardened@g.o."
			eqawarn "${f}"
			vecho -ne '\a\n'
			die_msg="${die_msg} execstacks"
			sleep 1
		fi

		# Check for files built without respecting LDFLAGS
		if [[ "${LDFLAGS}" == *--hash-style=gnu* ]] && [[ "${PN}" != *-bin ]] ; then
			qa_var="QA_DT_HASH_${ARCH/-/_}"
			eval "[[ -n \${!qa_var} ]] && QA_DT_HASH=(\"\${${qa_var}[@]}\")"
			# use ED here, for the rest of the checks of scanelf's
			# output, scanelf is silent on non-existing ED
			f=$(scanelf -qyRF '%k %p' -k .hash "${ED}" | sed -e "s:\.hash ::")
			if [[ -n ${f} ]] ; then
				echo "${f}" > "${T}"/scanelf-ignored-LDFLAGS.log
				if [ "${QA_STRICT_DT_HASH-unset}" == unset ] ; then
					if [[ ${#QA_DT_HASH[@]} -gt 1 ]] ; then
						for x in "${QA_DT_HASH[@]}" ; do
							sed -e "s#^${x#/}\$##" -i "${T}"/scanelf-ignored-LDFLAGS.log
						done
					else
						local shopts=$-
						set -o noglob
						for x in ${QA_DT_HASH} ; do
							sed -e "s#^${x#/}\$##" -i "${T}"/scanelf-ignored-LDFLAGS.log
						done
						set +o noglob
						set -${shopts}
					fi
				fi
				# Filter anything under /usr/lib/debug/ in order to avoid
				# duplicate warnings for splitdebug files.
				sed -e "s#^usr/lib/debug/.*##" -e "/^\$/d" -e "s#^#/#" \
					-i "${T}"/scanelf-ignored-LDFLAGS.log
				f=$(<"${T}"/scanelf-ignored-LDFLAGS.log)
				if [[ -n ${f} ]] ; then
					vecho -ne '\a\n'
					eqawarn "${BAD}QA Notice: Files built without respecting LDFLAGS have been detected${NORMAL}"
					eqawarn " Please include the following list of files in your report:"
					eqawarn "${f}"
					vecho -ne '\a\n'
					sleep 1
				else
					rm -f "${T}"/scanelf-ignored-LDFLAGS.log
				fi
			fi
		fi

		# Save NEEDED information after removing self-contained providers
		scanelf -qyRF '%a;%p;%S;%r;%n' "${D}" | { while IFS= read l; do
			arch=${l%%;*}; l=${l#*;}
			obj="/${l%%;*}"; l=${l#*;}
			soname=${l%%;*}; l=${l#*;}
			rpath=${l%%;*}; l=${l#*;}; [ "${rpath}" = "  -  " ] && rpath=""
			needed=${l%%;*}; l=${l#*;}
			if [ -z "${rpath}" -o -n "${rpath//*ORIGIN*}" ]; then
				# object doesn't contain $ORIGIN in its runpath attribute
				echo "${obj} ${needed}"	>> "${PORTAGE_BUILDDIR}"/build-info/NEEDED
				echo "${arch:3};${obj};${soname};${rpath};${needed}" >> "${PORTAGE_BUILDDIR}"/build-info/NEEDED.ELF.2
			else
				dir=${obj%/*}
				# replace $ORIGIN with the dirname of the current object for the lookup
				opath=$(echo :${rpath}: | sed -e "s#.*:\(.*\)\$ORIGIN\(.*\):.*#\1${dir}\2#")
				sneeded=$(echo ${needed} | tr , ' ')
				rneeded=""
				for lib in ${sneeded}; do
					found=0
					for path in ${opath//:/ }; do
						[ -e "${D}/${path}/${lib}" ] && found=1 && break
					done
					[ "${found}" -eq 0 ] && rneeded="${rneeded},${lib}"
				done
				rneeded=${rneeded:1}
				if [ -n "${rneeded}" ]; then
					echo "${obj} ${rneeded}" >> "${PORTAGE_BUILDDIR}"/build-info/NEEDED
					echo "${arch:3};${obj};${soname};${rpath};${rneeded}" >> "${PORTAGE_BUILDDIR}"/build-info/NEEDED.ELF.2
				fi
			fi
		done }

		if [[ ${insecure_rpath} -eq 1 ]] ; then
			die "Aborting due to serious QA concerns with RUNPATH/RPATH"
		elif [[ -n ${die_msg} ]] && has stricter ${FEATURES} ; then
			die "Aborting due to QA concerns: ${die_msg}"
		fi

		# Check for shared libraries lacking SONAMEs
		qa_var="QA_SONAME_${ARCH/-/_}"
		eval "[[ -n \${!qa_var} ]] && QA_SONAME=(\"\${${qa_var}[@]}\")"
		f=$(scanelf -ByF '%S %p' "${D}"{,usr/}lib*/lib*.so* | gawk '$2 == "" { print }' | sed -e "s:^[[:space:]]${D}:/:")
		if [[ -n ${f} ]] ; then
			echo "${f}" > "${T}"/scanelf-missing-SONAME.log
			if [[ "${QA_STRICT_SONAME-unset}" == unset ]] ; then
				if [[ ${#QA_SONAME[@]} -gt 1 ]] ; then
					for x in "${QA_SONAME[@]}" ; do
						sed -e "s#^/${x#/}\$##" -i "${T}"/scanelf-missing-SONAME.log
					done
				else
					local shopts=$-
					set -o noglob
					for x in ${QA_SONAME} ; do
						sed -e "s#^/${x#/}\$##" -i "${T}"/scanelf-missing-SONAME.log
					done
					set +o noglob
					set -${shopts}
				fi
			fi
			sed -e "/^\$/d" -i "${T}"/scanelf-missing-SONAME.log
			f=$(<"${T}"/scanelf-missing-SONAME.log)
			if [[ -n ${f} ]] ; then
				vecho -ne '\a\n'
				eqawarn "QA Notice: The following shared libraries lack a SONAME"
				eqawarn "${f}"
				vecho -ne '\a\n'
				sleep 1
			else
				rm -f "${T}"/scanelf-missing-SONAME.log
			fi
		fi

		# Check for shared libraries lacking NEEDED entries
		qa_var="QA_DT_NEEDED_${ARCH/-/_}"
		eval "[[ -n \${!qa_var} ]] && QA_DT_NEEDED=(\"\${${qa_var}[@]}\")"
		f=$(scanelf -ByF '%n %p' "${ED}"{,usr/}lib*/lib*.so* | gawk '$2 == "" { print }' | sed -e "s:^[[:space:]]${D}:/:")
		if [[ -n ${f} ]] ; then
			echo "${f}" > "${T}"/scanelf-missing-NEEDED.log
			if [[ "${QA_STRICT_DT_NEEDED-unset}" == unset ]] ; then
				if [[ ${#QA_DT_NEEDED[@]} -gt 1 ]] ; then
					for x in "${QA_DT_NEEDED[@]}" ; do
						sed -e "s#^/${x#/}\$##" -i "${T}"/scanelf-missing-NEEDED.log
					done
				else
					local shopts=$-
					set -o noglob
					for x in ${QA_DT_NEEDED} ; do
						sed -e "s#^/${x#/}\$##" -i "${T}"/scanelf-missing-NEEDED.log
					done
					set +o noglob
					set -${shopts}
				fi
			fi
			sed -e "/^\$/d" -i "${T}"/scanelf-missing-NEEDED.log
			f=$(<"${T}"/scanelf-missing-NEEDED.log)
			if [[ -n ${f} ]] ; then
				vecho -ne '\a\n'
				eqawarn "QA Notice: The following shared libraries lack NEEDED entries"
				eqawarn "${f}"
				vecho -ne '\a\n'
				sleep 1
			else
				rm -f "${T}"/scanelf-missing-NEEDED.log
			fi
		fi

		PORTAGE_QUIET=${tmp_quiet}
	fi
}

install_qa_check_misc() {
	local unsafe_files=$(find "${D}" -type f '(' -perm -2002 -o -perm -4002 ')')
	if [[ -n ${unsafe_files} ]] ; then
		eqawarn "QA Notice: Unsafe files detected (set*id and world writable)"
		eqawarn "${unsafe_files}"
		die "Unsafe files found in \${D}.  Portage will not install them."
	fi

	if [[ -d ${D}/${D} ]] ; then
		find "${D}/${D}" | \
		while read i ; do
			eqawarn "QA Notice: /${i##${D}/${D}} installed in \${D}/\${D}"
		done
		die "Aborting due to QA concerns: files installed in ${D}/${D}"
	fi

	# Sanity check syntax errors in init.d scripts
	local d
	for d in /etc/conf.d /etc/init.d ; do
		[[ -d ${ED}/${d} ]] || continue
		for i in "${ED}"/${d}/* ; do
			[[ -L ${i} ]] && continue
			# if empty conf.d/init.d dir exists (baselayout), then i will be "/etc/conf.d/*" and not exist
			[[ ! -e ${i} ]] && continue
			bash -n "${i}" || die "The init.d file has syntax errors: ${i}"
		done
	done

	# this should help to ensure that all (most?) shared libraries are executable
	# and that all libtool scripts / static libraries are not executable
	local j
	for i in "${ED}"opt/*/lib{,32,64} \
	         "${ED}"lib{,32,64}       \
	         "${ED}"usr/lib{,32,64}   \
	         "${ED}"usr/X11R6/lib{,32,64} ; do
		[[ ! -d ${i} ]] && continue

		for j in "${i}"/*.so.* "${i}"/*.so "${i}"/*.dylib "${i}"/*.dll ; do
			[[ ! -e ${j} ]] && continue
			[[ -L ${j} ]] && continue
			[[ -x ${j} ]] && continue
			vecho "making executable: ${j#${D}}"
			chmod +x "${j}"
		done

		for j in "${i}"/*.a "${i}"/*.la ; do
			[[ ! -e ${j} ]] && continue
			[[ -L ${j} ]] && continue
			[[ ! -x ${j} ]] && continue
			vecho "removing executable bit: ${j#${D}}"
			chmod -x "${j}"
		done

		for j in "${i}"/*.{a,dll,dylib,sl,so}.* "${i}"/*.{a,dll,dylib,sl,so} ; do
			[[ ! -e ${j} ]] && continue
			[[ ! -L ${j} ]] && continue
			linkdest=$(readlink "${j}")
			if [[ ${linkdest} == /* ]] ; then
				vecho -ne '\a\n'
				eqawarn "QA Notice: Found an absolute symlink in a library directory:"
				eqawarn "           ${j#${D}} -> ${linkdest}"
				eqawarn "           It should be a relative symlink if in the same directory"
				eqawarn "           or a linker script if it crosses the /usr boundary."
			fi
		done
	done

	# When installing static libraries into /usr/lib and shared libraries into 
	# /lib, we have to make sure we have a linker script in /usr/lib along side 
	# the static library, or gcc will utilize the static lib when linking :(.
	# http://bugs.gentoo.org/4411
	abort="no"
	local a s
	for a in "${ED}"usr/lib*/*.a ; do
		[[ ${CHOST} == *-darwin* ]] \
			&& s=${a%.a}.dylib \
			|| s=${a%.a}.so
		if [[ ! -e ${s} ]] ; then
			s=${s%usr/*}${s##*/usr/}
			if [[ -e ${s} ]] ; then
				vecho -ne '\a\n'
				eqawarn "QA Notice: Missing gen_usr_ldscript for ${s##*/}"
	 			abort="yes"
			fi
		fi
	done
	[[ ${abort} == "yes" ]] && die "add those ldscripts"

	# Make sure people don't store libtool files or static libs in /lib
	# on AIX, "dynamic libs" have extension .a, so don't get false
	# positives
	[[ ${CHOST} == *-aix* ]] \
		&& f=$(ls "${ED}"lib*/*.la 2>/dev/null || true) \
		|| f=$(ls "${ED}"lib*/*.{a,la} 2>/dev/null)
	if [[ -n ${f} ]] ; then
		vecho -ne '\a\n'
		eqawarn "QA Notice: Excessive files found in the / partition"
		eqawarn "${f}"
		vecho -ne '\a\n'
		die "static archives (*.a) and libtool library files (*.la) do not belong in /"
	fi

	# Verify that the libtool files don't contain bogus $D entries.
	local abort=no gentoo_bug=no
	for a in "${ED}"usr/lib*/*.la ; do
		s=${a##*/}
		if grep -qs "${D}" "${a}" ; then
			vecho -ne '\a\n'
			eqawarn "QA Notice: ${s} appears to contain PORTAGE_TMPDIR paths"
			abort="yes"
		fi
	done
	[[ ${abort} == "yes" ]] && die "soiled libtool library files found"

	# Evaluate misc gcc warnings
	if [[ -n ${PORTAGE_LOG_FILE} && -r ${PORTAGE_LOG_FILE} ]] ; then
		# In debug mode, this variable definition and corresponding grep calls
		# will produce false positives if they're shown in the trace.
		local reset_debug=0
		if [[ ${-/x/} != $- ]] ; then
			set +x
			reset_debug=1
		fi
		local m msgs=(
			": warning: dereferencing type-punned pointer will break strict-aliasing rules$"
			": warning: dereferencing pointer .* does break strict-aliasing rules$"
			": warning: implicit declaration of function "
			": warning: incompatible implicit declaration of built-in function "
			": warning: is used uninitialized in this function$" # we'll ignore "may" and "might"
			": warning: comparisons like X<=Y<=Z do not have their mathematical meaning$"
			": warning: null argument where non-null required "
			": warning: array subscript is below array bounds$"
			": warning: array subscript is above array bounds$"
			": warning: attempt to free a non-heap object"
			": warning: .* called with .*bigger.* than .* destination buffer$"
			": warning: call to .* will always overflow destination buffer$"
			": warning: assuming pointer wraparound does not occur when comparing "
			": warning: hex escape sequence out of range$"
			": warning: [^ ]*-hand operand of comma .*has no effect$"
			": warning: converting to non-pointer type .* from NULL"
			": warning: NULL used in arithmetic$"
			": warning: passing NULL to non-pointer argument"
			": warning: the address of [^ ]* will always evaluate as"
			": warning: the address of [^ ]* will never be NULL"
			": warning: too few arguments for format"
			": warning: reference to local variable .* returned"
			": warning: returning reference to temporary"
			": warning: function returns address of local variable"
			# this may be valid code :/
			#": warning: multi-character character constant$"
			# need to check these two ...
			#": warning: assuming signed overflow does not occur when "
			#": warning: comparison with string literal results in unspecified behav"
			# yacc/lex likes to trigger this one
			#": warning: extra tokens at end of .* directive"
			# only gcc itself triggers this ?
			#": warning: .*noreturn.* function does return"
			# these throw false positives when 0 is used instead of NULL
			#": warning: missing sentinel in function call"
			#": warning: not enough variable arguments to fit a sentinel"
		)
		abort="no"
		i=0
		local grep_cmd=grep
		[[ $PORTAGE_LOG_FILE = *.gz ]] && grep_cmd=zgrep
		while [[ -n ${msgs[${i}]} ]] ; do
			m=${msgs[$((i++))]}
			# force C locale to work around slow unicode locales #160234
			f=$(LC_ALL=C $grep_cmd "${m}" "${PORTAGE_LOG_FILE}")
			if [[ -n ${f} ]] ; then
				vecho -ne '\a\n'
				eqawarn "QA Notice: Package has poor programming practices which may compile"
				eqawarn "           fine but exhibit random runtime failures."
				eqawarn "${f}"
				vecho -ne '\a\n'
				abort="yes"
			fi
		done
		local cat_cmd=cat
		[[ $PORTAGE_LOG_FILE = *.gz ]] && cat_cmd=zcat
		[[ $reset_debug = 1 ]] && set -x
		f=$($cat_cmd "${PORTAGE_LOG_FILE}" | \
			"${PORTAGE_PYTHON:-@PORTAGE_PYTHON@}" "$PORTAGE_BIN_PATH"/check-implicit-pointer-usage.py || die "check-implicit-pointer-usage.py failed")
		if [[ -n ${f} ]] ; then

			# In the future this will be a forced "die". In preparation,
			# increase the log level from "qa" to "eerror" so that people
			# are aware this is a problem that must be fixed asap.

			# just warn on 32bit hosts but bail on 64bit hosts
			case ${CHOST} in
				alpha*|hppa64*|ia64*|powerpc64*|mips64*|sparc64*|sparcv9*|x86_64*) gentoo_bug=yes ;;
			esac

			abort=yes

			if [[ $gentoo_bug = yes ]] ; then
				eerror
				eerror "QA Notice: Package has poor programming practices which may compile"
				eerror "           but will almost certainly crash on 64bit architectures."
				eerror
				eerror "${f}"
				eerror
				eerror " Please file a bug about this at http://bugs.gentoo.org/"
				eerror " with the maintaining herd of the package."
				eerror
			else
				vecho -ne '\a\n'
				eqawarn "QA Notice: Package has poor programming practices which may compile"
				eqawarn "           but will almost certainly crash on 64bit architectures."
				eqawarn "${f}"
				vecho -ne '\a\n'
			fi

		fi
		if [[ ${abort} == "yes" ]] ; then
			if [[ ${gentoo_bug} == "yes" ]] ; then
				die "install aborted due to" \
					"poor programming practices shown above"
			else
				echo "Please do not file a Gentoo bug and instead" \
				"report the above QA issues directly to the upstream" \
				"developers of this software." | fmt -w 70 | \
				while read line ; do eqawarn "${line}" ; done
				eqawarn "Homepage: ${HOMEPAGE}"
				hasq stricter ${FEATURES} && die "install aborted due to" \
					"poor programming practices shown above"
			fi
		fi
	fi

<<<<<<< HEAD
	f=$(find "${ED}" -name '*.py[co]' | sed "s:${D}:/:")
	if [[ -n ${f} ]] ; then
		vecho -ne '\a\n'
		eqawarn "QA Notice: Byte-compiled Python modules have been found. python_mod_optimize()"
		eqawarn "           and python_mod_cleanup() functions from python.eclass should be used"
		eqawarn "           to handle byte-compiled Python modules."
		eqawarn "${f}"
		vecho -ne '\a\n'
	fi

	f=$(find "${D}"usr/lib*/python*/site-packages -name '*.a' 2>/dev/null | sed "s:${D}:/:")
	if [[ -n ${f} ]] ; then
		vecho -ne '\a\n'
		eqawarn "QA Notice: Static libraries have been found in Python site-packages"
		eqawarn "           directories. Build system should be modified to not generate"
		eqawarn "           these files and object files generated only for these files."
		eqawarn "${f}"
		vecho -ne '\a\n'
	fi

	f=$(find "${D}"usr/lib*/python*/site-packages -name '*.la' 2>/dev/null | sed "s:${D}:/:")
	if [[ -n ${f} ]] ; then
		vecho -ne '\a\n'
		eqawarn "QA Notice: Libtool libraries have been found in Python site-packages"
		eqawarn "           directories. These files should not be installed."
		eqawarn "${f}"
		vecho -ne '\a\n'
	fi

=======
>>>>>>> 398cc46c
	# Portage regenerates this on the installed system.
	rm -f "${ED}"/usr/share/info/dir{,.gz,.bz2}

	if hasq multilib-strict ${FEATURES} && \
	   [[ -x ${EPREFIX}/usr/bin/file && -x ${EPREFIX}/usr/bin/find ]] && \
	   [[ -n ${MULTILIB_STRICT_DIRS} && -n ${MULTILIB_STRICT_DENY} ]]
	then
		local abort=no dir file firstrun=yes
		MULTILIB_STRICT_EXEMPT=$(echo ${MULTILIB_STRICT_EXEMPT} | sed -e 's:\([(|)]\):\\\1:g')
		for dir in ${MULTILIB_STRICT_DIRS} ; do
			[[ -d ${ED}/${dir} ]] || continue
			for file in $(find ${ED}/${dir} -type f | grep -v "^${ED}/${dir}/${MULTILIB_STRICT_EXEMPT}"); do
				if file ${file} | egrep -q "${MULTILIB_STRICT_DENY}" ; then
					if [[ ${firstrun} == yes ]] ; then
						echo "Files matching a file type that is not allowed:"
						firstrun=no
					fi
					abort=yes
					echo "   ${file#${ED}//}"
				fi
			done
		done
		[[ ${abort} == yes ]] && die "multilib-strict check failed!"
	fi
}

install_qa_check_prefix() {
	if [[ -d ${ED}/${D} ]] ; then
		find "${ED}/${D}" | \
		while read i ; do
			eqawarn "QA Notice: /${i##${ED}/${D}} installed in \${ED}/\${D}"
		done
		die "Aborting due to QA concerns: files installed in ${ED}/${D}"
	fi

	if [[ -d ${ED}/${EPREFIX} ]] ; then
		find "${ED}/${EPREFIX}/" | \
		while read i ; do
			eqawarn "QA Notice: ${i#${D}} double prefix"
		done
		die "Aborting due to QA concerns: double prefix files installed"
	fi

	if [[ -d ${D} ]] ; then
		INSTALLTOD=$(find ${D%/} | egrep -v "^${ED}" | sed -e "s|^${D%/}||" | awk '{if (length($0) <= length("'"${EPREFIX}"'")) { if (substr("'"${EPREFIX}"'", 1, length($0)) != $0) {print $0;} } else if (substr($0, 1, length("'"${EPREFIX}"'")) != "'"${EPREFIX}"'") {print $0;} }') 
		if [[ -n ${INSTALLTOD} ]] ; then
			eqawarn "QA Notice: the following files are outside of the prefix:"
			eqawarn "${INSTALLTOD}"
			die "Aborting due to QA concerns: there are files installed outside the prefix"
		fi
	fi

	# all further checks rely on ${ED} existing
	[[ -d ${ED} ]] || return

	# this does not really belong here, but it's closely tied to
	# the code below; many runscripts generate positives here, and we
	# know they don't work (bug #196294) so as long as that one
	# remains an issue, simply remove them as they won't work
	# anyway, avoid etc/init.d/functions.sh from being thrown away
	if [[ ( -d "${ED}"/etc/conf.d || -d "${ED}"/etc/init.d ) && ! -f "${ED}"/etc/init.d/functions.sh ]] ; then
		ewarn "removed /etc/init.d and /etc/conf.d directories until bug #196294 has been resolved"
		rm -Rf "${ED}"/etc/{conf,init}.d
	fi

	# check shebangs, bug #282539
	rm -f "${T}"/non-prefix-shebangs-errs
	local WHITELIST=" /usr/bin/env "
	# this is hell expensive, but how else?
	find "${ED}" -executable \! -type d -print0 \
			| xargs -0 grep -H -n -m1 "^#!" \
			| while read f ;
	do
		local fn=${f%%:*}
		local pos=${f#*:} ; pos=${pos%:*}
		local line=${f##*:}
		# shebang always appears on the first line ;)
		[[ ${pos} != 1 ]] && continue
		local oldIFS=${IFS}
		IFS=$'\r'$'\n'$'\t'" "
		line=( ${line#"#!"} )
		IFS=${oldIFS}
		[[ ${WHITELIST} == *" ${line[0]} "* ]] && continue
		local fp=${fn#${D}} ; fp=/${fp%/*}
		local rf=${fn}
		# in case we deal with a symlink, make sure we don't replace it
		# with a real file (sed -i does that)
		if [[ -L ${fn} ]] ; then
			rf=$(readlink ${fn})
			[[ ${rf} != /* ]] && rf=${fn%/*}/${rf}
		fi
		# does the shebang start with ${EPREFIX}, and does it exist?
		if [[ ${line[0]} == ${EPREFIX}/* ]] ; then
			if [[ ! -e ${ROOT}${line[0]} && ! -e ${D}${line[0]} ]] ; then
				# hmm, refers explicitly to $EPREFIX, but doesn't exist,
				# if it's in PATH that's wrong in any case
				if [[ ":${PATH}:" == *":${fp}:"* ]] ; then
					echo "${fn#${D}}:${line[0]} (explicit EPREFIX but target not found)" \
						>> "${T}"/non-prefix-shebangs-errs
				else
					eqawarn "${fn#${D}} has explicit EPREFIX in shebang but target not found (${line[0]})"
				fi
			fi
			continue
		fi
		# unprefixed shebang, is the script directly in $PATH?
		if [[ ":${PATH}:" == *":${fp}:"* ]] ; then
			if [[ -e ${EROOT}${line[0]} || -e ${ED}${line[0]} ]] ; then
				# is it unprefixed, but we can just fix it because a
				# prefixed variant exists
				eqawarn "prefixing shebang of ${fn#${D}}"
				# statement is made idempotent on purpose, because
				# symlinks may point to the same target, and hence the
				# same real file may be sedded multiple times since we
				# read the shebangs in one go upfront for performance
				# reasons
				sed -i -e '1s:^#! \?'"${line[0]}"':#!'"${EPREFIX}"${line[0]}':' "${rf}"
				continue
			else
				# this is definitely wrong: script in $PATH and invalid shebang
				echo "${fn#${D}}:${line[0]} (in PATH but target not found)" \
					>> "${T}"/non-prefix-shebangs-errs
			fi
		else
			# unprefixed/invalid shebang, but outside $PATH, this may be
			# intended (e.g. config.guess) so remain silent by default
			hasq stricter ${FEATURES} && \
				eqawarn "invalid shebang in ${fn#${D}}: ${line[0]}"
		fi
	done
	if [[ -e "${T}"/non-prefix-shebangs-errs ]] ; then
		eqawarn "QA Notice: the following files use invalid (possible non-prefixed) shebangs:"
		while read line ; do
			eqawarn "  ${line}"
		done < "${T}"/non-prefix-shebangs-errs
		rm -f "${T}"/non-prefix-shebangs-errs
		die "Aborting due to QA concerns: invalid shebangs found"
	fi
}

install_qa_check_macho() {
	if ! hasq binchecks ${RESTRICT} ; then
		# on Darwin, dynamic libraries are called .dylibs instead of
		# .sos.  In addition the version component is before the
		# extension, not after it.  Check for this, and *only* warn
		# about it.  Some packages do ship .so files on Darwin and make
		# it work (ugly!).
		rm -f "${T}/mach-o.check"
		find ${ED%/} -name "*.so" -or -name "*.so.*" | \
		while read i ; do
			[[ $(file $i) == *"Mach-O"* ]] && \
				echo "${i#${D}}" >> "${T}/mach-o.check"
		done
		if [[ -f ${T}/mach-o.check ]] ; then
			f=$(< "${T}/mach-o.check")
			vecho -ne '\a\n'
			eqawarn "QA Notice: Found .so dynamic libraries on Darwin:"
			eqawarn "    ${f//$'\n'/\n    }"
		fi
		rm -f "${T}/mach-o.check"

		# The naming for dynamic libraries is different on Darwin; the
		# version component is before the extention, instead of after
		# it, as with .sos.  Again, make this a warning only.
		rm -f "${T}/mach-o.check"
		find ${ED%/} -name "*.dylib.*" | \
		while read i ; do
			echo "${i#${D}}" >> "${T}/mach-o.check"
		done
		if [[ -f "${T}/mach-o.check" ]] ; then
			f=$(< "${T}/mach-o.check")
			vecho -ne '\a\n'
			eqawarn "QA Notice: Found wrongly named dynamic libraries on Darwin:"
			eqawarn "    ${f// /\n    }"
		fi
		rm -f "${T}/mach-o.check"
	fi

	# While we generate the NEEDED files, check that we don't get kernel
	# traps at runtime because of broken install_names on Darwin.
	rm -f "${T}"/.install_name_check_failed
	scanmacho -qyRF '%a;%p;%S;%n' "${D}" | { while IFS= read l ; do
		arch=${l%%;*}; l=${l#*;}
		obj="/${l%%;*}"; l=${l#*;}
		install_name=${l%%;*}; l=${l#*;}
		needed=${l%%;*}; l=${l#*;}

		# See if the self-reference install_name points to an existing
		# and to be installed file.  This usually is a symlink for the
		# major version.
		if [[ ! -e ${D}${install_name} ]] ; then
			eqawarn "QA Notice: invalid self-reference install_name ${install_name} in ${obj}"
			# remember we are in an implicit subshell, that's
			# why we touch a file here ... ideally we should be
			# able to die correctly/nicely here
			touch "${T}"/.install_name_check_failed
		fi

		# this is ugly, paths with spaces won't work
		reevaluate=0
		for lib in $(echo ${needed} | tr , ' '); do
			if [[ ! -e ${lib} && ! -e ${D}${lib} && ${lib} != "@executable_path/"* && *${lib} != "@loader_path/"* ]] ; then
				# try to "repair" this if possible, happens because of
				# gen_usr_ldscript tactics
				s=${lib%usr/*}${lib##*/usr/}
				if [[ -e ${D}${s} ]] ; then
					ewarn "correcting install_name from ${lib} to ${s} in ${obj}"
					install_name_tool -change \
						"${lib}" "${s}" "${D}${obj}"
					reevaluate=1
				else
					eqawarn "QA Notice: invalid reference to ${lib} in ${obj}"
					# remember we are in an implicit subshell, that's
					# why we touch a file here ... ideally we should be
					# able to die correctly/nicely here
					touch "${T}"/.install_name_check_failed
				fi
			fi
		done
		if [[ ${reevaluate} == 1 ]]; then
			# install_name(s) have been changed, refresh data so we
			# store the correct meta data
			l=$(scanmacho -qyF '%a;%p;%S;%n' ${D}${obj})
			arch=${l%%;*}; l=${l#*;}
			obj="/${l%%;*}"; l=${l#*;}
			install_name=${l%%;*}; l=${l#*;}
			needed=${l%%;*}; l=${l#*;}
		fi

		# backwards compatability
		echo "${obj} ${needed}" >> "${PORTAGE_BUILDDIR}"/build-info/NEEDED
		# what we use
		echo "${arch};${obj};${install_name};${needed}" >> "${PORTAGE_BUILDDIR}"/build-info/NEEDED.MACHO.3
	done }
	if [[ -f ${T}/.install_name_check_failed ]] ; then
		# secret switch "allow_broken_install_names" to get
		# around this and install broken crap (not a good idea)
		hasq allow_broken_install_names ${FEATURES} || \
			die "invalid install_name found, your application or library will crash at runtime"
	fi
}

install_qa_check_pecoff() {
	local _pfx_scan="readpecoff ${CHOST}"

	# this one uses readpecoff, which supports multiple prefix platforms!
	# this is absolutely _not_ optimized for speed, and there may be plenty
	# of possibilities by introducing one or the other cache!
	if ! hasq binchecks ${RESTRICT}; then
		# copied and adapted from the above scanelf code.
		local qa_var insecure_rpath=0 tmp_quiet=${PORTAGE_QUIET}
		local f x

		# display warnings when using stricter because we die afterwards
		if has stricter ${FEATURES} ; then
			unset PORTAGE_QUIET
		fi

		local _exec_find_opt="-executable"
		[[ ${CHOST} == *-winnt* ]] && _exec_find_opt='-name *.dll -o -name *.exe'

		# Make sure we disallow insecure RUNPATH/RPATH's
		# Don't want paths that point to the tree where the package was built
		# (older, broken libtools would do this).  Also check for null paths
		# because the loader will search $PWD when it finds null paths.

		f=$(
			find "${ED}" -type f '(' ${_exec_find_opt} ')' -print0 | xargs -0 ${_pfx_scan} | \
			while IFS=";" read arch obj soname rpath needed ; do \
			echo "${rpath}" | grep -E "(${PORTAGE_BUILDDIR}|: |::|^:|^ )" > /dev/null 2>&1 \
				&& echo "${obj}"; done;
		)
		# Reject set*id binaries with $ORIGIN in RPATH #260331
		x=$(
			find "${ED}" -type f '(' -perm -u+s -o -perm -g+s ')' -print0 | \
			xargs -0 ${_pfx_scan} | while IFS=";" read arch obj soname rpath needed; do \
			echo "${rpath}" | grep '$ORIGIN' > /dev/null 2>&1 && echo "${obj}"; done;
		)
		if [[ -n ${f}${x} ]] ; then
			vecho -ne '\a\n'
			eqawarn "QA Notice: The following files contain insecure RUNPATH's"
			eqawarn " Please file a bug about this at http://bugs.gentoo.org/"
			eqawarn " with the maintaining herd of the package."
			eqawarn "${f}${f:+${x:+\n}}${x}"
			vecho -ne '\a\n'
			if [[ -n ${x} ]] || has stricter ${FEATURES} ; then
				insecure_rpath=1
			else
				eqawarn "cannot automatically fix runpaths on interix platforms!"
			fi
		fi

		rm -f "${PORTAGE_BUILDDIR}"/build-info/NEEDED
		rm -f "${PORTAGE_BUILDDIR}"/build-info/NEEDED.PECOFF.1

		# Save NEEDED information after removing self-contained providers
		find "${ED}" -type f '(' ${_exec_find_opt} ')' -print0 | xargs -0 ${_pfx_scan} | { while IFS=';' read arch obj soname rpath needed; do
			# need to strip image dir from object name.
			obj="/${obj#${D}}"
			if [ -z "${rpath}" -o -n "${rpath//*ORIGIN*}" ]; then
				# object doesn't contain $ORIGIN in its runpath attribute
				echo "${obj} ${needed}"	>> "${PORTAGE_BUILDDIR}"/build-info/NEEDED
				echo "${arch};${obj};${soname};${rpath};${needed}" >> "${PORTAGE_BUILDDIR}"/build-info/NEEDED.PECOFF.1
			else
				dir=${obj%/*}
				# replace $ORIGIN with the dirname of the current object for the lookup
				opath=$(echo :${rpath}: | sed -e "s#.*:\(.*\)\$ORIGIN\(.*\):.*#\1${dir}\2#")
				sneeded=$(echo ${needed} | tr , ' ')
				rneeded=""
				for lib in ${sneeded}; do
					found=0
					for path in ${opath//:/ }; do
						[ -e "${ED}/${path}/${lib}" ] && found=1 && break
					done
					[ "${found}" -eq 0 ] && rneeded="${rneeded},${lib}"
				done
				rneeded=${rneeded:1}
				if [ -n "${rneeded}" ]; then
					echo "${obj} ${rneeded}" >> "${PORTAGE_BUILDDIR}"/build-info/NEEDED
					echo "${arch};${obj};${soname};${rpath};${rneeded}" >> "${PORTAGE_BUILDDIR}"/build-info/NEEDED.PECOFF.1
				fi
			fi
		done }
		
		if [[ ${insecure_rpath} -eq 1 ]] ; then
			die "Aborting due to serious QA concerns with RUNPATH/RPATH"
		elif [[ -n ${die_msg} ]] && has stricter ${FEATURES} ; then
			die "Aborting due to QA concerns: ${die_msg}"
		fi

		local _so_ext='.so*'

		case "${CHOST}" in
			*-winnt*) _so_ext=".dll" ;; # no "*" intentionally!
		esac

		# Run some sanity checks on shared libraries
		for d in "${ED}"lib* "${ED}"usr/lib* ; do
			[[ -d "${d}" ]] || continue
			f=$(find "${d}" -name "lib*${_so_ext}" -print0 | \
				xargs -0 ${_pfx_scan} | while IFS=";" read arch obj soname rpath needed; \
				do [[ -z "${soname}" ]] && echo "${obj}"; done)
			if [[ -n ${f} ]] ; then
				vecho -ne '\a\n'
				eqawarn "QA Notice: The following shared libraries lack a SONAME"
				eqawarn "${f}"
				vecho -ne '\a\n'
				sleep 1
			fi

			f=$(find "${d}" -name "lib*${_so_ext}" -print0 | \
				xargs -0 ${_pfx_scan} | while IFS=";" read arch obj soname rpath needed; \
				do [[ -z "${needed}" ]] && echo "${obj}"; done)
			if [[ -n ${f} ]] ; then
				vecho -ne '\a\n'
				eqawarn "QA Notice: The following shared libraries lack NEEDED entries"
				eqawarn "${f}"
				vecho -ne '\a\n'
				sleep 1
			fi
		done

		PORTAGE_QUIET=${tmp_quiet}
	fi
}

install_qa_check_xcoff() {
	if ! hasq binchecks ${RESTRICT}; then
		local tmp_quiet=${PORTAGE_QUIET}
		local queryline deplib
		local insecure_rpath_list= undefined_symbols_list=

		# display warnings when using stricter because we die afterwards
		if has stricter ${FEATURES} ; then
			unset PORTAGE_QUIET
		fi

		rm -f "${PORTAGE_BUILDDIR}"/build-info/NEEDED.XCOFF.1

		local neededfd
		for neededfd in {3..1024} none; do ( : <&${neededfd} ) 2>/dev/null || break; done
		[[ ${neededfd} != none ]] || die "cannot find free file descriptor handle"

		eval "exec ${neededfd}>\"${PORTAGE_BUILDDIR}\"/build-info/NEEDED.XCOFF.1" || die "cannot open ${PORTAGE_BUILDDIR}/build-info/NEEDED.XCOFF.1"

		(	# work around a problem in /usr/bin/dump (used by aixdll-query)
			# dumping core when path names get too long.
			cd "${ED}" >/dev/null &&
			find . -not -type d -exec \
				aixdll-query '{}' FILE MEMBER FLAGS FORMAT RUNPATH DEPLIBS ';'
		) > "${T}"/needed 2>/dev/null

		# Symlinking shared archive libraries is not a good idea on aix,
		# as there is nothing like "soname" on pure filesystem level.
		# So we create a copy instead of the symlink.
		local prev_FILE=
		local FILE MEMBER FLAGS FORMAT RUNPATH DEPLIBS
		while read queryline
		do
			FILE= MEMBER= FLAGS= FORMAT= RUNPATH= DEPLIBS=
			eval ${queryline}
			FILE=${FILE#./}

			if [[ ${prev_FILE} != ${FILE} ]]; then
				if [[ " ${FLAGS} " == *" SHROBJ "* && -h ${ED}${FILE} ]]; then
					prev_FILE=${FILE}
					local target=$(readlink "${ED}${FILE}")
					if [[ ${target} == /* ]]; then
						target=${D}${target}
					else
						target=${FILE%/*}/${target}
					fi
					rm -f "${ED}${FILE}" || die "cannot prune ${FILE}"
					cp -f "${ED}${target}" "${ED}${FILE}" || die "cannot copy ${target} to ${FILE}"
				fi
			fi
		done <"${T}"/needed

		prev_FILE=
		while read queryline
		do
			FILE= MEMBER= FLAGS= FORMAT= RUNPATH= DEPLIBS=
			eval ${queryline}
			FILE=${FILE#./}

			if [[ -n ${MEMBER} && ${prev_FILE} != ${FILE} ]]; then
				# Save NEEDED information for each archive library stub
				# even if it is static only: the already installed archive
				# may contain shared objects to be preserved.
				echo "${FORMAT##* }${FORMAT%%-*};${EPREFIX}/${FILE};${FILE##*/};;" >&${neededfd}
			fi
			prev_FILE=${FILE}

			[[ " ${FLAGS} " == *" SHROBJ "* ]] || continue

			# Make sure we disallow insecure RUNPATH's
			# Don't want paths that point to the tree where the package was built
			# (older, broken libtools would do this).  Also check for null paths
			# because the loader will search $PWD when it finds null paths.
			# And we really want absolute paths only.
			if [[ -n $(echo ":${RUNPATH}:" | grep -E "(${PORTAGE_BUILDDIR}|::|:[^/])") ]]; then
				insecure_rpath_list="${insecure_rpath_list}\n${FILE}${MEMBER:+[${MEMBER}]}"
			fi

			local needed=
			[[ -n ${MEMBER} ]] && needed=${FILE##*/}
			for deplib in ${DEPLIBS}; do
				eval deplib=${deplib}
				if [[ ${deplib} == '.' || ${deplib} == '..' ]]; then
					# Although we do have runtime linking, we don't want undefined symbols.
					# AIX does indicate this by needing either '.' or '..'
					undefined_symbols_list="${undefined_symbols_list}\n${FILE}"
				else
					needed="${needed}${needed:+,}${deplib}"
				fi
			done

			FILE=${EPREFIX}/${FILE}

			[[ -n ${MEMBER} ]] && MEMBER="[${MEMBER}]"
			# Save NEEDED information
			echo "${FORMAT##* }${FORMAT%%-*};${FILE}${MEMBER};${FILE##*/}${MEMBER};${RUNPATH};${needed}" >&${neededfd}
		done <"${T}"/needed

		eval "exec ${neededfd}>&-" || die "cannot close handle to ${PORTAGE_BUILDDIR}/build-info/NEEDED.XCOFF.1"

		if [[ -n ${undefined_symbols_list} ]]; then
			vecho -ne '\a\n'
			eqawarn "QA Notice: The following files contain undefined symbols."
			eqawarn " Please file a bug about this at http://bugs.gentoo.org/"
			eqawarn " with 'prefix' as the maintaining herd of the package."
			eqawarn "${undefined_symbols_list}"
			vecho -ne '\a\n'
		fi

		if [[ -n ${insecure_rpath_list} ]] ; then
			vecho -ne '\a\n'
			eqawarn "QA Notice: The following files contain insecure RUNPATH's"
			eqawarn " Please file a bug about this at http://bugs.gentoo.org/"
			eqawarn " with 'prefix' as the maintaining herd of the package."
			eqawarn "${insecure_rpath_list}"
			vecho -ne '\a\n'
			if has stricter ${FEATURES} ; then
				insecure_rpath=1
			fi
		fi

		if [[ ${insecure_rpath} -eq 1 ]] ; then
			die "Aborting due to serious QA concerns with RUNPATH/RPATH"
		elif [[ -n ${die_msg} ]] && has stricter ${FEATURES} ; then
			die "Aborting due to QA concerns: ${die_msg}"
		fi

		PORTAGE_QUIET=${tmp_quiet}
	fi
}


install_mask() {
	local root="$1"
	shift
	local install_mask="$*"

	# we don't want globbing for initial expansion, but afterwards, we do
	local shopts=$-
	set -o noglob
	local no_inst
	for no_inst in ${install_mask}; do
		set +o noglob
		quiet_mode || einfo "Removing ${no_inst}"
		# normal stuff
		rm -Rf "${root}"/${no_inst} >&/dev/null

		# we also need to handle globs (*.a, *.h, etc)
		find "${root}" \( -path "${no_inst}" -or -name "${no_inst}" \) \
			-exec rm -fR {} \; >/dev/null 2>&1
	done
	# set everything back the way we found it
	set +o noglob
	set -${shopts}
}

preinst_bsdflags() {
	hasq chflags $FEATURES || return
	# Save all the file flags for restoration after installation.
	mtree -c -p "${D}" -k flags > "${T}/bsdflags.mtree"
	# Remove all the file flags so that the merge phase can do anything
	# necessary.
	chflags -R noschg,nouchg,nosappnd,nouappnd "${D}"
	chflags -R nosunlnk,nouunlnk "${D}" 2>/dev/null
}

postinst_bsdflags() {
	hasq chflags $FEATURES || return
	# Restore all the file flags that were saved before installation.
	mtree -e -p "${ROOT}" -U -k flags < "${T}/bsdflags.mtree" &> /dev/null
}

preinst_aix() {
	if [[ ${CHOST} != *-aix* ]] || hasq binchecks ${RESTRICT}; then
		return 0
	fi
	local ar strip
	if type ${CHOST}-ar >/dev/null 2>&1 && type ${CHOST}-strip >/dev/null 2>&1; then
		ar=${CHOST}-ar
		strip=${CHOST}-strip
	elif [[ ${CBUILD} == "${CHOST}" ]] && type ar >/dev/null 2>&1 && type strip >/dev/null 2>&1; then
		ar=ar
		strip=strip
	elif [[ -x /usr/ccs/bin/ar && -x /usr/ccs/bin/strip ]]; then
		ar=/usr/ccs/bin/ar
		strip=/usr/ccs/bin/strip
	else
		die "cannot find where to use 'ar' and 'strip' from"
	fi
	local archives_members= archives=() chmod400files=()
	local archive_member soname runpath needed archive contentmember
	while read archive_member; do
		archive_member=${archive_member#*;${EPREFIX}/} # drop "^type;EPREFIX/"
		soname=${archive_member#*;}
		runpath=${soname#*;}
		needed=${runpath#*;}
		soname=${soname%%;*}
		runpath=${runpath%%;*}
		archive_member=${archive_member%%;*} # drop ";soname;runpath;needed$"
		archive=${archive_member%[*}
		if [[ ${archive_member} != *'['*']' ]]; then
			if [[ "${soname};${runpath};${needed}" == "${archive##*/};;" && -e ${EROOT}${archive} ]]; then
				# most likely is an archive stub that already exists,
				# may have to preserve members being a shared object.
				archives[${#archives[@]}]=${archive}
			fi
			continue
		fi
		archives_members="${archives_members}:(${archive_member}):"
		contentmember="${archive%/*}/.${archive##*/}${archive_member#${archive}}"
		# portage does os.lstat() on merged files every now
		# and then, so keep stamp-files for archive members
		# around to get the preserve-libs feature working.
		{	echo "Please leave this file alone, it is an important helper"
			echo "for portage to implement the 'preserve-libs' feature on AIX." 
		} > "${ED}${contentmember}" || die "cannot create ${contentmember}"
		chmod400files[${#chmod400files[@]}]=${ED}${contentmember}
	done < "${PORTAGE_BUILDDIR}"/build-info/NEEDED.XCOFF.1
	[[ ${#chmod400files[@]} == 0 ]] ||
	chmod 0400 "${chmod400files[@]}" || die "cannot chmod ${chmod400files[@]}"

	local preservemembers libmetadir prunedirs=()
	local FILE MEMBER FLAGS
	for archive in "${archives[@]}"; do
		preservemembers=
		while read line; do
			[[ -n ${line} ]] || continue
			FILE= MEMBER= FLAGS=
			eval ${line}
			[[ ${FILE} == ${EROOT}${archive} ]] ||
			die "invalid result of aixdll-query for ${EROOT}${archive}"
			[[ -n ${MEMBER} && " ${FLAGS} " == *" SHROBJ "* ]] || continue
			[[ ${archives_members} == *":(${archive}[${MEMBER}]):"* ]] && continue
			preservemembers="${preservemembers} ${MEMBER}"
		done <<-EOF
			$(aixdll-query "${EROOT}${archive}" FILE MEMBER FLAGS)
		EOF
		[[ -n ${preservemembers} ]] || continue
		einfo "preserving (on spec) ${archive}[${preservemembers# }]"
		libmetadir=${ED}${archive%/*}/.${archive##*/}
		mkdir "${libmetadir}" || die "cannot create ${libmetadir}"
		pushd "${libmetadir}" >/dev/null || die "cannot cd to ${libmetadir}"
		${ar} -X32_64 -x "${EROOT}${archive}" ${preservemembers} || die "cannot unpack ${EROOT}${archive}"
		chmod u+w ${preservemembers} || die "cannot chmod${preservemembers}"
		${strip} -X32_64 -e ${preservemembers} || die "cannot strip${preservemembers}"
		${ar} -X32_64 -q "${ED}${archive}" ${preservemembers} || die "cannot update ${archive}"
		eend $?
		popd >/dev/null || die "cannot leave ${libmetadir}"
		prunedirs[${#prunedirs[@]}]=${libmetadir}
	done
	[[ ${#prunedirs[@]} == 0 ]] ||
	rm -rf "${prunedirs[@]}" || die "cannot prune ${prunedirs[@]}"
	return 0
}

postinst_aix() {
	if [[ ${CHOST} != *-aix* ]] || hasq binchecks ${RESTRICT}; then
		return 0
	fi
	local MY_PR=${PR%r0}
	local ar strip
	if type ${CHOST}-ar >/dev/null 2>&1 && type ${CHOST}-strip >/dev/null 2>&1; then
		ar=${CHOST}-ar
		strip=${CHOST}-strip
	elif [[ ${CBUILD} == "${CHOST}" ]] && type ar >/dev/null 2>&1 && type strip >/dev/null 2>&1; then
		ar=ar
		strip=strip
	elif [[ -x /usr/ccs/bin/ar && -x /usr/ccs/bin/strip ]]; then
		ar=/usr/ccs/bin/ar
		strip=/usr/ccs/bin/strip
	else
		die "cannot find where to use 'ar' and 'strip' from"
	fi
	local archives_members= archives=() activearchives=
	local archive_member soname runpath needed
	while read archive_member; do
		archive_member=${archive_member#*;${EPREFIX}/} # drop "^type;EPREFIX/"
		soname=${archive_member#*;}
		runpath=${soname#*;}
		needed=${runpath#*;}
		soname=${soname%%;*}
		runpath=${runpath%%;*}
		archive_member=${archive_member%%;*} # drop ";soname;runpath;needed$"
		[[ ${archive_member} == *'['*']' ]] && continue
		[[ "${soname};${runpath};${needed}" == "${archive_member##*/};;" ]] || continue
		# most likely is an archive stub, we might have to
		# drop members being preserved shared objects.
		archives[${#archives[@]}]=${archive_member}
		activearchives="${activearchives}:(${archive_member}):"
	done < "${PORTAGE_BUILDDIR}"/build-info/NEEDED.XCOFF.1

	local type allcontentmembers= oldarchives=()
	local contentmember
	while read type contentmember; do
		[[ ${type} == 'obj' ]] || continue
		contentmember=${contentmember% *} # drop " timestamp$"
		contentmember=${contentmember% *} # drop " hash$"
		[[ ${contentmember##*/} == *'['*']' ]] || continue
		contentmember=${contentmember#${EPREFIX}/}
		allcontentmembers="${allcontentmembers}:(${contentmember}):"
		contentmember=${contentmember%[*}
		contentmember=${contentmember%/.*}/${contentmember##*/.}
		[[ ${activearchives} == *":(${contentmember}):"* ]] && continue
		oldarchives[${#oldarchives[@]}]=${contentmember}
	done < "${EPREFIX}/var/db/pkg/${CATEGORY}/${P}${MY_PR:+-}${MY_PR}/CONTENTS"

	local archive line delmembers
	local FILE MEMBER FLAGS
	for archive in "${archives[@]}"; do
		[[ -r ${EROOT}${archive} && -w ${EROOT}${archive} ]] ||
		chmod a+r,u+w "${EROOT}${archive}" || die "cannot chmod ${EROOT}${archive}"
		delmembers=
		while read line; do
			[[ -n ${line} ]] || continue
			FILE= MEMBER= FLAGS=
			eval ${line}
			[[ ${FILE} == "${EROOT}${archive}" ]] ||
			die "invalid result '${FILE}' of aixdll-query, expected '${EROOT}${archive}'"
			[[ -n ${MEMBER} && " ${FLAGS} " == *" SHROBJ "* ]] || continue
			[[ ${allcontentmembers} == *":(${archive%/*}/.${archive##*/}[${MEMBER}]):"* ]] && continue
			delmembers="${delmembers} ${MEMBER}"
		done <<-EOF
			$(aixdll-query "${EROOT}${archive}" FILE MEMBER FLAGS)
		EOF
		[[ -n ${delmembers} ]] || continue
		einfo "dropping ${archive}[${delmembers# }]"
		${ar} -X32_64 -z -o -d "${EROOT}${archive}" ${delmembers} || die "cannot remove${delmembers} from ${archive}"
		eend $?
	done
	local libmetadir keepmembers prunedirs=()
	for archive in "${oldarchives[@]}"; do
		[[ -r ${EROOT}${archive} && -w ${EROOT}${archive} ]] ||
		chmod a+r,u+w "${EROOT}${archive}" || die "cannot chmod ${EROOT}${archive}"
		keepmembers=
		while read line; do
			FILE= MEMBER= FLAGS=
			eval ${line}
			[[ ${FILE} == "${EROOT}${archive}" ]] ||
			die "invalid result of aixdll-query for ${EROOT}${archive}"
			[[ -n ${MEMBER} && " ${FLAGS} " == *" SHROBJ "* ]] || continue
			[[ ${allcontentmembers} == *":(${archive%/*}/.${archive##*/}[${MEMBER}]):"* ]] || continue
			keepmembers="${keepmembers} ${MEMBER}"
		done <<-EOF
			$(aixdll-query "${EROOT}${archive}" FILE MEMBER FLAGS)
		EOF

		if [[ -n ${keepmembers} ]]; then
			einfo "preserving (extra)${keepmembers}"
			libmetadir=${EROOT}${archive%/*}/.${archive##*/}
			[[ ! -e ${libmetadir} ]] || rm -rf "${libmetadir}" || die "cannot prune ${libmetadir}"
			mkdir "${libmetadir}" || die "cannot create ${libmetadir}"
			pushd "${libmetadir}" >/dev/null || die "cannot cd to ${libmetadir}"
			${ar} -X32_64 -x "${EROOT}${archive}" ${keepmembers} || die "cannot unpack ${archive}"
			${strip} -X32_64 -e ${keepmembers} || die "cannot strip ${keepmembers}"
			rm -f "${EROOT}${archive}.new" || die "cannot prune ${EROOT}${archive}.new"
			${ar} -X32_64 -q "${EROOT}${archive}.new" ${keepmembers} || die "cannot create ${EROOT}${archive}.new"
			mv -f "${EROOT}${archive}.new" "${EROOT}${archive}" || die "cannot put ${EROOT}${archive} in place"
			popd > /dev/null || die "cannot leave ${libmetadir}"
			prunedirs[${#prunedirs[@]}]=${libmetadir}
			eend $?
		fi
	done
	[[ ${#prunedirs[@]} == 0 ]] ||
	rm -rf "${prunedirs[@]}" || die "cannot prune ${prunedirs[@]}"
	return 0
}

preinst_mask() {
	if [ -z "${D}" ]; then
		 eerror "${FUNCNAME}: D is unset"
		 return 1
	fi

	# Make sure $PWD is not ${D} so that we don't leave gmon.out files
	# in there in case any tools were built with -pg in CFLAGS.
	cd "${T}"

	# remove man pages, info pages, docs if requested
	local f
	for f in man info doc; do
		if hasq no${f} $FEATURES; then
			INSTALL_MASK="${INSTALL_MASK} ${EPREFIX}/usr/share/${f}"
		fi
	done

	install_mask "${D}" "${INSTALL_MASK}"

	# remove share dir if unnessesary
	if hasq nodoc $FEATURES -o hasq noman $FEATURES -o hasq noinfo $FEATURES; then
		rmdir "${D}usr/share" &> /dev/null
	fi
}

preinst_sfperms() {
	if [ -z "${D}" ]; then
		 eerror "${FUNCNAME}: D is unset"
		 return 1
	fi
	# Smart FileSystem Permissions
	if hasq sfperms $FEATURES; then
		local i
		find "${D}" -type f -perm -4000 -print0 | \
		while read -d $'\0' i ; do
			if [ -n "$(find "$i" -perm -2000)" ] ; then
				ebegin ">>> SetUID and SetGID: [chmod o-r] /${i#${D}}"
				chmod o-r "$i"
				eend $?
			else
				ebegin ">>> SetUID: [chmod go-r] /${i#${D}}"
				chmod go-r "$i"
				eend $?
			fi
		done
		find "${D}" -type f -perm -2000 -print0 | \
		while read -d $'\0' i ; do
			if [ -n "$(find "$i" -perm -4000)" ] ; then
				# This case is already handled
				# by the SetUID check above.
				true
			else
				ebegin ">>> SetGID: [chmod o-r] /${i#${D}}"
				chmod o-r "$i"
				eend $?
			fi
		done
	fi
}

preinst_suid_scan() {
	if [ -z "${D}" ]; then
		 eerror "${FUNCNAME}: D is unset"
		 return 1
	fi
	# total suid control.
	if hasq suidctl $FEATURES; then
		local i sfconf x
		sfconf=${PORTAGE_CONFIGROOT}${EPREFIX#/}/etc/portage/suidctl.conf
		# sandbox prevents us from writing directly
		# to files outside of the sandbox, but this
		# can easly be bypassed using the addwrite() function
		addwrite "${sfconf}"
		vecho ">>> Performing suid scan in ${D}"
		for i in $(find "${D}" -type f \( -perm -4000 -o -perm -2000 \) ); do
			if [ -s "${sfconf}" ]; then
				install_path=/${i#${D}}
				if grep -q "^${install_path}\$" "${sfconf}" ; then
					vecho "- ${install_path} is an approved suid file"
				else
					vecho ">>> Removing sbit on non registered ${install_path}"
					for x in 5 4 3 2 1 0; do echo -ne "\a"; sleep 0.25 ; done
					vecho -ne "\a"
					ls_ret=$(ls -ldh "${i}")
					chmod ugo-s "${i}"
					grep "^#${install_path}$" "${sfconf}" > /dev/null || {
						vecho ">>> Appending commented out entry to ${sfconf} for ${PF}"
						echo "## ${ls_ret%${D}*}${install_path}" >> "${sfconf}"
						echo "#${install_path}" >> "${sfconf}"
						# no delwrite() eh?
						# delwrite ${sconf}
					}
				fi
			else
				vecho "suidctl feature set but you are lacking a ${sfconf}"
			fi
		done
	fi
}

preinst_selinux_labels() {
	if [ -z "${D}" ]; then
		 eerror "${FUNCNAME}: D is unset"
		 return 1
	fi
	if hasq selinux ${FEATURES}; then
		# SELinux file labeling (needs to always be last in dyn_preinst)
		# only attempt to label if setfiles is executable
		# and 'context' is available on selinuxfs.
		if [ -f "${EPREFIX}"/selinux/context -a -x "${EPREFIX}"/usr/sbin/setfiles -a -x "${EPREFIX}"/usr/sbin/selinuxconfig ]; then
			vecho ">>> Setting SELinux security labels"
			(
				eval "$("${EPREFIX}"/usr/sbin/selinuxconfig)" || \
					die "Failed to determine SELinux policy paths.";
	
				addwrite /selinux/context;
	
				"${EPREFIX}"/usr/sbin/setfiles "${file_contexts_path}" -r "${D}" "${D}"
			) || die "Failed to set SELinux security labels."
		else
			# nonfatal, since merging can happen outside a SE kernel
			# like during a recovery situation
			vecho "!!! Unable to set SELinux security labels"
		fi
	fi
}

dyn_package() {
	# Make sure $PWD is not ${D} so that we don't leave gmon.out files
	# in there in case any tools were built with -pg in CFLAGS.
	cd "${T}"
	install_mask "${PORTAGE_BUILDDIR}/image" "${PKG_INSTALL_MASK}"
	local tar_options=""
	[[ $PORTAGE_VERBOSE = 1 ]] && tar_options+=" -v"
	# Sandbox is disabled in case the user wants to use a symlink
	# for $PKGDIR and/or $PKGDIR/All.
	export SANDBOX_ON="0"
	[ -z "${PORTAGE_BINPKG_TMPFILE}" ] && \
		PORTAGE_BINPKG_TMPFILE="${PKGDIR}/${CATEGORY}/${PF}.tbz2"
	mkdir -p "${PORTAGE_BINPKG_TMPFILE%/*}" || die "mkdir failed"
	tar $tar_options -cf - $PORTAGE_BINPKG_TAR_OPTS -C "${D}" . | \
		bzip2 -cf > "$PORTAGE_BINPKG_TMPFILE"
	assert "failed to pack binary package: '$PORTAGE_BINPKG_TMPFILE'"
	PYTHONPATH=${PORTAGE_PYM_PATH}${PYTHONPATH:+:}${PYTHONPATH} \
		"${PORTAGE_PYTHON:-@PORTAGE_PYTHON@}" "$PORTAGE_BIN_PATH"/xpak-helper.py recompose \
		"$PORTAGE_BINPKG_TMPFILE" "$PORTAGE_BUILDDIR/build-info"
	if [ $? -ne 0 ]; then
		rm -f "${PORTAGE_BINPKG_TMPFILE}"
		die "Failed to append metadata to the tbz2 file"
	fi
	local md5_hash=""
	if type md5sum &>/dev/null ; then
		md5_hash=$(md5sum "${PORTAGE_BINPKG_TMPFILE}")
		md5_hash=${md5_hash%% *}
	elif type md5 &>/dev/null ; then
		md5_hash=$(md5 "${PORTAGE_BINPKG_TMPFILE}")
		md5_hash=${md5_hash##* }
	fi
	[ -n "${md5_hash}" ] && \
		echo ${md5_hash} > "${PORTAGE_BUILDDIR}"/build-info/BINPKGMD5
	vecho ">>> Done."
	cd "${PORTAGE_BUILDDIR}"
	touch .packaged || die "Failed to 'touch .packaged' in ${PORTAGE_BUILDDIR}"
}

dyn_spec() {
	local sources_dir=/usr/src/rpm/SOURCES
	mkdir -p "${sources_dir}"
	tar czf "${sources_dir}/${PF}.tar.gz" \
		"${EBUILD}" "${FILESDIR}" || \
		die "Failed to create base rpm tarball."

	cat <<__END1__ > ${PF}.spec
Summary: ${DESCRIPTION}
Name: ${PN}
Version: ${PV}
Release: ${PR}
Copyright: GPL
Group: portage/${CATEGORY}
Source: ${PF}.tar.gz
Buildroot: ${D}
%description
${DESCRIPTION}

${HOMEPAGE}

%prep
%setup -c

%build

%install

%clean

%files
/
__END1__

}

dyn_rpm() {
	cd "${T}" || die "cd failed"
	local machine_name=$(uname -m)
	local dest_dir=/usr/src/rpm/RPMS/${machine_name}
	addwrite /usr/src/rpm
	addwrite "${RPMDIR}"
	dyn_spec
	rpmbuild -bb --clean --rmsource "${PF}.spec" || die "Failed to integrate rpm spec file"
	install -D "${dest_dir}/${PN}-${PV}-${PR}.${machine_name}.rpm" \
		"${RPMDIR}/${CATEGORY}/${PN}-${PV}-${PR}.rpm" || \
		die "Failed to move rpm"
}

die_hooks() {
	[[ -f $PORTAGE_BUILDDIR/.die_hooks ]] && return
	local x
	for x in $EBUILD_DEATH_HOOKS ; do
		$x >&2
	done
	> "$PORTAGE_BUILDDIR/.die_hooks"
}

success_hooks() {
	local x
	for x in $EBUILD_SUCCESS_HOOKS ; do
		$x
	done
}

if [ -n "${MISC_FUNCTIONS_ARGS}" ]; then
	source_all_bashrcs
	[ "$PORTAGE_DEBUG" == "1" ] && set -x
	for x in ${MISC_FUNCTIONS_ARGS}; do
		${x}
	done
	unset x
	[[ -n $PORTAGE_EBUILD_EXIT_FILE ]] && > "$PORTAGE_EBUILD_EXIT_FILE"
	[[ -n $PORTAGE_IPC_DAEMON ]] && "$PORTAGE_BIN_PATH"/ebuild-ipc exit 0
fi

:<|MERGE_RESOLUTION|>--- conflicted
+++ resolved
@@ -586,38 +586,6 @@
 		fi
 	fi
 
-<<<<<<< HEAD
-	f=$(find "${ED}" -name '*.py[co]' | sed "s:${D}:/:")
-	if [[ -n ${f} ]] ; then
-		vecho -ne '\a\n'
-		eqawarn "QA Notice: Byte-compiled Python modules have been found. python_mod_optimize()"
-		eqawarn "           and python_mod_cleanup() functions from python.eclass should be used"
-		eqawarn "           to handle byte-compiled Python modules."
-		eqawarn "${f}"
-		vecho -ne '\a\n'
-	fi
-
-	f=$(find "${D}"usr/lib*/python*/site-packages -name '*.a' 2>/dev/null | sed "s:${D}:/:")
-	if [[ -n ${f} ]] ; then
-		vecho -ne '\a\n'
-		eqawarn "QA Notice: Static libraries have been found in Python site-packages"
-		eqawarn "           directories. Build system should be modified to not generate"
-		eqawarn "           these files and object files generated only for these files."
-		eqawarn "${f}"
-		vecho -ne '\a\n'
-	fi
-
-	f=$(find "${D}"usr/lib*/python*/site-packages -name '*.la' 2>/dev/null | sed "s:${D}:/:")
-	if [[ -n ${f} ]] ; then
-		vecho -ne '\a\n'
-		eqawarn "QA Notice: Libtool libraries have been found in Python site-packages"
-		eqawarn "           directories. These files should not be installed."
-		eqawarn "${f}"
-		vecho -ne '\a\n'
-	fi
-
-=======
->>>>>>> 398cc46c
 	# Portage regenerates this on the installed system.
 	rm -f "${ED}"/usr/share/info/dir{,.gz,.bz2}
 
