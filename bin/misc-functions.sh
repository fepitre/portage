--- conflicted
+++ resolved
@@ -1,10 +1,5 @@
-<<<<<<< HEAD
 #!@PORTAGE_BASH@
-# Copyright 1999-2018 Gentoo Foundation
-=======
-#!/bin/bash
 # Copyright 1999-2018 Gentoo Authors
->>>>>>> e9810a30
 # Distributed under the terms of the GNU General Public License v2
 #
 # Miscellaneous shell functions that make use of the ebuild env but don't need
@@ -214,7 +209,6 @@
 	rm -f "${ED%/}"/usr/share/info/dir{,.gz,.bz2} || die "rm failed!"
 }
 
-<<<<<<< HEAD
 install_qa_check_macho() {
 	if ! has binchecks ${RESTRICT} ; then
 		# on Darwin, dynamic libraries are called .dylibs instead of
@@ -596,7 +590,8 @@
 
 		PORTAGE_QUIET=${tmp_quiet}
 	fi
-=======
+}
+
 __dyn_instprep() {
 	if [[ -e ${PORTAGE_BUILDDIR}/.instprepped ]] ; then
 		__vecho ">>> It appears that '$PF' is already instprepped; skipping."
@@ -640,7 +635,6 @@
 
 	>> "${PORTAGE_BUILDDIR}/.instprepped" || \
 		die "Failed to create ${PORTAGE_BUILDDIR}/.instprepped"
->>>>>>> e9810a30
 }
 
 preinst_qa_check() {
