--- conflicted
+++ resolved
@@ -29,11 +29,7 @@
 	PORTAGE_TMPDIR PORTAGE_UPDATE_ENV PORTAGE_USERNAME \
 	PORTAGE_VERBOSE PORTAGE_WORKDIR_MODE PORTDIR PORTDIR_OVERLAY \
 	PROFILE_PATHS REPLACING_VERSIONS REPLACED_BY_VERSION T WORKDIR \
-<<<<<<< HEAD
-	__PORTAGE_TEST_HARDLINK_LOCKS ED EROOT"
-=======
-	__PORTAGE_HELPER __PORTAGE_TEST_HARDLINK_LOCKS"
->>>>>>> 1ceea27a
+	__PORTAGE_HELPER __PORTAGE_TEST_HARDLINK_LOCKS ED EROOT"
 
 PORTAGE_SAVED_READONLY_VARS="A CATEGORY P PF PN PR PV PVR"
 
