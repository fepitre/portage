--- conflicted
+++ resolved
@@ -224,8 +224,7 @@
 	__ebuild_phase post_pkg_pretend
 }
 
-<<<<<<< HEAD
-dyn_setup() {
+__dyn_setup() {
 	if [[ " ${FEATURES} " == *" force-multilib "* ]]; then
 		if ! is_auto-multilib && ! use multilib_abi_"${DEFAULT_ABI}" ; then
 			ewarn
@@ -244,37 +243,24 @@
 				rm -f "${T}"/environment
 			fi
 			if [[ -e $PORTAGE_BUILDDIR/.setuped.${ABI} ]] ; then
-				vecho ">>> It appears that '$PF' is already setup; skipping."
-				vecho ">>> Remove '$PORTAGE_BUILDDIR/.setuped.${ABI}' to force setup."
+				__vecho ">>> It appears that '$PF' is already setup; skipping."
+				__vecho ">>> Remove '$PORTAGE_BUILDDIR/.setuped.${ABI}' to force setup."
 				return 0
 			fi
 		fi
-	ebuild_phase pre_pkg_setup
-	ebuild_phase pkg_setup
+	__ebuild_phase pre_pkg_setup
+	__ebuild_phase pkg_setup
 	>> "$PORTAGE_BUILDDIR/.setuped.${ABI}" || \
 		die "Failed to create $PORTAGE_BUILDDIR/.setuped"
 
 		[[ " ${FEATURES} " == *" force-multilib "* ]] && is_ebuild && { unset_abi; source "${T}"/environment || die ; }
 	done
 
-	>> "$PORTAGE_BUILDDIR/.setuped" || \
-		die "Failed to create $PORTAGE_BUILDDIR/.setuped"
-	ebuild_phase post_pkg_setup
-
-	[[ " ${FEATURES} " == *" force-multilib "* ]] && is_ebuild && { rm "${T}"/environment || die ; }
-=======
-__dyn_setup() {
-	if [[ -e $PORTAGE_BUILDDIR/.setuped ]] ; then
-		__vecho ">>> It appears that '$PF' is already setup; skipping."
-		__vecho ">>> Remove '$PORTAGE_BUILDDIR/.setuped' to force setup."
-		return 0
-	fi
-	__ebuild_phase pre_pkg_setup
-	__ebuild_phase pkg_setup
 	>> "$PORTAGE_BUILDDIR/.setuped" || \
 		die "Failed to create $PORTAGE_BUILDDIR/.setuped"
 	__ebuild_phase post_pkg_setup
->>>>>>> e75364c9
+
+	[[ " ${FEATURES} " == *" force-multilib "* ]] && is_ebuild && { rm "${T}"/environment || die ; }
 }
 
 __dyn_unpack() {
@@ -286,10 +272,9 @@
 		install -m${PORTAGE_WORKDIR_MODE:-0700} -d "${WORKDIR}" || die "Failed to create dir '${WORKDIR}'"
 	fi
 	cd "${WORKDIR}" || die "Directory change failed: \`cd '${WORKDIR}'\`"
-<<<<<<< HEAD
-	ebuild_phase pre_src_unpack
-	vecho ">>> Unpacking source$(_get_abi_string)..."
-	ebuild_phase src_unpack
+	__ebuild_phase pre_src_unpack
+	__vecho ">>> Unpacking source$(_get_abi_string)..."
+	__ebuild_phase src_unpack
 
 		if [[ " ${FEATURES} " == *" force-multilib "* ]]; then
 			if is_auto-multilib && is_ebuild; then
@@ -299,11 +284,6 @@
 
 			is_ebuild && { rm "${T}"/environment || die ; }
 		fi
-=======
-	__ebuild_phase pre_src_unpack
-	__vecho ">>> Unpacking source..."
-	__ebuild_phase src_unpack
->>>>>>> e75364c9
 	>> "$PORTAGE_BUILDDIR/.unpacked" || \
 		die "Failed to create $PORTAGE_BUILDDIR/.unpacked"
 	__vecho ">>> Source unpacked in ${WORKDIR}"
@@ -443,10 +423,9 @@
 
 	trap __abort_prepare SIGINT SIGQUIT
 
-<<<<<<< HEAD
-	ebuild_phase pre_src_prepare
-	vecho ">>> Preparing source in $PWD$(_get_abi_string) ..."
-	ebuild_phase src_prepare
+	__ebuild_phase pre_src_prepare
+	__vecho ">>> Preparing source in $PWD$(_get_abi_string) ..."
+	__ebuild_phase src_prepare
 
 		if [[ " ${FEATURES} " == *" force-multilib "* ]]; then
 			if is_auto-multilib && is_ebuild; then
@@ -457,11 +436,6 @@
 	done
 	[[ " ${FEATURES} " == *" force-multilib "* ]] && is_ebuild && { rm "${T}"/environment || die ; }
 
-=======
-	__ebuild_phase pre_src_prepare
-	__vecho ">>> Preparing source in $PWD ..."
-	__ebuild_phase src_prepare
->>>>>>> e75364c9
 	>> "$PORTAGE_BUILDDIR/.prepared" || \
 		die "Failed to create $PORTAGE_BUILDDIR/.prepared"
 	__vecho ">>> Source prepared."
@@ -502,9 +476,8 @@
 
 	__ebuild_phase pre_src_configure
 
-<<<<<<< HEAD
-	vecho ">>> Configuring source in $PWD$(_get_abi_string) ..."
-	ebuild_phase src_configure
+	__vecho ">>> Configuring source in $PWD$(_get_abi_string) ..."
+	__ebuild_phase src_configure
 
 		if [[ " ${FEATURES} " == *" force-multilib "* ]]; then
 			if is_auto-multilib && is_ebuild; then
@@ -514,10 +487,6 @@
 		fi
 	done
 	[[ " ${FEATURES} " == *" force-multilib "* ]] && is_ebuild && { rm "${T}"/environment || die ; }
-=======
-	__vecho ">>> Configuring source in $PWD ..."
-	__ebuild_phase src_configure
->>>>>>> e75364c9
 	>> "$PORTAGE_BUILDDIR/.configured" || \
 		die "Failed to create $PORTAGE_BUILDDIR/.configured"
 	__vecho ">>> Source configured."
@@ -566,9 +535,8 @@
 
 	__ebuild_phase pre_src_compile
 
-<<<<<<< HEAD
-	vecho ">>> Compiling source in $PWD$(_get_abi_string) ..."
-	ebuild_phase src_compile
+	__vecho ">>> Compiling source in $PWD$(_get_abi_string) ..."
+	__ebuild_phase src_compile
 
 		if [[ " ${FEATURES} " == *" force-multilib "* ]]; then
 			if is_auto-multilib && is_ebuild; then
@@ -578,10 +546,6 @@
 		fi
 	done
 	[[ " ${FEATURES} " == *" force-multilib "* ]] && is_ebuild && { rm "${T}"/environment || die ; }
-=======
-	__vecho ">>> Compiling source in $PWD ..."
-	__ebuild_phase src_compile
->>>>>>> e75364c9
 	>> "$PORTAGE_BUILDDIR/.compiled" || \
 		die "Failed to create $PORTAGE_BUILDDIR/.compiled"
 	__vecho ">>> Source compiled."
@@ -591,12 +555,8 @@
 	trap - SIGINT SIGQUIT
 }
 
-<<<<<<< HEAD
-dyn_test() {
-=======
 __dyn_test() {
 
->>>>>>> e75364c9
 	if [[ -e $PORTAGE_BUILDDIR/.tested ]] ; then
 		__vecho ">>> It appears that ${PN} has already been tested; skipping."
 		__vecho ">>> Remove '${PORTAGE_BUILDDIR}/.tested' to force test."
@@ -609,14 +569,10 @@
 		! has test ${USE} && export USE="${USE} test"
 	fi
 
-<<<<<<< HEAD
-	trap "abort_test" SIGINT SIGQUIT
+	trap "__abort_test" SIGINT SIGQUIT
 	for LOOP_ABI in $(get_abi_list); do
 		[[ " ${FEATURES} " == *" force-multilib "* ]] && is_ebuild && { set_abi ${LOOP_ABI}; source "${T}"/environment || die ; }
 
-=======
-	trap "__abort_test" SIGINT SIGQUIT
->>>>>>> e75364c9
 	if [ -d "${S}" ]; then
 		cd "${S}"
 	else
@@ -639,19 +595,14 @@
 
 		local save_sp=${SANDBOX_PREDICT}
 		addpredict /
-<<<<<<< HEAD
-		ebuild_phase pre_src_test
-		ebuild_phase src_test
+		__ebuild_phase pre_src_test
+		__ebuild_phase src_test
 
 		if [[ " ${FEATURES} " == *" force-multilib "* ]]; then
 			if is_auto-multilib && is_ebuild; then
 				>> "$PORTAGE_BUILDDIR"/.tested."${LOOP_ABI}" || die "IO Failure -- Failed to 'touch .tested.${LOOP_ABI}'"
 			fi
 		fi
-=======
-		__ebuild_phase pre_src_test
-		__ebuild_phase src_test
->>>>>>> e75364c9
 		>> "$PORTAGE_BUILDDIR/.tested" || \
 			die "Failed to create $PORTAGE_BUILDDIR/.tested"
 		__ebuild_phase post_src_test
@@ -711,8 +662,7 @@
 	export _E_EXEDESTTREE_=""
 	export _E_DOCDESTTREE_=""
 
-<<<<<<< HEAD
-	ebuild_phase src_install
+	__ebuild_phase src_install
 
 		if ( [[ " ${FEATURES} " == *" force-multilib "* ]] && is_auto-multilib ) ; then
 			_finalize_abi_install
@@ -736,9 +686,6 @@
 			fi
 		fi
 
-=======
-	__ebuild_phase src_install
->>>>>>> e75364c9
 	>> "$PORTAGE_BUILDDIR/.installed" || \
 		die "Failed to create $PORTAGE_BUILDDIR/.installed"
 	__vecho ">>> Completed installing ${PF} into ${D}"
@@ -824,23 +771,7 @@
 	trap - SIGINT SIGQUIT
 }
 
-<<<<<<< HEAD
-dyn_preinst() {
-	if [ -z "${D}" ]; then
-		eerror "${FUNCNAME}: D is unset"
-		return 1
-	fi
-	for LOOP_ABI in $(get_abi_order); do
-		[[ " ${FEATURES} " == *" force-multilib "* ]] && { set_abi ${LOOP_ABI}; source "${T}"/environment || die ; }
-		ebuild_phase_with_hooks pkg_preinst
-		[[ " ${FEATURES} " == *" force-multilib "* ]] && { unset_abi; source "${T}"/environment || die ; }
-	done
-}
-
-dyn_help() {
-=======
 __dyn_help() {
->>>>>>> e75364c9
 	echo
 	echo "Portage"
 	echo "Copyright 1999-2010 Gentoo Foundation"
@@ -1102,11 +1033,7 @@
 	nofetch)
 		__ebuild_phase_with_hooks pkg_nofetch
 		;;
-<<<<<<< HEAD
 	config|info)
-=======
-	prerm|postrm|preinst|postinst|config|info)
->>>>>>> e75364c9
 		if has "${1}" config info && \
 			! declare -F "pkg_${1}" >/dev/null ; then
 			ewarn  "pkg_${1}() is not defined: '${EBUILD##*/}'"
@@ -1119,15 +1046,24 @@
 			__ebuild_phase_with_hooks pkg_${1}
 			set +x
 		fi
-<<<<<<< HEAD
+		if [[ -n $PORTAGE_UPDATE_ENV ]] ; then
+			# Update environment.bz2 in case installation phases
+			# need to pass some variables to uninstallation phases.
+			__save_ebuild_env --exclude-init-phases | \
+				__filter_readonly_variables --filter-path \
+				--filter-sandbox --allow-extra-vars \
+				| ${PORTAGE_BZIP2_COMMAND} -c -f9 > "$PORTAGE_UPDATE_ENV"
+			assert "__save_ebuild_env failed"
+		fi
 		;;
-	prerm|postrm|postinst)
+	prerm|postrm|preinst|postinst)
 		if [[ " ${FEATURES} " == *" force-multilib "* ]]; then
 			for LOOP_ABI in $(get_abi_order); do
 				if is_auto-multilib ; then
 					case ${1} in
-						postinst)
+						preinst|postinst)
 							set_abi ${LOOP_ABI}
+							source "${T}"/environment
 							;;
 						prerm|postrm)
 							# if = backward compactibility for previous versions, which did not
@@ -1143,26 +1079,27 @@
 				fi
 				export SANDBOX_ON="0"
 				if [ "${PORTAGE_DEBUG}" != "1" ] || [ "${-/x/}" != "$-" ]; then
-					ebuild_phase_with_hooks pkg_${1}
+					__ebuild_phase_with_hooks pkg_${1}
 				else
 					set -x
-					ebuild_phase_with_hooks pkg_${1}
+					__ebuild_phase_with_hooks pkg_${1}
 					set +x
 				fi
 
-				if [[ $EBUILD_PHASE == postinst ]] && [[ -n $PORTAGE_UPDATE_ENV ]]; then
+				if [[ -n $PORTAGE_UPDATE_ENV ]] ; then
 					# Update environment.bz2 in case installation phases
 					# need to pass some variables to uninstallation phases.
-					save_ebuild_env --exclude-init-phases | \
-						filter_readonly_variables --filter-path \
+					__save_ebuild_env --exclude-init-phases | \
+						__filter_readonly_variables --filter-path \
 						--filter-sandbox --allow-extra-vars \
 						| ${PORTAGE_BZIP2_COMMAND} -c -f9 > "$PORTAGE_UPDATE_ENV"
-					assert "save_ebuild_env failed"
+					assert "__save_ebuild_env failed"
 				fi
 				if is_auto-multilib ; then
 					case ${1} in
-						postinst)
+						preinst|postinst)
 							unset_abi
+							source "${T}"/environment
 							;;
 						prerm|postrm)
 							#if = backward compactibility for previous versions, which did not
@@ -1180,32 +1117,22 @@
 		else
 			export SANDBOX_ON="0"
 			if [ "${PORTAGE_DEBUG}" != "1" ] || [ "${-/x/}" != "$-" ]; then
-				ebuild_phase_with_hooks pkg_${1}
+				__ebuild_phase_with_hooks pkg_${1}
 			else
 				set -x
-				ebuild_phase_with_hooks pkg_${1}
+				__ebuild_phase_with_hooks pkg_${1}
 				set +x
 			fi
-=======
-		if [[ -n $PORTAGE_UPDATE_ENV ]] ; then
-			# Update environment.bz2 in case installation phases
-			# need to pass some variables to uninstallation phases.
-			__save_ebuild_env --exclude-init-phases | \
-				__filter_readonly_variables --filter-path \
-				--filter-sandbox --allow-extra-vars \
-				| ${PORTAGE_BZIP2_COMMAND} -c -f9 > "$PORTAGE_UPDATE_ENV"
-			assert "__save_ebuild_env failed"
->>>>>>> e75364c9
-		fi
-               if [[ $EBUILD_PHASE == postinst ]] && [[ -n $PORTAGE_UPDATE_ENV ]]; then
-                       # Update environment.bz2 in case installation phases
-                       # need to pass some variables to uninstallation phases.
-                       save_ebuild_env --exclude-init-phases | \
-                               filter_readonly_variables --filter-path \
-                               --filter-sandbox --allow-extra-vars \
-                               | ${PORTAGE_BZIP2_COMMAND} -c -f9 > "$PORTAGE_UPDATE_ENV"
-                       assert "save_ebuild_env failed"
-               fi
+			if [[ -n $PORTAGE_UPDATE_ENV ]] ; then
+				# Update environment.bz2 in case installation phases
+				# need to pass some variables to uninstallation phases.
+				__save_ebuild_env --exclude-init-phases | \
+					__filter_readonly_variables --filter-path \
+					--filter-sandbox --allow-extra-vars \
+					| ${PORTAGE_BZIP2_COMMAND} -c -f9 > "$PORTAGE_UPDATE_ENV"
+				assert "__save_ebuild_env failed"
+			fi
+		fi
 		;;
 	unpack|prepare|configure|compile|test|clean|install)
 		if [[ ${SANDBOX_DISABLED:-0} = 0 ]] ; then
