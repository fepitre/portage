#!@PORTAGE_BASH@
# Copyright 1999-2011 Gentoo Foundation
# Distributed under the terms of the GNU General Public License v2

source "${PORTAGE_BIN_PATH:-@PORTAGE_BASE@/bin}"/isolated-functions.sh

if [ $# -lt 1 ] ; then
	helpers_die "${0##*/}: at least one argument needed"
	exit 1 	
fi

<<<<<<< HEAD
# PREFIX LOCAL: always support ED
#case "$EAPI" in 0|1|2) ED=${D} ;; esac
# END PREFIX LOCAL
=======
[[ " ${FEATURES} " == *" force-prefix "* ]] || \
	case "$EAPI" in 0|1|2) ED=${D} ;; esac
>>>>>>> 174ffd83

dir="${ED}usr/share/doc/${PF}/${_E_DOCDESTTREE_}"
if [ ! -d "${dir}" ] ; then
	install -d "${dir}"
fi

ret=0
for x in "$@" ; do
	if [ -d "${x}" ] ; then
		eqawarn "QA Notice: dodoc argument '${x}' is a directory"
	elif [ -s "${x}" ] ; then
		install -m0644 "${x}" "${dir}" || { ((ret|=1)); continue; }
		ecompress --queue "${dir}/${x##*/}"
	elif [ ! -e "${x}" ] ; then
		echo "!!! ${0##*/}: $x does not exist" 1>&2
		((ret|=1))
	fi
done

[[ $ret -ne 0 ]] && helpers_die "${0##*/} failed"
exit ${ret}<|MERGE_RESOLUTION|>--- conflicted
+++ resolved
@@ -9,14 +9,8 @@
 	exit 1 	
 fi
 
-<<<<<<< HEAD
-# PREFIX LOCAL: always support ED
-#case "$EAPI" in 0|1|2) ED=${D} ;; esac
-# END PREFIX LOCAL
-=======
 [[ " ${FEATURES} " == *" force-prefix "* ]] || \
 	case "$EAPI" in 0|1|2) ED=${D} ;; esac
->>>>>>> 174ffd83
 
 dir="${ED}usr/share/doc/${PF}/${_E_DOCDESTTREE_}"
 if [ ! -d "${dir}" ] ; then
