--- conflicted
+++ resolved
@@ -5,11 +5,7 @@
 # Do not compress man pages which are smaller than this (in bytes). #169260
 SIZE_LIMIT='128'
 
-<<<<<<< HEAD
-source "${PORTAGE_BIN_PATH:-@PORTAGE_BASE@/bin}"/isolated-functions.sh
-=======
 source "${PORTAGE_BIN_PATH}"/isolated-functions.sh || exit 1
->>>>>>> 1a07f62c
 
 if ! ___eapi_has_prefix_variables; then
 	ED=${D}
