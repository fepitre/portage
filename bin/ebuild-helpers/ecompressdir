#!@PORTAGE_BASH@
# Copyright 1999-2010 Gentoo Foundation
# Distributed under the terms of the GNU General Public License v2

source "${PORTAGE_BIN_PATH:-@PORTAGE_BASE@/bin}"/isolated-functions.sh

if [[ -z $1 ]] ; then
	helpers_die "${0##*/}: at least one argument needed"
	exit 1
fi

case $1 in
	--ignore)
		shift
		for skip in "$@" ; do
<<<<<<< HEAD
			[[ -d ${ED}${skip} ]] && touch "${ED}${skip}.ecompress.skip"
=======
			[[ -d ${D}${skip} || -f ${D}${skip} ]] \
				&& touch "${D}${skip}.ecompress.skip"
>>>>>>> 94015a2f
		done
		exit 0
		;;
	--queue)
		shift
		set -- "${@/%/.ecompress.dir}"
		set -- "${@/#/${ED}}"
		touch "$@"
		ret=$?
		[[ $ret -ne 0 ]] && helpers_die "${0##*/} failed"
		exit $ret
		;;
	--dequeue)
		[[ -n $2 ]] && vecho "${0##*/}: --dequeue takes no additional arguments" 1>&2
		find "${D}" -name '*.ecompress.dir' -print0 \
			| sed -e 's:\.ecompress\.dir::g' -e "s:${ED}:/:g" \
			| ${XARGS} -0 ecompressdir
		find "${D}" -name '*.ecompress.skip' -print0 | ${XARGS} -0 rm -f
		exit 0
		;;
	--*)
		helpers_die "${0##*/}: unknown arguments '$*'"
		exit 1
		;;
esac

# figure out the new suffix
suffix=$(ecompress --suffix)

# funk_up_dir(action, suffix, binary)
#	- action: compress or decompress
#	- suffix: the compression suffix to work with
#	- binary: the program to execute that'll compress/decompress
# The directory we act on is implied in the ${dir} variable
funk_up_dir() {
	local act=$1 suffix=$2 binary=$3

	local negate=""
	[[ ${act} == "compress" ]] && negate="!"

	# first we act on all the files
	find "${dir}" -type f ${negate} -iname '*'${suffix} -print0 | ${XARGS} -0 ${binary}
	((ret|=$?))

	find "${dir}" -type l -print0 | \
	while read -d $'\0' brokenlink ; do
		[[ -e ${brokenlink} ]] && continue
		olddest=$(readlink "${brokenlink}")
		[[ ${act} == "compress" ]] \
			&& newdest="${olddest}${suffix}" \
			|| newdest="${olddest%${suffix}}"
		rm -f "${brokenlink}"
		[[ ${act} == "compress" ]] \
			&& ln -snf "${newdest}" "${brokenlink}${suffix}" \
			|| ln -snf "${newdest}" "${brokenlink%${suffix}}"
		((ret|=$?))
	done
}

# _relocate_skip_dirs(srctree, dsttree)
# Move all files and directories we want to skip running compression
# on from srctree to dsttree.
_relocate_skip_dirs() {
	local srctree="$1" dsttree="$2"

	[[ -d ${srctree} ]] || return 0

	find "${srctree}" -name '*.ecompress.skip' -print0 | \
	while read -d $'\0' src ; do
		src=${src%.ecompress.skip}
		dst="${dsttree}${src#${srctree}}"
		parent=${dst%/*}
		mkdir -p "${parent}"
		mv "${src}" "${dst}"
		mv "${src}.ecompress.skip" "${dst}.ecompress.skip"
	done
}
hide_skip_dirs()    { _relocate_skip_dirs "${ED}" "${T}"/ecompress-skip/ ; }
restore_skip_dirs() { _relocate_skip_dirs "${T}"/ecompress-skip/ "${ED}" ; }

ret=0

rm -rf "${T}"/ecompress-skip

for dir in "$@" ; do
	dir=${dir#/}
	dir="${ED}${dir}"
	if [[ ! -d ${dir} ]] ; then
		vecho "${0##*/}: /${dir#${ED}} does not exist!"
		continue
	fi
	cd "${dir}"
	actual_dir=${dir}
	dir=. # use relative path to avoid 'Argument list too long' errors

	# hide all the stuff we want to skip
	hide_skip_dirs "${dir}"

	# since we've been requested to compress the whole dir,
	# delete any individual queued requests
	rm -f "${actual_dir}.ecompress.dir"
	find "${dir}" -type f -name '*.ecompress.file' -print0 | ${XARGS} -0 rm -f

	# not uncommon for packages to compress doc files themselves
	funk_up_dir "decompress" ".Z" "gunzip -f"
	funk_up_dir "decompress" ".gz" "gunzip -f"
	funk_up_dir "decompress" ".bz2" "bunzip2 -f"

	# forcibly break all hard links as some compressors whine about it
	find "${dir}" -type f -links +1 -exec env file="{}" sh -c \
		'cp -p "${file}" "${file}.ecompress.break" ; mv -f "${file}.ecompress.break" "${file}"' \;

	# now lets do our work
	[[ -z ${suffix} ]] && continue
	vecho "${0##*/}: $(ecompress --bin) /${actual_dir#${D}}"
	funk_up_dir "compress" "${suffix}" "ecompress"

	# finally, restore the skipped stuff
	restore_skip_dirs
done

[[ $ret -ne 0 ]] && helpers_die "${0##*/} failed"
exit ${ret}<|MERGE_RESOLUTION|>--- conflicted
+++ resolved
@@ -13,12 +13,8 @@
 	--ignore)
 		shift
 		for skip in "$@" ; do
-<<<<<<< HEAD
-			[[ -d ${ED}${skip} ]] && touch "${ED}${skip}.ecompress.skip"
-=======
-			[[ -d ${D}${skip} || -f ${D}${skip} ]] \
+			[[ -d ${ED}${skip} || -f ${ED}${skip} ]] \
 				&& touch "${D}${skip}.ecompress.skip"
->>>>>>> 94015a2f
 		done
 		exit 0
 		;;
