#!@PORTAGE_BASH@
# Copyright 1999-2011 Gentoo Foundation
# Distributed under the terms of the GNU General Public License v2

<<<<<<< HEAD
source "${PORTAGE_BIN_PATH:-@PORTAGE_BASE@/bin}"/isolated-functions.sh
=======
source "${PORTAGE_BIN_PATH:-/usr/lib/portage/bin}"/helper-functions.sh
>>>>>>> 138e6030

if [[ -z $1 ]] ; then
	helpers_die "${0##*/}: at least one argument needed"
	exit 1
fi

[[ " ${FEATURES} " == *" force-prefix "* ]] || \
	case "$EAPI" in 0|1|2) ED=${D} EPREFIX= ;; esac

case $1 in
	--ignore)
		shift
		for skip in "$@" ; do
			[[ -d ${ED}${skip} || -f ${ED}${skip} ]] \
				&& >> "${ED}${skip}.ecompress.skip"
		done
		exit 0
		;;
	--queue)
		shift
		set -- "${@/%/.ecompress.dir}"
		set -- "${@/#/${ED}}"
		ret=0
		for x in "$@" ; do
			>> "$x"
			((ret|=$?))
		done
		[[ $ret -ne 0 ]] && helpers_die "${0##*/} failed"
		exit $ret
		;;
	--dequeue)
		[[ -n $2 ]] && vecho "${0##*/}: --dequeue takes no additional arguments" 1>&2
		find "${ED}" -name '*.ecompress.dir' -print0 \
			| sed -e 's:\.ecompress\.dir::g' -e "s:${ED}:/:g" \
			| ${XARGS} -0 ecompressdir
		find "${ED}" -name '*.ecompress.skip' -print0 | ${XARGS} -0 rm -f
		exit 0
		;;
	--*)
		helpers_die "${0##*/}: unknown arguments '$*'"
		exit 1
		;;
esac

# figure out the new suffix
suffix=$(ecompress --suffix)

# funk_up_dir(action, suffix, binary)
#	- action: compress or decompress
#	- suffix: the compression suffix to work with
#	- binary: the program to execute that'll compress/decompress
# The directory we act on is implied in the ${dir} variable
funk_up_dir() {
	local act=$1 suffix=$2 binary=$3

	local negate=""
	[[ ${act} == "compress" ]] && negate="!"

	local ret=0
	# first we act on all the files
	find "${dir}" -type f ${negate} -iname '*'${suffix} -print0 | ${XARGS} -0 ${binary}
	((ret|=$?))

	while read -r -d $'\0' brokenlink ; do
		[[ -e ${brokenlink} ]] && continue
		olddest=$(readlink "${brokenlink}")
		# Ignore temporarily broken symlinks due to
		# _relocate_skip_dirs (bug #399595), and handle
		# absolute symlinks to files that aren't merged
		# yet (bug #405327).
		if [[ ${olddest} == /* ]] ; then
			[ -e "${D}${olddest}" ] && continue
			skip_dir_dest=${T}/ecompress-skip/${olddest#${EPREFIX}}
		else
			skip_dir_dest=${T}/ecompress-skip/${actual_dir#${ED}}/${brokenlink%/*}/${olddest}
		fi
		[[ -e ${skip_dir_dest} ]] && continue
		if [[ ${act} == "compress" ]] ; then
			newdest=${olddest}${suffix}
		else
			[[ ${olddest} == *${suffix} ]] || continue
			newdest=${olddest%${suffix}}
		fi
		if [[ "${newdest}" == /* ]] ; then
			[[ -f "${D}${newdest}" ]] || continue
		else
			[[ -f "${dir}/${brokenlink%/*}/${newdest}" ]] || continue
		fi
		rm -f "${brokenlink}"
		[[ ${act} == "compress" ]] \
			&& ln -snf "${newdest}" "${brokenlink}${suffix}" \
			|| ln -snf "${newdest}" "${brokenlink%${suffix}}"
		((ret|=$?))
	done < <(find "${dir}" -type l -print0)
	return ${ret}
}

# _relocate_skip_dirs(srctree, dsttree)
# Move all files and directories we want to skip running compression
# on from srctree to dsttree.
_relocate_skip_dirs() {
	local srctree="$1" dsttree="$2"

	[[ -d ${srctree} ]] || return 0

	find "${srctree}" -name '*.ecompress.skip' -print0 | \
	while read -r -d $'\0' src ; do
		src=${src%.ecompress.skip}
		dst="${dsttree}${src#${srctree}}"
		parent=${dst%/*}
		mkdir -p "${parent}"
		mv "${src}" "${dst}"
		mv "${src}.ecompress.skip" "${dst}.ecompress.skip"
	done
}
hide_skip_dirs()    { _relocate_skip_dirs "${ED}" "${T}"/ecompress-skip/ ; }
restore_skip_dirs() { _relocate_skip_dirs "${T}"/ecompress-skip/ "${ED}" ; }

ret=0

rm -rf "${T}"/ecompress-skip

decompressors=(
	".Z"    "gunzip -f"
	".gz"   "gunzip -f"
	".bz2"  "bunzip2 -f"
	".xz"   "unxz -f"
	".lzma" "unxz -f"
)

multijob_init

for dir in "$@" ; do
	dir=${dir#/}
	dir="${ED}${dir}"
	if [[ ! -d ${dir} ]] ; then
		vecho "${0##*/}: /${dir#${ED}} does not exist!"
		continue
	fi
	cd "${dir}"
	actual_dir=${dir}
	dir=. # use relative path to avoid 'Argument list too long' errors

	# hide all the stuff we want to skip
	hide_skip_dirs "${dir}"

	# since we've been requested to compress the whole dir,
	# delete any individual queued requests
	rm -f "${actual_dir}.ecompress.dir"
	find "${dir}" -type f -name '*.ecompress.file' -print0 | ${XARGS} -0 rm -f

	# not uncommon for packages to compress doc files themselves
	for (( d = 0; d < ${#decompressors[@]}; d += 2 )) ; do
		# It's faster to parallelize at this stage than to try to
		# parallelize the compressors.  This is because the find|xargs
		# ends up launching less compressors overall, so the overhead
		# of forking children ends up dominating.
		(
		multijob_child_init
		funk_up_dir "decompress" "${decompressors[i]}" "${decompressors[i+1]}"
		) &
		multijob_post_fork
		: $(( ret |= $? ))
	done

	multijob_finish
	: $(( ret |= $? ))

	# forcibly break all hard links as some compressors whine about it
	find "${dir}" -type f -links +1 -exec env file="{}" sh -c \
		'cp -p "${file}" "${file}.ecompress.break" ; mv -f "${file}.ecompress.break" "${file}"' \;

	# now lets do our work
	if [[ -n ${suffix} ]] ; then
		vecho "${0##*/}: $(ecompress --bin) /${actual_dir#${ED}}"
		funk_up_dir "compress" "${suffix}" "ecompress"
		: $(( ret |= $? ))
	fi

	# finally, restore the skipped stuff
	restore_skip_dirs
done

[[ $ret -ne 0 ]] && helpers_die "${0##*/} failed"
exit ${ret}<|MERGE_RESOLUTION|>--- conflicted
+++ resolved
@@ -2,11 +2,7 @@
 # Copyright 1999-2011 Gentoo Foundation
 # Distributed under the terms of the GNU General Public License v2
 
-<<<<<<< HEAD
-source "${PORTAGE_BIN_PATH:-@PORTAGE_BASE@/bin}"/isolated-functions.sh
-=======
-source "${PORTAGE_BIN_PATH:-/usr/lib/portage/bin}"/helper-functions.sh
->>>>>>> 138e6030
+source "${PORTAGE_BIN_PATH:-@PORTAGE_BASE@/bin}"/helper-functions.sh
 
 if [[ -z $1 ]] ; then
 	helpers_die "${0##*/}: at least one argument needed"
