--- conflicted
+++ resolved
@@ -1,10 +1,5 @@
-<<<<<<< HEAD
 #!@PORTAGE_BASH@
-# Copyright 1999-2007 Gentoo Foundation
-=======
-#!/bin/bash
 # Copyright 1999-2011 Gentoo Foundation
->>>>>>> 0cc174b6
 # Distributed under the terms of the GNU General Public License v2
 
 if [[ $# -ne 2 ]] ; then
@@ -12,7 +7,9 @@
 	exit 1
 fi
 
-case "$EAPI" in 0|1|2) ED=${D} ;; esac
+# PREFIX LOCAL: always support ED
+#case "$EAPI" in 0|1|2) ED=${D} ;; esac
+# END PREFIX LOCAL
 
 destdir=${2%/*}
 [[ ! -d ${ED}${destdir} ]] && dodir "${destdir}"
