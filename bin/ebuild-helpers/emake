--- conflicted
+++ resolved
@@ -1,4 +1,5 @@
 #!@PORTAGE_BASH@
+# Copyright 1999-2015 Gentoo Foundation
 # Distributed under the terms of the GNU General Public License v2
 #
 # emake: Run make and automatically pass along flags set in the env.  We support
@@ -8,11 +9,7 @@
 #
 # With newer EAPIs, we also automatically fail the build if make itself fails.
 
-<<<<<<< HEAD
-source "${PORTAGE_BIN_PATH:-@PORTAGE_BASE@/bin}"/isolated-functions.sh
-=======
 source "${PORTAGE_BIN_PATH}"/isolated-functions.sh || exit 1
->>>>>>> 1a07f62c
 
 cmd=(
 	${MAKE:-make} SHELL="${BASH:-/bin/bash}" ${MAKEOPTS} "$@" ${EXTRA_EMAKE}
