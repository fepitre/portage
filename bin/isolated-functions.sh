--- conflicted
+++ resolved
@@ -2,11 +2,7 @@
 # Copyright 1999-2014 Gentoo Foundation
 # Distributed under the terms of the GNU General Public License v2
 
-<<<<<<< HEAD
-source "${PORTAGE_BIN_PATH:-@PORTAGE_BASE@/bin}/eapi.sh"
-=======
 source "${PORTAGE_BIN_PATH}/eapi.sh" || exit 1
->>>>>>> 1a07f62c
 
 # We need this next line for "die" and "assert". It expands
 # It _must_ preceed all the calls to die and assert.
