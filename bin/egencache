<<<<<<< HEAD
#!@PREFIX_PORTAGE_PYTHON@ -b
# Copyright 2009-2014 Gentoo Foundation
=======
#!/usr/bin/python -b
# Copyright 2009-2015 Gentoo Foundation
>>>>>>> 8504698e
# Distributed under the terms of the GNU General Public License v2

# unicode_literals for compat with TextIOWrapper in Python 2
from __future__ import print_function, unicode_literals

import argparse
import platform
import signal
import stat
import sys
# This block ensures that ^C interrupts are handled quietly.
try:

	def exithandler(signum, _frame):
		signal.signal(signal.SIGINT, signal.SIG_IGN)
		signal.signal(signal.SIGTERM, signal.SIG_IGN)
		sys.exit(128 + signum)

	signal.signal(signal.SIGINT, exithandler)
	signal.signal(signal.SIGTERM, exithandler)

except KeyboardInterrupt:
	sys.exit(128 + signal.SIGINT)

def debug_signal(_signum, _frame):
	import pdb
	pdb.set_trace()

if platform.python_implementation() == 'Jython':
	debug_signum = signal.SIGUSR2 # bug #424259
else:
	debug_signum = signal.SIGUSR1

signal.signal(debug_signum, debug_signal)

import io
import logging
import subprocess
import time
import textwrap
import re

from os import path as osp
if osp.isfile(osp.join(osp.dirname(osp.dirname(osp.realpath(__file__))), ".portage_not_installed")):
	sys.path.insert(0, osp.join(osp.dirname(osp.dirname(osp.realpath(__file__))), "pym"))
import portage
portage._internal_caller = True
from portage import os, _encodings, _unicode_encode, _unicode_decode
from _emerge.MetadataRegen import MetadataRegen
from portage.cache.cache_errors import CacheError, StatCollision
from portage.cache.index.pkg_desc_index import pkg_desc_index_line_format
from portage.const import TIMESTAMP_FORMAT
from portage.manifest import guessManifestFileType
from portage.package.ebuild._parallel_manifest.ManifestScheduler import ManifestScheduler
from portage.util import cmp_sort_key, writemsg_level
from portage.util._async.AsyncFunction import AsyncFunction
from portage.util._async.run_main_scheduler import run_main_scheduler
from portage.util._async.TaskScheduler import TaskScheduler
from portage.util._eventloop.global_event_loop import global_event_loop
from portage import cpv_getkey
from portage.dep import Atom, isjustname
from portage.versions import pkgsplit, vercmp, _pkg_str
from portage.const import EPREFIX

try:
	from xml.etree import ElementTree
except ImportError:
	pass
else:
	try:
		from xml.parsers.expat import ExpatError
	except ImportError:
		pass
	else:
		from repoman.metadata import parse_metadata_use

if sys.hexversion >= 0x3000000:
	# pylint: disable=W0622
	long = int

def parse_args(args):
	usage = "egencache [options] <action> ... [atom] ..."
	parser = argparse.ArgumentParser(usage=usage)

	actions = parser.add_argument_group('Actions')
	actions.add_argument("--update",
		action="store_true",
		help="update metadata/md5-cache/ (generate as necessary)")
	actions.add_argument("--update-use-local-desc",
		action="store_true",
		help="update the use.local.desc file from metadata.xml")
	actions.add_argument("--update-changelogs",
		action="store_true",
		help="update the ChangeLog files from SCM logs")
	actions.add_argument("--update-pkg-desc-index",
		action="store_true",
		help="update package description index")
	actions.add_argument("--update-manifests",
		action="store_true",
		help="update manifests")

	common = parser.add_argument_group('Common options')
	common.add_argument("--repo",
		action="store",
		help="name of repo to operate on")
	common.add_argument("--config-root",
		help="location of portage config files",
		dest="portage_configroot")
	common.add_argument("--gpg-dir",
		help="override the PORTAGE_GPG_DIR variable",
		dest="gpg_dir")
	common.add_argument("--gpg-key",
		help="override the PORTAGE_GPG_KEY variable",
		dest="gpg_key")
	common.add_argument("--repositories-configuration",
		help="override configuration of repositories (in format of repos.conf)",
		dest="repositories_configuration")
	common.add_argument("--sign-manifests",
		choices=('y', 'n'),
		metavar="<y|n>",
		help="manually override layout.conf sign-manifests setting")
	common.add_argument("--strict-manifests",
		choices=('y', 'n'),
		metavar="<y|n>",
		help="manually override \"strict\" FEATURES setting")
	common.add_argument("--thin-manifests",
		choices=('y', 'n'),
		metavar="<y|n>",
		help="manually override layout.conf thin-manifests setting")
	common.add_argument("--tolerant",
		action="store_true",
		help="exit successfully if only minor errors occurred")
	common.add_argument("--ignore-default-opts",
		action="store_true",
		help="do not use the EGENCACHE_DEFAULT_OPTS environment variable")
	common.add_argument("--write-timestamp",
		action="store_true",
		help="write metadata/timestamp.chk as required for rsync repositories")

	update = parser.add_argument_group('--update options')
	update.add_argument("--cache-dir",
		help="location of the metadata cache",
		dest="cache_dir")
	update.add_argument("-j", "--jobs",
		type=int,
		action="store",
		help="max ebuild processes to spawn")
	update.add_argument("--load-average",
		type=float,
		action="store",
		help="max load allowed when spawning multiple jobs",
		dest="load_average")
	update.add_argument("--rsync",
		action="store_true",
		help="enable rsync stat collision workaround " + \
			"for bug 139134 (use with --update)")

	uld = parser.add_argument_group('--update-use-local-desc options')
	uld.add_argument("--preserve-comments",
		action="store_true",
		help="preserve the comments from the existing use.local.desc file")
	uld.add_argument("--use-local-desc-output",
		help="output file for use.local.desc data (or '-' for stdout)",
		dest="uld_output")

	uc = parser.add_argument_group('--update-changelogs options')
	uc.add_argument("--changelog-reversed",
		action="store_true",
		help="log commits in reverse order (oldest first)")
	uc.add_argument("--changelog-output",
		help="output filename for change logs",
		dest="changelog_output",
		default="ChangeLog")

	options, args = parser.parse_known_args(args)

	if options.jobs:
		jobs = None
		try:
			jobs = int(options.jobs)
		except ValueError:
			jobs = -1

		if jobs < 1:
			parser.error("Invalid: --jobs='%s'" % \
				(options.jobs,))

		options.jobs = jobs

	else:
		options.jobs = None

	if options.load_average:
		try:
			load_average = float(options.load_average)
		except ValueError:
			load_average = 0.0

		if load_average <= 0.0:
			parser.error("Invalid: --load-average='%s'" % \
				(options.load_average,))

		options.load_average = load_average

	else:
		options.load_average = None

	options.config_root = options.portage_configroot
	if options.config_root is not None and \
		not os.path.isdir(options.config_root):
		parser.error("Not a directory: --config-root='%s'" % \
			(options.config_root,))

	if options.cache_dir is not None:
		if not os.path.isdir(options.cache_dir):
			parser.error("Not a directory: --cache-dir='%s'" % \
				(options.cache_dir,))
		if not os.access(options.cache_dir, os.W_OK):
			parser.error("Write access denied: --cache-dir='%s'" % \
				(options.cache_dir,))

	for atom in args:
		try:
			atom = portage.dep.Atom(atom)
		except portage.exception.InvalidAtom:
			parser.error('Invalid atom: %s' % (atom,))

		if not isjustname(atom):
			parser.error('Atom is too specific: %s' % (atom,))

	if options.update_use_local_desc:
		try:
			ElementTree
			ExpatError
		except NameError:
			parser.error('--update-use-local-desc requires python with USE=xml!')

	if options.uld_output == '-' and options.preserve_comments:
		parser.error('--preserve-comments can not be used when outputting to stdout')

	return parser, options, args

class GenCache(object):
	def __init__(self, portdb, cp_iter=None, max_jobs=None, max_load=None,
		rsync=False):
		# The caller must set portdb.porttrees in order to constrain
		# findname, cp_list, and cpv_list to the desired tree.
		tree = portdb.porttrees[0]
		self._portdb = portdb
		self._eclass_db = portdb.repositories.get_repo_for_location(tree).eclass_db
		self._auxdbkeys = portdb._known_keys
		# We can globally cleanse stale cache only if we
		# iterate over every single cp.
		self._global_cleanse = cp_iter is None
		if cp_iter is not None:
			self._cp_set = set(cp_iter)
			cp_iter = iter(self._cp_set)
			self._cp_missing = self._cp_set.copy()
		else:
			self._cp_set = None
			self._cp_missing = set()
		write_auxdb = "metadata-transfer" in portdb.settings.features
		self._regen = MetadataRegen(portdb, cp_iter=cp_iter,
			consumer=self._metadata_callback,
			max_jobs=max_jobs, max_load=max_load,
			write_auxdb=write_auxdb, main=True)
		self.returncode = os.EX_OK
		conf = portdb.repositories.get_repo_for_location(tree)
		self._trg_caches = tuple(conf.iter_pregenerated_caches(
			self._auxdbkeys, force=True, readonly=False))
		if not self._trg_caches:
			raise Exception("cache formats '%s' aren't supported" %
				(" ".join(conf.cache_formats),))

		if rsync:
			for trg_cache in self._trg_caches:
				if hasattr(trg_cache, 'raise_stat_collision'):
					trg_cache.raise_stat_collision = True
					# Make _metadata_callback write this cache first, in case
					# it raises a StatCollision and triggers mtime
					# modification.
					self._trg_caches = tuple([trg_cache] +
						[x for x in self._trg_caches if x is not trg_cache])

		self._existing_nodes = set()

	def _metadata_callback(self, cpv, repo_path, metadata,
		ebuild_hash, eapi_supported):
		self._existing_nodes.add(cpv)
		self._cp_missing.discard(cpv_getkey(cpv))

		# Since we're supposed to be able to efficiently obtain the
		# EAPI from _parse_eapi_ebuild_head, we don't write cache
		# entries for unsupported EAPIs.
		if metadata is not None and eapi_supported:
			for trg_cache in self._trg_caches:
				self._write_cache(trg_cache,
					cpv, repo_path, metadata, ebuild_hash)

	def _write_cache(self, trg_cache, cpv, repo_path, metadata, ebuild_hash):

		if not hasattr(trg_cache, 'raise_stat_collision'):
			# This cache does not avoid redundant writes automatically,
			# so check for an identical existing entry before writing.
			# This prevents unnecessary disk writes and can also prevent
			# unnecessary rsync transfers.
			try:
				dest = trg_cache[cpv]
			except (KeyError, CacheError):
				pass
			else:
				if trg_cache.validate_entry(dest,
					ebuild_hash, self._eclass_db):
					identical = True
					for k in self._auxdbkeys:
						if dest.get(k, '') != metadata.get(k, ''):
							identical = False
							break
					if identical:
						return

		try:
			chf = trg_cache.validation_chf
			metadata['_%s_' % chf] = getattr(ebuild_hash, chf)
			try:
				trg_cache[cpv] = metadata
			except StatCollision as sc:
				# If the content of a cache entry changes and neither the
				# file mtime nor size changes, it will prevent rsync from
				# detecting changes. Cache backends may raise this
				# exception from _setitem() if they detect this type of stat
				# collision. These exceptions are handled by bumping the
				# mtime on the ebuild (and the corresponding cache entry).
				# See bug #139134. It is convenient to include checks for
				# redundant writes along with the internal StatCollision
				# detection code, so for caches with the
				# raise_stat_collision attribute, we do not need to
				# explicitly check for redundant writes like we do for the
				# other cache types above.
				max_mtime = sc.mtime
				for _ec, ec_hash in metadata['_eclasses_'].items():
					if max_mtime < ec_hash.mtime:
						max_mtime = ec_hash.mtime
				if max_mtime == sc.mtime:
					max_mtime += 1
				max_mtime = long(max_mtime)
				try:
					os.utime(ebuild_hash.location, (max_mtime, max_mtime))
				except OSError as e:
					self.returncode |= 1
					writemsg_level(
						"%s writing target: %s\n" % (cpv, e),
						level=logging.ERROR, noiselevel=-1)
				else:
					ebuild_hash.mtime = max_mtime
					metadata['_mtime_'] = max_mtime
					trg_cache[cpv] = metadata
					self._portdb.auxdb[repo_path][cpv] = metadata

		except CacheError as ce:
			self.returncode |= 1
			writemsg_level(
				"%s writing target: %s\n" % (cpv, ce),
				level=logging.ERROR, noiselevel=-1)

	def run(self):
		signum = run_main_scheduler(self._regen)
		if signum is not None:
			sys.exit(128 + signum)

		self.returncode |= self._regen.returncode

		for trg_cache in self._trg_caches:
			self._cleanse_cache(trg_cache)

	def _cleanse_cache(self, trg_cache):
		cp_missing = self._cp_missing
		dead_nodes = set()
		if self._global_cleanse:
			try:
				for cpv in trg_cache:
					cp = cpv_getkey(cpv)
					if cp is None:
						self.returncode |= 1
						writemsg_level(
							"Unable to parse cp for '%s'\n"  % (cpv,),
							level=logging.ERROR, noiselevel=-1)
					else:
						dead_nodes.add(cpv)
			except CacheError as ce:
				self.returncode |= 1
				writemsg_level(
					"Error listing cache entries for " + \
					"'%s': %s, continuing...\n" % \
					(trg_cache.location, ce),
					level=logging.ERROR, noiselevel=-1)

		else:
			cp_set = self._cp_set
			try:
				for cpv in trg_cache:
					cp = cpv_getkey(cpv)
					if cp is None:
						self.returncode |= 1
						writemsg_level(
							"Unable to parse cp for '%s'\n"  % (cpv,),
							level=logging.ERROR, noiselevel=-1)
					else:
						cp_missing.discard(cp)
						if cp in cp_set:
							dead_nodes.add(cpv)
			except CacheError as ce:
				self.returncode |= 1
				writemsg_level(
					"Error listing cache entries for " + \
					"'%s': %s, continuing...\n" % \
					(trg_cache.location, ce),
					level=logging.ERROR, noiselevel=-1)

		if cp_missing:
			self.returncode |= 1
			for cp in sorted(cp_missing):
				writemsg_level(
					"No ebuilds or cache entries found for '%s'\n"  % (cp,),
					level=logging.ERROR, noiselevel=-1)

		if dead_nodes:
			dead_nodes.difference_update(self._existing_nodes)
			for k in dead_nodes:
				try:
					del trg_cache[k]
				except KeyError:
					pass
				except CacheError as ce:
					self.returncode |= 1
					writemsg_level(
						"%s deleting stale cache: %s\n" % (k, ce),
						level=logging.ERROR, noiselevel=-1)

		if not trg_cache.autocommits:
			try:
				trg_cache.commit()
			except CacheError as ce:
				self.returncode |= 1
				writemsg_level(
					"committing target: %s\n" % (ce,),
					level=logging.ERROR, noiselevel=-1)

		if hasattr(trg_cache, '_prune_empty_dirs'):
			trg_cache._prune_empty_dirs()

class GenPkgDescIndex(object):
	def __init__(self, portdb, output_file):
		self.returncode = os.EX_OK
		self._portdb = portdb
		self._output_file = output_file

	def run(self):

		portage.util.ensure_dirs(os.path.dirname(self._output_file))
		f = portage.util.atomic_ofstream(self._output_file,
			encoding=_encodings["repo.content"])

		portdb = self._portdb
		for cp in portdb.cp_all():
			pkgs = portdb.cp_list(cp)
			if not pkgs:
				continue
			desc, = portdb.aux_get(pkgs[-1], ["DESCRIPTION"])

			f.write(pkg_desc_index_line_format(cp, pkgs, desc))

		f.close()

class GenUseLocalDesc(object):
	def __init__(self, portdb, output=None,
			preserve_comments=False):
		self.returncode = os.EX_OK
		self._portdb = portdb
		self._output = output
		self._preserve_comments = preserve_comments

	def run(self):
		repo_path = self._portdb.porttrees[0]
		ops = {'<':0, '<=':1, '=':2, '>=':3, '>':4}
		prev_mtime = None
		prev_md5 = None

		if self._output is None or self._output != '-':
			if self._output is None:
				prof_path = os.path.join(repo_path, 'profiles')
				desc_path = os.path.join(prof_path, 'use.local.desc')
				try:
					os.mkdir(prof_path)
				except OSError:
					pass
			else:
				desc_path = self._output

			try:
				prev_md5 = portage.checksum.perform_md5(desc_path)
				prev_mtime = os.stat(desc_path)[stat.ST_MTIME]
			except (portage.exception.FileNotFound, OSError):
				pass

			try:
				if self._preserve_comments:
					# Probe in binary mode, in order to avoid
					# potential character encoding issues.
					output = open(_unicode_encode(desc_path,
						encoding=_encodings['fs'], errors='strict'), 'r+b')
				else:
					output = io.open(_unicode_encode(desc_path,
						encoding=_encodings['fs'], errors='strict'),
						mode='w', encoding=_encodings['repo.content'],
						errors='backslashreplace')
			except IOError as e:
				if not self._preserve_comments or \
					os.path.isfile(desc_path):
					writemsg_level(
						"ERROR: failed to open output file %s: %s\n" \
						% (desc_path, e), level=logging.ERROR, noiselevel=-1)
					self.returncode |= 2
					return

				# Open in r+b mode failed because the file doesn't
				# exist yet. We can probably recover if we disable
				# preserve_comments mode now.
				writemsg_level(
					"WARNING: --preserve-comments enabled, but " + \
					"output file not found: %s\n" % (desc_path,),
					level=logging.WARNING, noiselevel=-1)
				self._preserve_comments = False
				try:
					output = io.open(_unicode_encode(desc_path,
						encoding=_encodings['fs'], errors='strict'),
						mode='w', encoding=_encodings['repo.content'],
						errors='backslashreplace')
				except IOError as e:
					writemsg_level(
						"ERROR: failed to open output file %s: %s\n" \
						% (desc_path, e), level=logging.ERROR, noiselevel=-1)
					self.returncode |= 2
					return
		else:
			output = sys.stdout

		if self._preserve_comments:
			while True:
				pos = output.tell()
				if not output.readline().startswith(b'#'):
					break
			output.seek(pos)
			output.truncate()
			output.close()

			# Finished probing comments in binary mode, now append
			# in text mode.
			output = io.open(_unicode_encode(desc_path,
				encoding=_encodings['fs'], errors='strict'),
				mode='a', encoding=_encodings['repo.content'],
				errors='backslashreplace')
			output.write('\n')
		else:
			output.write(textwrap.dedent('''\
				# This file is deprecated as per GLEP 56 in favor of metadata.xml. Please add
				# your descriptions to your package's metadata.xml ONLY.
				# * generated automatically using egencache *

				'''))

		# The cmp function no longer exists in python3, so we'll
		# implement our own here under a slightly different name
		# since we don't want any confusion given that we never
		# want to rely on the builtin cmp function.
		def cmp_func(a, b):
			if a is None or b is None:
				# None can't be compared with other types in python3.
				if a is None and b is None:
					return 0
				elif a is None:
					return -1
				else:
					return 1
			return (a > b) - (a < b)

		class _MetadataTreeBuilder(ElementTree.TreeBuilder):
			"""
			Implements doctype() as required to avoid deprecation warnings
			since Python >=2.7
			"""
			def doctype(self, name, pubid, system):
				pass

		for cp in self._portdb.cp_all():
			metadata_path = os.path.join(repo_path, cp, 'metadata.xml')
			try:
				metadata = ElementTree.parse(_unicode_encode(metadata_path,
					encoding=_encodings['fs'], errors='strict'),
					parser=ElementTree.XMLParser(
					target=_MetadataTreeBuilder()))
			except IOError:
				pass
			except (ExpatError, EnvironmentError) as e:
				writemsg_level(
					"ERROR: failed parsing %s/metadata.xml: %s\n" % (cp, e),
					level=logging.ERROR, noiselevel=-1)
				self.returncode |= 1
			else:
				try:
					usedict = parse_metadata_use(metadata)
				except portage.exception.ParseError as e:
					writemsg_level(
						"ERROR: failed parsing %s/metadata.xml: %s\n" % (cp, e),
						level=logging.ERROR, noiselevel=-1)
					self.returncode |= 1
				else:
					for flag in sorted(usedict):
						def atomcmp(atoma, atomb):
							# None is better than an atom, that's why we reverse the args
							if atoma is None or atomb is None:
								return cmp_func(atomb, atoma)
							# Same for plain PNs (.operator is None then)
							elif atoma.operator is None or atomb.operator is None:
								return cmp_func(atomb.operator, atoma.operator)
							# Version matching
							elif atoma.cpv != atomb.cpv:
								return vercmp(atoma.version, atomb.version)
							# Versions match, let's fallback to operator matching
							else:
								return cmp_func(ops.get(atoma.operator, -1),
									ops.get(atomb.operator, -1))

						def _Atom(key):
							if key is not None:
								return Atom(key)
							return None

						resdict = usedict[flag]
						if len(resdict) == 1:
							resdesc = next(iter(resdict.items()))[1]
						else:
							try:
								reskeys = dict((_Atom(k), k) for k in resdict)
							except portage.exception.InvalidAtom as e:
								writemsg_level(
									"ERROR: failed parsing %s/metadata.xml: %s\n" % (cp, e),
									level=logging.ERROR, noiselevel=-1)
								self.returncode |= 1
								resdesc = next(iter(resdict.items()))[1]
							else:
								resatoms = sorted(reskeys, key=cmp_sort_key(atomcmp))
								resdesc = resdict[reskeys[resatoms[-1]]]

						output.write('%s:%s - %s\n' % (cp, flag, resdesc))

		output.close()
		if (prev_mtime is not None and
			prev_md5 == portage.checksum.perform_md5(desc_path)):
			# Preserve mtime for rsync.
			mtime = prev_mtime
		else:
			# For portability, and consistency with the mtime preservation
			# code, set mtime to an exact integer value.
			mtime = int(time.time())

		os.utime(desc_path, (mtime, mtime))


if sys.hexversion < 0x3000000:
	_filename_base = unicode
else:
	_filename_base = str

class _special_filename(_filename_base):
	"""
	Helps to sort file names by file type and other criteria.
	"""
	def __new__(cls, status_change, file_name):
		return _filename_base.__new__(cls, status_change + file_name)

	def __init__(self, status_change, file_name):
		_filename_base.__init__(status_change + file_name)
		self.status_change = status_change
		self.file_name = file_name
		self.file_type = guessManifestFileType(file_name)

	@staticmethod
	def file_type_lt(a, b):
		"""
		Defines an ordering between file types.
		"""
		first = a.file_type
		second = b.file_type
		if first == second:
			return False

		if first == "EBUILD":
			return True
		elif first == "MISC":
			return second in ("EBUILD",)
		elif first == "AUX":
			return second in ("EBUILD", "MISC")
		elif first == "DIST":
			return second in ("EBUILD", "MISC", "AUX")
		elif first is None:
			return False
		else:
			raise ValueError("Unknown file type '%s'" % first)

	def __lt__(self, other):
		"""
		Compare different file names, first by file type and then
		for ebuilds by version and lexicographically for others.
		EBUILD < MISC < AUX < DIST < None
		"""
		if self.__class__ != other.__class__:
			raise NotImplementedError

		# Sort by file type as defined by file_type_lt().
		if self.file_type_lt(self, other):
			return True
		elif self.file_type_lt(other, self):
			return False

		# Files have the same type.
		if self.file_type == "EBUILD":
			# Sort by version. Lowest first.
			ver = "-".join(pkgsplit(self.file_name[:-7])[1:3])
			other_ver = "-".join(pkgsplit(other.file_name[:-7])[1:3])
			return vercmp(ver, other_ver) < 0
		else:
			# Sort lexicographically.
			return self.file_name < other.file_name

class GenChangeLogs(object):
	def __init__(self, portdb, changelog_output, changelog_reversed,
		max_jobs=None, max_load=None):
		self.returncode = os.EX_OK
		self._portdb = portdb
		self._wrapper = textwrap.TextWrapper(
				width = 78,
				initial_indent = '  ',
				subsequent_indent = '  '
			)
		self._changelog_output = changelog_output
		self._changelog_reversed = changelog_reversed
		self._max_jobs = max_jobs
		self._max_load = max_load
		self._repo_path = self._portdb.porttrees[0]
		# --work-tree=... must be passed to Git if GIT_DIR is used
		# and GIT_DIR is not a child of the root of the checkout
		# eg:
		# GIT_DIR=$parent/work/.git/
		# work-tree=$parent/staging/
		# If work-tree is not passed, Git tries to use the shared
		# parent of the current directory and the $GIT_DIR, which can
		# be outside the root of the checkout.
		self._work_tree = '--work-tree=%s' % self._repo_path

	@staticmethod
	def grab(cmd):
		p = subprocess.Popen(cmd, stdout=subprocess.PIPE)
		return _unicode_decode(p.communicate()[0],
				encoding=_encodings['stdio'], errors='strict')

	def generate_changelog(self, cp):

		os.chdir(os.path.join(self._repo_path, cp))
		# Determine whether ChangeLog is up-to-date by comparing
		# the newest commit timestamp with the ChangeLog timestamp.
		lmod = self.grab(['git', self._work_tree, 'log', '--format=%ct', '-1', '.'])
		if not lmod:
			# This cp has not been added to the repo.
			return

		try:
			cmod = os.stat('ChangeLog').st_mtime
		except OSError:
			cmod = 0

		if float(cmod) >= float(lmod):
			return

		try:
			output = io.open(self._changelog_output,
				mode='w', encoding=_encodings['repo.content'],
				errors='backslashreplace')
		except IOError as e:
			writemsg_level(
				"ERROR: failed to open ChangeLog for %s: %s\n" % (cp,e,),
				level=logging.ERROR, noiselevel=-1)
			self.returncode |= 2
			return

		output.write(textwrap.dedent('''\
			# ChangeLog for %s
			# Copyright 1999-%s Gentoo Foundation; Distributed under the GPL v2
			# (auto-generated from git log)

			''' % (cp, time.strftime('%Y'))))

		# now grab all the commits
		revlist_cmd = ['git', self._work_tree, 'rev-list']
		if self._changelog_reversed:
			revlist_cmd.append('--reverse')
		revlist_cmd.extend(['HEAD', '--', '.'])
		commits = self.grab(revlist_cmd).split()

		for c in commits:
			# Explaining the arguments:
			# --name-status to get a list of added/removed files
			# --no-renames to avoid getting more complex records on the list
			# --format to get the timestamp, author and commit description
			# --root to make it work fine even with the initial commit
			# --relative=$cp to get paths relative to ebuilddir
			# -r (recursive) to get per-file changes
			# then the commit-id and path.

			cinfo = self.grab(['git', self._work_tree, 'diff-tree',
					'--name-status',
					'--no-renames',
					'--format=%ct %cN <%cE>%n%B',
					'--root',
					'--relative=%s' % (cp, ),
					'-r',
					c, '--', '.']).rstrip('\n').split('\n')

			# Expected output:
			# timestamp Author Name <author@email>
			# commit message l1
			# ...
			# commit message ln
			#
			# status1	filename1
			# ...
			# statusn	filenamen

			changed = []
			for n, l in enumerate(reversed(cinfo)):
				if not l:
					body = cinfo[1:-n-1]
					break
				else:
					f = l.split()
					if f[1] == 'Manifest':
						pass # XXX: remanifest commits?
					elif f[1].startswith('ChangeLog'):
						pass
					elif f[0].startswith('A'):
						changed.append(_special_filename("+", f[1]))
					elif f[0].startswith('D'):
						changed.append(_special_filename("-", f[1]))
					elif f[0].startswith('M'):
						changed.append(_special_filename("", f[1]))
					else:
						writemsg_level(
							"ERROR: unexpected git file status for %s: %s\n" % (cp,f,),
							level=logging.ERROR, noiselevel=-1)
						self.returncode |= 1

			if not changed:
				continue

			(ts, author) = cinfo[0].split(' ', 1)
			date = time.strftime('%d %b %Y', time.gmtime(float(ts)))

			changed = [str(x) for x in sorted(changed)]

			wroteheader = False
			# Reverse the sort order for headers.
			for c in reversed(changed):
				if c.startswith('+') and c.endswith('.ebuild'):
					output.write('*%s (%s)\n' % (c[1:-7], date))
					wroteheader = True
			if wroteheader:
				output.write('\n')

			# strip '<cp>: ', '[<cp>] ', and similar
			body[0] = re.sub(r'^\W*' + re.escape(cp) + r'\W+', '', body[0])
			# strip trailing newline
			if not body[-1]:
				body = body[:-1]
			# strip git-svn id
			if body[-1].startswith('git-svn-id:') and not body[-2]:
				body = body[:-2]
			# strip the repoman version/manifest note
			if body[-1] == ' (Signed Manifest commit)' or body[-1] == ' (Unsigned Manifest commit)':
				body = body[:-1]
			if body[-1].startswith('(Portage version:') and body[-1].endswith(')'):
				body = body[:-1]
				if not body[-1]:
					body = body[:-1]

			# don't break filenames on hyphens
			self._wrapper.break_on_hyphens = False
			output.write(self._wrapper.fill(
				'%s; %s %s:' % (date, author, ', '.join(changed))))
			# but feel free to break commit messages there
			self._wrapper.break_on_hyphens = True
			output.write(
				'\n%s\n\n' % '\n'.join(self._wrapper.fill(x) for x in body))

		output.close()

	def _task_iter(self):
		if not os.path.isdir(os.environ.get('GIT_DIR', os.path.join(self._repo_path, '.git'))):
			writemsg_level(
				"ERROR: --update-changelogs supported only in git repos\n",
				level=logging.ERROR, noiselevel=-1)
			self.returncode = 127
			return

		for cp in self._portdb.cp_all():
			yield AsyncFunction(target=self.generate_changelog, args=[cp])

	def run(self):
		return run_main_scheduler(
			TaskScheduler(self._task_iter(), event_loop=global_event_loop(),
				max_jobs=self._max_jobs, max_load=self._max_load))

def egencache_main(args):

	# The calling environment is ignored, so the program is
	# completely controlled by commandline arguments.
	env = {}

	if not sys.stdout.isatty():
		portage.output.nocolor()
		env['NOCOLOR'] = 'true'

	parser, options, atoms = parse_args(args)

	config_root = options.config_root

	if options.repositories_configuration is not None:
		env['PORTAGE_REPOSITORIES'] = options.repositories_configuration

	if options.cache_dir is not None:
		env['PORTAGE_DEPCACHEDIR'] = options.cache_dir

	settings = portage.config(config_root=config_root,
		local_config=False, env=env)

	default_opts = None
	if not options.ignore_default_opts:
		default_opts = portage.util.shlex_split(
			settings.get('EGENCACHE_DEFAULT_OPTS', ''))

	if default_opts:
		parser, options, args = parse_args(default_opts + args)

		if options.cache_dir is not None:
			env['PORTAGE_DEPCACHEDIR'] = options.cache_dir

		settings = portage.config(config_root=config_root,
			local_config=False, env=env)

	if not (options.update or options.update_use_local_desc or
			options.update_changelogs or options.update_manifests or
			options.update_pkg_desc_index):
		parser.error('No action specified')
		return 1

	if options.repo is None:
		if len(settings.repositories.prepos) == 2:
			for repo in settings.repositories:
				if repo.name != "DEFAULT":
					options.repo = repo.name
					break

		if options.repo is None:
			parser.error("--repo option is required")

	repo_path = settings.repositories.treemap.get(options.repo)
	if repo_path is None:
		parser.error("Unable to locate repository named '%s'" % (options.repo,))
		return 1

	repo_config = settings.repositories.get_repo_for_location(repo_path)

	if options.strict_manifests is not None:
		if options.strict_manifests == "y":
			settings.features.add("strict")
		else:
			settings.features.discard("strict")

	if options.update and 'metadata-transfer' not in settings.features:
		# Forcibly enable metadata-transfer if portdbapi has a pregenerated
		# cache that does not support eclass validation.
		cache = repo_config.get_pregenerated_cache(
			portage.dbapi.dbapi._known_keys, readonly=True)
		if cache is not None and not cache.complete_eclass_entries:
			settings.features.add('metadata-transfer')
		cache = None

	settings.lock()

	portdb = portage.portdbapi(mysettings=settings)

	# Limit ebuilds to the specified repo.
	portdb.porttrees = [repo_path]

	if options.update:
		if options.cache_dir is not None:
			# already validated earlier
			pass
		else:
			# We check write access after the portdbapi constructor
			# has had an opportunity to create it. This ensures that
			# we don't use the cache in the "volatile" mode which is
			# undesirable for egencache.
			if not os.access(settings["PORTAGE_DEPCACHEDIR"], os.W_OK):
				writemsg_level("ecachegen: error: " + \
					"write access denied: %s\n" % (settings["PORTAGE_DEPCACHEDIR"],),
					level=logging.ERROR, noiselevel=-1)
				return 1

	if options.sign_manifests is not None:
		repo_config.sign_manifest = options.sign_manifests == 'y'

	if options.thin_manifests is not None:
		repo_config.thin_manifest = options.thin_manifests == 'y'

	gpg_cmd = None
	gpg_vars = None
	force_sign_key = None

	if options.update_manifests:
		if repo_config.sign_manifest:

			sign_problem = False
			gpg_dir = None
			gpg_cmd = settings.get("PORTAGE_GPG_SIGNING_COMMAND")
			if gpg_cmd is None:
				writemsg_level("egencache: error: "
					"PORTAGE_GPG_SIGNING_COMMAND is unset! "
					"Is make.globals missing?\n",
					level=logging.ERROR, noiselevel=-1)
				sign_problem = True
			elif "${PORTAGE_GPG_KEY}" in gpg_cmd and \
				options.gpg_key is None and \
				"PORTAGE_GPG_KEY" not in settings:
				writemsg_level("egencache: error: "
					"PORTAGE_GPG_KEY is unset!\n",
					level=logging.ERROR, noiselevel=-1)
				sign_problem = True
			elif "${PORTAGE_GPG_DIR}" in gpg_cmd:
				if options.gpg_dir is not None:
					gpg_dir = options.gpg_dir
				elif "PORTAGE_GPG_DIR" not in settings:
					gpg_dir = os.path.expanduser("~/.gnupg")
				else:
					gpg_dir = os.path.expanduser(settings["PORTAGE_GPG_DIR"])
				if not os.access(gpg_dir, os.X_OK):
					writemsg_level(("egencache: error: "
						"Unable to access directory: "
						"PORTAGE_GPG_DIR='%s'\n") % gpg_dir,
						level=logging.ERROR, noiselevel=-1)
					sign_problem = True

			if sign_problem:
				writemsg_level("egencache: You may disable manifest "
					"signatures with --sign-manifests=n or by setting "
					"\"sign-manifests = false\" in metadata/layout.conf\n",
					level=logging.ERROR, noiselevel=-1)
				return 1

			gpg_vars = {}
			if gpg_dir is not None:
				gpg_vars["PORTAGE_GPG_DIR"] = gpg_dir
			gpg_var_names = []
			if options.gpg_key is None:
				gpg_var_names.append("PORTAGE_GPG_KEY")
			else:
				gpg_vars["PORTAGE_GPG_KEY"] = options.gpg_key

			for k in gpg_var_names:
				v = settings.get(k)
				if v is not None:
					gpg_vars[k] = v

			force_sign_key = gpg_vars.get("PORTAGE_GPG_KEY")

	ret = [os.EX_OK]

	if options.update:
		cp_iter = None
		if atoms:
			cp_iter = iter(atoms)

		gen_cache = GenCache(portdb, cp_iter=cp_iter,
			max_jobs=options.jobs,
			max_load=options.load_average,
			rsync=options.rsync)
		gen_cache.run()
		if options.tolerant:
			ret.append(os.EX_OK)
		else:
			ret.append(gen_cache.returncode)

	if options.update_pkg_desc_index:
		if repo_config.writable:
			writable_location = repo_config.location
		else:
			writable_location = os.path.join(portdb.depcachedir,
				repo_config.location.lstrip(os.sep))
			msg = [
				"WARNING: Repository is not writable: %s" % (
				repo_config.location,),
				"         Using cache directory instead: %s" % (
				writable_location,)
			]
			msg = "".join(line + '\n' for line in msg)
			writemsg_level(msg,
				level=logging.WARNING, noiselevel=-1)

		gen_index = GenPkgDescIndex(portdb, os.path.join(
			writable_location, "metadata", "pkg_desc_index"))
		gen_index.run()
		ret.append(gen_index.returncode)

	if options.update_use_local_desc:
		gen_desc = GenUseLocalDesc(portdb,
			output=options.uld_output,
			preserve_comments=options.preserve_comments)
		gen_desc.run()
		ret.append(gen_desc.returncode)

	if options.update_changelogs:
		gen_clogs = GenChangeLogs(portdb,
			changelog_output=options.changelog_output,
			changelog_reversed=options.changelog_reversed,
			max_jobs=options.jobs,
			max_load=options.load_average)
		signum = gen_clogs.run()
		if signum is not None:
			sys.exit(128 + signum)
		ret.append(gen_clogs.returncode)

	if options.update_manifests:

		cp_iter = None
		if atoms:
			cp_iter = iter(atoms)

		event_loop = global_event_loop()
		scheduler = ManifestScheduler(portdb, cp_iter=cp_iter,
			gpg_cmd=gpg_cmd, gpg_vars=gpg_vars,
			force_sign_key=force_sign_key,
			max_jobs=options.jobs,
			max_load=options.load_average,
			event_loop=event_loop)

		signum = run_main_scheduler(scheduler)
		if signum is not None:
			sys.exit(128 + signum)

		if options.tolerant:
			ret.append(os.EX_OK)
		else:
			ret.append(scheduler.returncode)

	if options.write_timestamp:
		timestamp_path = os.path.join(repo_path, 'metadata', 'timestamp.chk')
		try:
			with open(timestamp_path, 'w') as f:
				f.write(time.strftime('%s\n' % TIMESTAMP_FORMAT, time.gmtime()))
		except IOError:
			ret.append(os.EX_IOERR)
		else:
			ret.append(os.EX_OK)

	return max(ret)

if __name__ == "__main__":
	portage._disable_legacy_globals()
	portage.util.noiselimit = -1
	sys.exit(egencache_main(sys.argv[1:]))<|MERGE_RESOLUTION|>--- conflicted
+++ resolved
@@ -1,10 +1,5 @@
-<<<<<<< HEAD
 #!@PREFIX_PORTAGE_PYTHON@ -b
-# Copyright 2009-2014 Gentoo Foundation
-=======
-#!/usr/bin/python -b
 # Copyright 2009-2015 Gentoo Foundation
->>>>>>> 8504698e
 # Distributed under the terms of the GNU General Public License v2
 
 # unicode_literals for compat with TextIOWrapper in Python 2
