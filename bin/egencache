--- conflicted
+++ resolved
@@ -842,13 +842,7 @@
 	if options.portdir is not None:
 		env['PORTDIR'] = options.portdir
 
-<<<<<<< HEAD
-	eprefix = os.environ.get("__PORTAGE_TEST_EPREFIX")
-	if not eprefix:
-		eprefix = EPREFIX
-=======
-	eprefix = portage.const.EPREFIX
->>>>>>> 6081171d
+	eprefix = EPREFIX
 
 	settings = portage.config(config_root=config_root,
 		local_config=False, env=env, eprefix=eprefix)
