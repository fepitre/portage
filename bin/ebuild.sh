--- conflicted
+++ resolved
@@ -1982,18 +1982,6 @@
 # interfering with the current environment. This is useful when an existing
 # environment needs to be loaded from a binary or installed package.
 preprocess_ebuild_env() {
-<<<<<<< HEAD
-	local _portage_filter_opts=""
-	if [ -f "${T}/environment.raw" ] ; then
-		# This is a signal from the python side, indicating that the
-		# environment may contain stale SANDBOX_{DENY,PREDICT,READ,WRITE}
-		# and FEATURES variables that should be filtered out. Between
-		# phases, these variables are normally preserved.
-		_portage_filter_opts+=" --filter-features --filter-locale --filter-path --filter-sandbox"
-	fi
-	filter_readonly_variables $1 $_portage_filter_opts < "${T}"/environment \
-		>> "${T}"/environment.filtered || return $?
-=======
 	local _portage_filter_opts="--filter-features --filter-locale --filter-path --filter-sandbox"
 
 	# If environment.raw is present, this is a signal from the python side,
@@ -2004,7 +1992,6 @@
 
 	filter_readonly_variables $_portage_filter_opts < "${T}"/environment \
 		>> "$T/environment.filtered" || return $?
->>>>>>> 1d6e6b2f
 	unset _portage_filter_opts
 	mv "${T}"/environment.filtered "${T}"/environment || return $?
 	rm -f "${T}/environment.success" || return $?
