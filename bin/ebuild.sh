--- conflicted
+++ resolved
@@ -817,15 +817,9 @@
 	fi
 
 	if [[ $EMERGE_FROM = binary ]] || ! hasq keepwork $FEATURES; then
-<<<<<<< HEAD
-		rm -f "$PORTAGE_BUILDDIR"/.{ebuild_changed,logid,setuped*,unpacked*,prepared*} \
+		rm -f "$PORTAGE_BUILDDIR"/.{ebuild_changed,logid,pretended*,setuped*,unpacked*,prepared*} \
 			"$PORTAGE_BUILDDIR"/.{configured*,compiled*,tested*,packaged*} \
 			"$PORTAGE_BUILDDIR"/.{die_hooks,abi} \
-=======
-		rm -f "$PORTAGE_BUILDDIR"/.{ebuild_changed,logid,pretended,setuped,unpacked,prepared} \
-			"$PORTAGE_BUILDDIR"/.{configured,compiled,tested,packaged} \
-			"$PORTAGE_BUILDDIR"/.die_hooks \
->>>>>>> 9cd988b0
 			"$PORTAGE_BUILDDIR"/.ipc_{in,out,lock} \
 			"$PORTAGE_BUILDDIR"/.exit_status
 
