<<<<<<< HEAD
#!@PREFIX_PORTAGE_PYTHON@
# Copyright 2010 Gentoo Foundation
=======
#!/usr/bin/python
# Copyright 2010-2011 Gentoo Foundation
>>>>>>> df263807
# Distributed under the terms of the GNU General Public License v2
#
# This is a helper which ebuild processes can use
# to communicate with portage's main python process.

import logging
import os
import pickle
import select
import signal
import sys
import time

def debug_signal(signum, frame):
	import pdb
	pdb.set_trace()
signal.signal(signal.SIGUSR1, debug_signal)

# Avoid sandbox violations after python upgrade.
pym_path = os.path.join(os.path.dirname(
	os.path.dirname(os.path.realpath(__file__))), "pym")
if os.environ.get("SANDBOX_ON") == "1":
	sandbox_write = os.environ.get("SANDBOX_WRITE", "").split(":")
	if pym_path not in sandbox_write:
		sandbox_write.append(pym_path)
		os.environ["SANDBOX_WRITE"] = \
			":".join(filter(None, sandbox_write))

import portage
portage._disable_legacy_globals()

class EbuildIpc(object):

	# Timeout for each individual communication attempt (we retry
	# as long as the daemon process appears to be alive).
	_COMMUNICATE_RETRY_TIMEOUT_SECONDS = 15
	_BUFSIZE = 4096

	def __init__(self):
		self.fifo_dir = os.environ['PORTAGE_BUILDDIR']
		self.ipc_in_fifo = os.path.join(self.fifo_dir, '.ipc_in')
		self.ipc_out_fifo = os.path.join(self.fifo_dir, '.ipc_out')
		self.ipc_lock_file = os.path.join(self.fifo_dir, '.ipc_lock')

	def _daemon_is_alive(self):
		try:
			builddir_lock = portage.locks.lockfile(self.fifo_dir,
				wantnewlockfile=True, flags=os.O_NONBLOCK)
		except portage.exception.TryAgain:
			return True
		else:
			portage.locks.unlockfile(builddir_lock)
			return False

	def communicate(self, args):

		# Make locks quiet since unintended locking messages displayed on
		# stdout could corrupt the intended output of this program.
		portage.locks._quiet = True
		lock_obj = portage.locks.lockfile(self.ipc_lock_file, unlinkfile=True)

		try:
			return self._communicate(args)
		finally:
			portage.locks.unlockfile(lock_obj)

	def _timeout_retry_msg(self, start_time, when):
		time_elapsed = time.time() - start_time
		portage.util.writemsg_level(
			portage.localization._(
			'ebuild-ipc timed out %s after %d seconds,' + \
			' retrying...\n') % (when, time_elapsed),
			level=logging.ERROR, noiselevel=-1)

	def _no_daemon_msg(self):
		portage.util.writemsg_level(
			portage.localization._(
			'ebuild-ipc: daemon process not detected\n'),
			level=logging.ERROR, noiselevel=-1)

	def _wait(self, pid, pr, msg):
		"""
		Wait on pid and return an appropriate exit code. This
		may return unsuccessfully due to timeout if the daemon
		process does not appear to be alive.
		"""

		start_time = time.time()

		while True:
			try:
				events = select.select([pr], [], [],
					self._COMMUNICATE_RETRY_TIMEOUT_SECONDS)
			except select.error as e:
				portage.util.writemsg_level(
					"ebuild-ipc: %s: %s\n" % \
					(portage.localization._('during select'), e),
					level=logging.ERROR, noiselevel=-1)
				continue

			if events[0]:
				break

			if self._daemon_is_alive():
				self._timeout_retry_msg(start_time, msg)
			else:
				self._no_daemon_msg()
				try:
					os.kill(pid, signal.SIGKILL)
					os.waitpid(pid, 0)
				except OSError as e:
					portage.util.writemsg_level(
						"ebuild-ipc: %s\n" % (e,),
						level=logging.ERROR, noiselevel=-1)
				return 2

		try:
			wait_retval = os.waitpid(pid, 0)
		except OSError as e:
			portage.util.writemsg_level(
				"ebuild-ipc: %s: %s\n" % (msg, e),
				level=logging.ERROR, noiselevel=-1)
			return 2

		if not os.WIFEXITED(wait_retval[1]):
			portage.util.writemsg_level(
				"ebuild-ipc: %s: %s\n" % (msg,
				portage.localization._('subprocess failure: %s') % \
				wait_retval[1]),
				level=logging.ERROR, noiselevel=-1)
			return 2

		return os.WEXITSTATUS(wait_retval[1])

	def _receive_reply(self):

		# File streams are in unbuffered mode since we do atomic
		# read and write of whole pickles.
		input_file = open(self.ipc_out_fifo, 'rb', 0)

		# For maximum portability, use a single atomic read.
		buf = None
		try:
			buf = input_file.read(self._BUFSIZE)
		except IOError as e:
			if not buf:
				portage.util.writemsg_level(
					"ebuild-ipc: %s\n" % (e,),
					level=logging.ERROR, noiselevel=-1)

		input_file.close()

		retval = 2

		if not buf:

			portage.util.writemsg_level(
				"ebuild-ipc: %s\n" % \
				(portage.localization._('read failed'),),
				level=logging.ERROR, noiselevel=-1)

		else:

			try:
				reply = pickle.loads(buf)
			except SystemExit:
				raise
			except Exception as e:
				# The pickle module can raise practically
				# any exception when given corrupt data.
				portage.util.writemsg_level(
					"ebuild-ipc: %s\n" % (e,),
					level=logging.ERROR, noiselevel=-1)

			else:

				(out, err, retval) = reply

				if out:
					portage.util.writemsg_stdout(out, noiselevel=-1)

				if err:
					portage.util.writemsg(err, noiselevel=-1)

		return retval

	def _communicate(self, args):

		if not self._daemon_is_alive():
			self._no_daemon_msg()
			return 2

		# Use forks so that the child process can handle blocking IO
		# un-interrupted, while the parent handles all timeout
		# considerations. This helps to avoid possible race conditions
		# from interference between timeouts and blocking IO operations.
		pr, pw = os.pipe()
		pid = os.fork()

		if pid == 0:
			os.close(pr)

			# File streams are in unbuffered mode since we do atomic
			# read and write of whole pickles.
			output_file = open(self.ipc_in_fifo, 'wb', 0)
			output_file.write(pickle.dumps(args))
			output_file.close()
			os._exit(os.EX_OK)

		os.close(pw)

		msg = portage.localization._('during write')
		retval = self._wait(pid, pr, msg)
		os.close(pr)

		if retval != os.EX_OK:
			portage.util.writemsg_level(
				"ebuild-ipc: %s: %s\n" % (msg,
				portage.localization._('subprocess failure: %s') % \
				retval), level=logging.ERROR, noiselevel=-1)
			return retval

		if not self._daemon_is_alive():
			self._no_daemon_msg()
			return 2

		pr, pw = os.pipe()
		pid = os.fork()

		if pid == 0:
			os.close(pr)
			retval = self._receive_reply()
			os._exit(retval)

		os.close(pw)
		retval = self._wait(pid, pr, portage.localization._('during read'))
		os.close(pr)
		return retval

def ebuild_ipc_main(args):
	ebuild_ipc = EbuildIpc()
	return ebuild_ipc.communicate(args)

if __name__ == '__main__':
	sys.exit(ebuild_ipc_main(sys.argv[1:]))<|MERGE_RESOLUTION|>--- conflicted
+++ resolved
@@ -1,10 +1,5 @@
-<<<<<<< HEAD
 #!@PREFIX_PORTAGE_PYTHON@
-# Copyright 2010 Gentoo Foundation
-=======
-#!/usr/bin/python
 # Copyright 2010-2011 Gentoo Foundation
->>>>>>> df263807
 # Distributed under the terms of the GNU General Public License v2
 #
 # This is a helper which ebuild processes can use
