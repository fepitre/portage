#!@PREFIX_PORTAGE_PYTHON@ -O
# Copyright 1999-2013 Gentoo Foundation
# Distributed under the terms of the GNU General Public License v2

#
# dispatch-conf -- Integrate modified configs, post-emerge
#
#  Jeremy Wohl (http://igmus.org)
#
# TODO
#  dialog menus
#

from __future__ import print_function

from stat import ST_GID, ST_MODE, ST_UID
from random import random
import atexit, re, shutil, stat, sys
from os import path as osp
pym_path = osp.join(osp.dirname(osp.dirname(osp.realpath(__file__))), "pym")
sys.path.insert(0, pym_path)
import portage
portage._internal_caller = True
from portage import os
from portage import _unicode_decode
from portage.dispatch_conf import diffstatusoutput
<<<<<<< HEAD
from portage.process import find_binary
from portage.const import EPREFIX
=======
from portage.process import find_binary, spawn
>>>>>>> 55101e69

FIND_EXTANT_CONFIGS  = "find '%s' %s -name '._cfg????_%s' ! -name '.*~' ! -iname '.*.bak' -print"
DIFF_CONTENTS        = "diff -Nu '%s' '%s'"

# We need a secure scratch dir and python does silly verbose errors on the use of tempnam
oldmask = os.umask(0o077)
SCRATCH_DIR = None
while SCRATCH_DIR is None:
    try:
        mydir = EPREFIX+"/tmp/dispatch-conf."
        for x in range(0,8):
            if int(random() * 3) == 0:
                mydir += chr(int(65+random()*26.0))
            elif int(random() * 2) == 0:
                mydir += chr(int(97+random()*26.0))
            else:
                mydir += chr(int(48+random()*10.0))
        if os.path.exists(mydir):
            continue
        os.mkdir(mydir)
        SCRATCH_DIR = mydir
    except OSError as e:
        if e.errno != 17:
            raise
os.umask(oldmask)

# Ensure the scratch dir is deleted
def cleanup(mydir=SCRATCH_DIR):
    shutil.rmtree(mydir)
atexit.register(cleanup)

MANDATORY_OPTS = [ 'archive-dir', 'diff', 'replace-cvs', 'replace-wscomments', 'merge' ]

def cmd_var_is_valid(cmd):
    """
    Return true if the first whitespace-separated token contained
    in cmd is an executable file, false otherwise.
    """
    cmd = portage.util.shlex_split(cmd)
    if not cmd:
        return False

    if os.path.isabs(cmd[0]):
        return os.access(cmd[0], os.EX_OK)

    return find_binary(cmd[0]) is not None

class dispatch:
    options = {}

    def grind (self, config_paths):
        confs = []
        count = 0

        config_root = EPREFIX or os.sep
        self.options = portage.dispatch_conf.read_config(MANDATORY_OPTS)

        if "log-file" in self.options:
            if os.path.isfile(self.options["log-file"]):
                shutil.copy(self.options["log-file"], self.options["log-file"] + '.old')
            if os.path.isfile(self.options["log-file"]) \
               or not os.path.exists(self.options["log-file"]):
                open(self.options["log-file"], 'w').close() # Truncate it
                os.chmod(self.options["log-file"], 0o600)
        else:
            self.options["log-file"] = "/dev/null"

        pager = self.options.get("pager")
        if pager is None or not cmd_var_is_valid(pager):
            pager = os.environ.get("PAGER")
            if pager is None or not cmd_var_is_valid(pager):
                pager = "cat"

        pager_basename = os.path.basename(portage.util.shlex_split(pager)[0])
        if pager_basename == "less":
            less_opts = self.options.get("less-opts")
            if less_opts is not None and less_opts.strip():
                pager += " " + less_opts

        if pager_basename == "cat":
            pager = ""
        else:
            pager = " | " + pager

        #
        # Build list of extant configs
        #

        for path in config_paths:
            path = portage.normalize_path(
                 os.path.join(config_root, path.lstrip(os.sep)))
            try:
                mymode = os.stat(path).st_mode
            except OSError:
                continue
            basename = "*"
            find_opts = "-name '.*' -type d -prune -o"
            if not stat.S_ISDIR(mymode):
                path, basename = os.path.split(path)
                find_opts = "-maxdepth 1"

            with os.popen(FIND_EXTANT_CONFIGS %
                (path, find_opts, basename)) as proc:
                confs += self.massage(proc.readlines())

        if self.options['use-rcs'] == 'yes':
            for rcs_util in ("rcs", "ci", "co", "rcsmerge"):
                if not find_binary(rcs_util):
                    print('dispatch-conf: Error finding all RCS utils and " + \
                        "use-rcs=yes in config; fatal', file=sys.stderr)
                    return False


        # config file freezing support
        frozen_files = set(self.options.get("frozen-files", "").split())
        auto_zapped = []
        protect_obj = portage.util.ConfigProtect(
            config_root, config_paths,
            portage.util.shlex_split(
            portage.settings.get('CONFIG_PROTECT_MASK', '')))

        def diff(file1, file2):
            return diffstatusoutput(DIFF_CONTENTS, file1, file2)

        #
        # Remove new configs identical to current
        #                  and
        # Auto-replace configs a) whose differences are simply CVS interpolations,
        #                  or  b) whose differences are simply ws or comments,
        #                  or  c) in paths now unprotected by CONFIG_PROTECT_MASK,
        #

        def f (conf):
            mrgconf = re.sub(r'\._cfg', '._mrg', conf['new'])
            archive = os.path.join(self.options['archive-dir'], conf['current'].lstrip('/'))
            if self.options['use-rcs'] == 'yes':
                mrgfail = portage.dispatch_conf.rcs_archive(archive, conf['current'], conf['new'], mrgconf)
            else:
                mrgfail = portage.dispatch_conf.file_archive(archive, conf['current'], conf['new'], mrgconf)
            if os.path.exists(archive + '.dist'):
                unmodified = len(diff(conf['current'], archive + '.dist')[1]) == 0
            else:
                unmodified = 0
            if os.path.exists(mrgconf):
                if mrgfail or len(diff(conf['new'], mrgconf)[1]) == 0:
                    os.unlink(mrgconf)
                    newconf = conf['new']
                else:
                    newconf = mrgconf
            else:
                newconf = conf['new']

            if newconf == mrgconf and \
                self.options.get('ignore-previously-merged') != 'yes' and \
                os.path.exists(archive+'.dist') and \
                len(diff(archive+'.dist', conf['new'])[1]) == 0:
                # The current update is identical to the archived .dist
                # version that has previously been merged.
                os.unlink(mrgconf)
                newconf = conf['new']

            mystatus, myoutput = diff(conf['current'], newconf)
            myoutput_len = len(myoutput)
            same_file = 0 == myoutput_len
            if mystatus >> 8 == 2:
                # Binary files differ
                same_cvs = False
                same_wsc = False
            else:
                # Extract all the normal diff lines (ignore the headers).
                mylines = re.findall('^[+-][^\n+-].*$', myoutput, re.MULTILINE)

                # Filter out all the cvs headers
                cvs_header = re.compile('# [$]Header:')
                cvs_lines = list(filter(cvs_header.search, mylines))
                same_cvs = len(mylines) == len(cvs_lines)

                # Filter out comments and whitespace-only changes.
                # Note: be nice to also ignore lines that only differ in whitespace...
                wsc_lines = []
                for x in ['^[-+]\s*#', '^[-+]\s*$']:
                   wsc_lines += list(filter(re.compile(x).match, mylines))
                same_wsc = len(mylines) == len(wsc_lines)

            # Do options permit?
            same_cvs = same_cvs and self.options['replace-cvs'] == 'yes'
            same_wsc = same_wsc and self.options['replace-wscomments'] == 'yes'
            unmodified = unmodified and self.options['replace-unmodified'] == 'yes'

            if same_file:
                os.unlink (conf ['new'])
                self.post_process(conf['current'])
                if os.path.exists(mrgconf):
                    os.unlink(mrgconf)
                return False
            elif conf['current'] in frozen_files:
                """Frozen files are automatically zapped. The new config has
                already been archived with a .new suffix.  When zapped, it is
                left with the .new suffix (post_process is skipped), since it
                hasn't been merged into the current config."""
                auto_zapped.append(conf['current'])
                os.unlink(conf['new'])
                try:
                    os.unlink(mrgconf)
                except OSError:
                    pass
                return False
            elif unmodified or same_cvs or same_wsc or \
                not protect_obj.isprotected(conf['current']):
                self.replace(newconf, conf['current'])
                self.post_process(conf['current'])
                if newconf == mrgconf:
                    os.unlink(conf['new'])
                elif os.path.exists(mrgconf):
                    os.unlink(mrgconf)
                return False
            else:
                return True

        confs = [x for x in confs if f(x)]

        #
        # Interactively process remaining
        #

        valid_input = "qhtnmlezu"

        for conf in confs:
            count = count + 1

            newconf = conf['new']
            mrgconf = re.sub(r'\._cfg', '._mrg', newconf)
            if os.path.exists(mrgconf):
                newconf = mrgconf
            show_new_diff = 0

            while 1:
                clear_screen()
                if show_new_diff:
                    cmd = self.options['diff'] % (conf['new'], mrgconf)
                    cmd += pager
                    spawn_shell(cmd)
                    show_new_diff = 0
                else:
                    cmd = self.options['diff'] % (conf['current'], newconf)
                    cmd += pager
                    spawn_shell(cmd)

                print()
                print('>> (%i of %i) -- %s' % (count, len(confs), conf ['current']))
                print('>> q quit, h help, n next, e edit-new, z zap-new, u use-new\n   m merge, t toggle-merge, l look-merge: ', end=' ')

                # In some cases getch() will return some spurious characters
                # that do not represent valid input. If we don't validate the
                # input then the spurious characters can cause us to jump
                # back into the above "diff" command immediatly after the user
                # has exited it (which can be quite confusing and gives an
                # "out of control" feeling).
                while True:
                    c = getch()
                    if c in valid_input:
                        sys.stdout.write('\n')
                        sys.stdout.flush()
                        break

                if c == 'q':
                    sys.exit (0)
                if c == 'h':
                    self.do_help ()
                    continue
                elif c == 't':
                    if newconf == mrgconf:
                        newconf = conf['new']
                    elif os.path.exists(mrgconf):
                        newconf = mrgconf
                    continue
                elif c == 'n':
                    break
                elif c == 'm':
                    merged = SCRATCH_DIR+"/"+os.path.basename(conf['current'])
                    print()
                    ret = os.system (self.options['merge'] % (merged, conf ['current'], newconf))
                    ret = os.WEXITSTATUS(ret)
                    if ret < 2:
                        ret = 0
                    if ret:
                        print("Failure running 'merge' command")
                        continue
                    shutil.copyfile(merged, mrgconf)
                    os.remove(merged)
                    mystat = os.lstat(conf['new'])
                    os.chmod(mrgconf, mystat[ST_MODE])
                    os.chown(mrgconf, mystat[ST_UID], mystat[ST_GID])
                    newconf = mrgconf
                    continue
                elif c == 'l':
                    show_new_diff = 1
                    continue
                elif c == 'e':
                    if 'EDITOR' not in os.environ:
                        os.environ['EDITOR']='nano'
                    os.system(os.environ['EDITOR'] + ' ' + newconf)
                    continue
                elif c == 'z':
                    os.unlink(conf['new'])
                    if os.path.exists(mrgconf):
                        os.unlink(mrgconf)
                    break
                elif c == 'u':
                    self.replace(newconf, conf ['current'])
                    self.post_process(conf['current'])
                    if newconf == mrgconf:
                        os.unlink(conf['new'])
                    elif os.path.exists(mrgconf):
                        os.unlink(mrgconf)
                    break
                else:
                    raise AssertionError("Invalid Input: %s" % c)

        if auto_zapped:
            print()
            print(" One or more updates are frozen and have been automatically zapped:")
            print()
            for frozen in auto_zapped:
                print("  * '%s'" % frozen)
            print()

    def replace (self, newconf, curconf):
        """Replace current config with the new/merged version.  Also logs
        the diff of what changed into the configured log file."""
        os.system((DIFF_CONTENTS % (curconf, newconf)) + '>>' + self.options["log-file"])
        try:
            os.rename(newconf, curconf)
        except (IOError, os.error) as why:
            print('dispatch-conf: Error renaming %s to %s: %s; fatal' % \
                  (newconf, curconf, str(why)), file=sys.stderr)


    def post_process(self, curconf):
        archive = os.path.join(self.options['archive-dir'], curconf.lstrip('/'))
        if self.options['use-rcs'] == 'yes':
            portage.dispatch_conf.rcs_archive_post_process(archive)
        else:
            portage.dispatch_conf.file_archive_post_process(archive)


    def massage (self, newconfigs):
        """Sort, rstrip, remove old versions, break into triad hash.

        Triad is dictionary of current (/etc/make.conf), new (/etc/._cfg0003_make.conf)
        and dir (/etc).

        We keep ._cfg0002_conf over ._cfg0001_conf and ._cfg0000_conf.
        """
        h = {}
        configs = []
        newconfigs.sort ()

        for nconf in newconfigs:
            nconf = nconf.rstrip ()
            conf  = re.sub (r'\._cfg\d+_', '', nconf)
            dirname   = os.path.dirname(nconf)
            conf_map  = {
                'current' : conf,
                'dir'     : dirname,
                'new'     : nconf,
            }

            if conf in h:
                mrgconf = re.sub(r'\._cfg', '._mrg', h[conf]['new'])
                if os.path.exists(mrgconf):
                    os.unlink(mrgconf)
                os.unlink(h[conf]['new'])
                h[conf].update(conf_map)
            else:
                h[conf] = conf_map
                configs.append(conf_map)

        return configs


    def do_help (self):
        print()
        print()

        print('  u -- update current config with new config and continue')
        print('  z -- zap (delete) new config and continue')
        print('  n -- skip to next config, leave all intact')
        print('  e -- edit new config')
        print('  m -- interactively merge current and new configs')
        print('  l -- look at diff between pre-merged and merged configs')
        print('  t -- toggle new config between merged and pre-merged state')
        print('  h -- this screen')
        print('  q -- quit')

        print(); print('press any key to return to diff...', end=' ')

        getch ()


def getch ():
    # from ASPN - Danny Yoo
    #
    import tty, termios

    fd = sys.stdin.fileno()
    old_settings = termios.tcgetattr(fd)
    try:
        tty.setraw(sys.stdin.fileno())
        ch = sys.stdin.read(1)
    finally:
        termios.tcsetattr(fd, termios.TCSADRAIN, old_settings)
    return ch

def clear_screen():
    try:
        import curses
        try:
            curses.setupterm()
            sys.stdout.write(_unicode_decode(curses.tigetstr("clear")))
            sys.stdout.flush()
            return
        except curses.error:
            pass
    except ImportError:
        pass
    os.system("clear 2>/dev/null")

shell = os.environ.get("SHELL")
if not shell or not os.access(shell, os.EX_OK):
    shell = find_binary("sh")

def spawn_shell(cmd):
    if shell:
        sys.__stdout__.flush()
        sys.__stderr__.flush()
        spawn([shell, "-c", cmd], env=os.environ,
            fd_pipes = {  0 : portage._get_stdin().fileno(),
                          1 : sys.__stdout__.fileno(),
                          2 : sys.__stderr__.fileno()})
    else:
        os.system(cmd)

def usage(argv):
    print('dispatch-conf: sane configuration file update\n')
    print('Usage: dispatch-conf [config dirs]\n')
    print('See the dispatch-conf(1) man page for more details')
    sys.exit(os.EX_OK)

for x in sys.argv:
    if x in ('-h', '--help'):
        usage(sys.argv)
    elif x in ('--version'):
        print("Portage", portage.VERSION)
        sys.exit(os.EX_OK)

# run
d = dispatch ()

if len(sys.argv) > 1:
    # for testing
    d.grind(sys.argv[1:])
else:
    d.grind(portage.util.shlex_split(
        portage.settings.get('CONFIG_PROTECT', '')))<|MERGE_RESOLUTION|>--- conflicted
+++ resolved
@@ -24,12 +24,8 @@
 from portage import os
 from portage import _unicode_decode
 from portage.dispatch_conf import diffstatusoutput
-<<<<<<< HEAD
-from portage.process import find_binary
+from portage.process import find_binary, spawn
 from portage.const import EPREFIX
-=======
-from portage.process import find_binary, spawn
->>>>>>> 55101e69
 
 FIND_EXTANT_CONFIGS  = "find '%s' %s -name '._cfg????_%s' ! -name '.*~' ! -iname '.*.bak' -print"
 DIFF_CONTENTS        = "diff -Nu '%s' '%s'"
