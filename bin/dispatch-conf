--- conflicted
+++ resolved
@@ -36,13 +36,8 @@
 DIFF_CONTENTS        = "diff -Nu '%s' '%s'"
 
 if "case-insensitive-fs" in portage.settings.features:
-<<<<<<< HEAD
-    FIND_EXTANT_CONFIGS = \
-        FIND_EXTANT_CONFIGS.replace("-name '._cfg", "-iname '._cfg")
-=======
     FIND_EXTANT_CONFIGS = FIND_EXTANT_CONFIGS.replace(
         "-name '._cfg", "-iname '._cfg")
->>>>>>> f9a2d702
 
 # We need a secure scratch dir and python does silly verbose errors on the use of tempnam
 oldmask = os.umask(0o077)
@@ -162,16 +157,8 @@
             config_root, config_paths,
             portage.util.shlex_split(
             portage.settings.get('CONFIG_PROTECT_MASK', '')),
-<<<<<<< HEAD
-            case_insensitive = ("case-insensitive-fs"
-            in portage.settings.features))
-
-        def diff(file1, file2):
-            return diffstatusoutput(DIFF_CONTENTS, file1, file2)
-=======
             case_insensitive=("case-insensitive-fs"
             in portage.settings.features))
->>>>>>> f9a2d702
 
         #
         # Remove new configs identical to current
