--- conflicted
+++ resolved
@@ -122,17 +122,12 @@
 	# https://bugs.gentoo.org/4411
 	local abort="no"
 	local a s
-<<<<<<< HEAD
-	for a in "${ED}"usr/lib*/*.a ; do
+	for a in "${ED%/}"/usr/lib*/*.a ; do
 		# PREFIX LOCAL: support MachO objects
 		[[ ${CHOST} == *-darwin* ]] \
 			&& s=${a%.a}.dylib \
 			|| s=${a%.a}.so
 		# END PREFIX LOCAL
-=======
-	for a in "${ED%/}"/usr/lib*/*.a ; do
-		s=${a%.a}.so
->>>>>>> 6c32161a
 		if [[ ! -e ${s} ]] ; then
 			s=${s%usr/*}${s##*/usr/}
 			if [[ -e ${s} ]] ; then
@@ -145,16 +140,12 @@
 	[[ ${abort} == "yes" ]] && die "add those ldscripts"
 
 	# Make sure people don't store libtool files or static libs in /lib
-<<<<<<< HEAD
 	# PREFIX LOCAL: on AIX, "dynamic libs" have extension .a, so don't
 	# get false positives
 	[[ ${CHOST} == *-aix* ]] \
-		&& f=$(ls "${ED}"lib*/*.la 2>/dev/null || true) \
-		|| f=$(ls "${ED}"lib*/*.{a,la} 2>/dev/null)
+		&& f=$(ls "${ED%/}"lib*/*.la 2>/dev/null || true) \
+		|| f=$(ls "${ED%/}"lib*/*.{a,la} 2>/dev/null)
 	# END PREFIX LOCAL
-=======
-	f=$(ls "${ED%/}"/lib*/*.{a,la} 2>/dev/null)
->>>>>>> 6c32161a
 	if [[ -n ${f} ]] ; then
 		__vecho -ne '\n'
 		eqawarn "QA Notice: Excessive files found in the / partition"
