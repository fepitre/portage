--- conflicted
+++ resolved
@@ -1826,13 +1826,9 @@
 						config_profile_path=prof.abs_path,
 						config_incrementals=repoman_incrementals,
 						local_config=False,
-<<<<<<< HEAD
+						_unmatched_removal=options.unmatched_removal,
 						env=env,
 						_eprefix=EPREFIX)
-=======
-						_unmatched_removal=options.unmatched_removal,
-						env=env)
->>>>>>> 8bb3ef14
 					if options.without_mask:
 						dep_settings._mask_manager = \
 							copy.deepcopy(dep_settings._mask_manager)
