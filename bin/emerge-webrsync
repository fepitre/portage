--- conflicted
+++ resolved
@@ -43,10 +43,9 @@
 eval "$("${portageq}" envvar -v DISTDIR EPREFIX FEATURES \
 	FETCHCOMMAND GENTOO_MIRRORS \
 	PORTAGE_BIN_PATH PORTAGE_CONFIGROOT PORTAGE_GPG_DIR \
-<<<<<<< HEAD
-	PORTAGE_NICENESS PORTAGE_RSYNC_EXTRA_OPTS \
-	PORTAGE_RSYNC_OPTS PORTAGE_TMPDIR PORTDIR \
-	SYNC USERLAND http_proxy ftp_proxy \
+	PORTAGE_NICENESS PORTAGE_REPOSITORIES PORTAGE_RSYNC_EXTRA_OPTS \
+	PORTAGE_RSYNC_OPTS PORTAGE_TMPDIR \
+	USERLAND http_proxy ftp_proxy \
 	PORTAGE_USER PORTAGE_GROUP)
 export http_proxy ftp_proxy
 
@@ -54,11 +53,6 @@
 # can't support us yet
 GENTOO_MIRRORS="http://gentoo-mirror1.prefix.freens.org"
 # END PREFIX LOCAL
-=======
-	PORTAGE_NICENESS PORTAGE_REPOSITORIES PORTAGE_RSYNC_EXTRA_OPTS \
-	PORTAGE_RSYNC_OPTS PORTAGE_TMPDIR \
-	USERLAND http_proxy ftp_proxy)"
-export http_proxy ftp_proxy
 
 source "${PORTAGE_BIN_PATH}"/isolated-functions.sh || exit 1
 
@@ -69,7 +63,6 @@
 	exit 1
 fi
 repo_sync_type=$(__repo_key "${repo_name}" sync-type)
->>>>>>> 49cbc17b
 
 # If PORTAGE_NICENESS is overriden via the env then it will
 # still pass through the portageq call and override properly.
